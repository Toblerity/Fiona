--- conflicted
+++ resolved
@@ -92,13 +92,9 @@
       fail-fast: true
       matrix:
         include:
-<<<<<<< HEAD
-          - os: [macos-13, macos-14]
-=======
           - os: macos-13
             python-version: '3.11'
           - os: macos-14
->>>>>>> cd705084
             python-version: '3.11'
           - os: windows-latest
             python-version: '3.11'
@@ -151,13 +147,8 @@
           pytest -v -m "not wheel" -rxXs --cov fiona --cov-report term-missing
 
       - name: Test with Coverage (OSX)
-<<<<<<< HEAD
-        if: matrix.os == 'macos-13' || matrix.os == 'macos-14'
-        shell: bash
-=======
         if: matrix.os == 'macos-13'
         shell: bash -l {0}
->>>>>>> cd705084
         run: |
           conda activate test
           python -m pytest -v -m "not wheel" -rxXs  --cov fiona --cov-report term-missing
