--- conflicted
+++ resolved
@@ -34,58 +34,6 @@
             --without-idb \
             --without-sde \
             --without-perl \
-<<<<<<< HEAD
-            --without-python \
-            --with-oci=no \
-            --with-webp=no"
-
-# Version specific gdal build options
-case "$GDALVERSION" in
-    2.3*)
-        GDALOPTS="$GDALOPTS \
-        --without-php \
-        --without-bsb \
-        --without-mrf \
-        --without-grib \
-        --without-png \
-        --without-jpeg"
-        ;;
-    2.4*)
-        GDALOPTS="$GDALOPTS \
-        --without-bsb \
-        --without-mrf \
-        --without-grib \
-        --without-lerc \
-        --without-png \
-        --without-jpeg"
-        ;;
-    3*)
-        GDALOPTS="$GDALOPTS \
-        --without-lerc \
-        --with-png=internal \
-        --with-jpeg=internal"
-        ;;
-    *)
-        GDALOPTS="$GDALOPTS \
-        --without-lerc \
-        --with-png=internal \
-        --with-jpeg=internal"
-        ;;
-esac
-
-# OS specific gdal build options
-if [ "$TRAVIS_OS_NAME" = "linux" ]; then
-
-    GDALOPTS="$GDALOPTS \
-                --with-expat \
-                --with-sqlite3"
-
-elif [ $TRAVIS_OS_NAME = 'osx' ]; then
-
-    GDALOPTS="$GDALOPTS \
-                --with-expat=/usr/local/opt/expat \
-                --with-sqlite3=/usr/local/opt/sqlite"
-=======
             --without-php \
             --without-python \
             --with-oci=no \
@@ -94,7 +42,6 @@
 
 if [ -d "$FILEGDB" ]; then
   GDALOPTS="$GDALOPTS --with-fgdb=$FILEGDB"
->>>>>>> c4677541
 fi
 
 # Create build dir if not exists
@@ -126,10 +73,6 @@
         mkdir -p $GDALINST/gdal-$GDALVERSION
         cp newrev.txt $GDALINST/gdal-$GDALVERSION/rev.txt
         cp newproj.txt $GDALINST/gdal-$GDALVERSION/newproj.txt
-<<<<<<< HEAD
-        echo "./configure --prefix=$GDALINST/gdal-$GDALVERSION $GDALOPTS $PROJOPT"
-=======
->>>>>>> c4677541
         ./configure --prefix=$GDALINST/gdal-$GDALVERSION $GDALOPTS $PROJOPT
         make
         make install
