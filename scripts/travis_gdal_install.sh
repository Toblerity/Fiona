--- conflicted
+++ resolved
@@ -32,13 +32,10 @@
             --without-ingres \
             --without-xerces \
             --without-odbc \
-<<<<<<< HEAD
             --with-curl \
             --without-sqlite3 \
-=======
-            --without-curl \
+            --with-curl \
             --with-sqlite3 \
->>>>>>> add77511
             --without-dwgdirect \
             --without-idb \
             --without-sde \
