--- conflicted
+++ resolved
@@ -260,12 +260,10 @@
         wget -q https://download.osgeo.org/gdal/$gdalver/gdal-$GDALVERSION.tar.gz
         tar -xzf gdal-$GDALVERSION.tar.gz
         cd gdal-$gdalver
-<<<<<<< HEAD
         echo "./configure --prefix=$GDALINST/gdal-$GDALVERSION $GDALOPTS $PROJOPT"
         ./configure --prefix=$GDALINST/gdal-$GDALVERSION $GDALOPTS $PROJOPT
         make
         make install
-=======
         if [ -f "CMakeLists.txt" ]; then
             mkdir build
             cd build
@@ -278,7 +276,6 @@
             make
             make install
         fi
->>>>>>> 5d55585d
     fi
 fi
 
