#!/bin/bash
#
# originally contributed by @rbuffat to Toblerity/Fiona
set -e

GDALOPTS="  --with-ogr \
            --with-geos \
            --with-expat \
            --without-libtool \
            --with-libz=internal \
            --with-libtiff=internal \
            --with-geotiff=internal \
            --without-gif \
            --without-pg \
            --without-grass \
            --without-libgrass \
            --without-cfitsio \
            --without-pcraster \
            --with-netcdf \
            --with-png=internal \
            --with-jpeg=internal \
            --without-gif \
            --without-ogdi \
            --without-fme \
            --without-hdf4 \
            --without-hdf5 \
            --without-jasper \
            --without-ecw \
            --without-kakadu \
            --without-mrsid \
            --without-jp2mrsid \
            --without-bsb \
            --without-grib \
            --without-mysql \
            --without-ingres \
            --without-xerces \
            --without-odbc \
            --with-curl \
            --with-sqlite3 \
            --without-idb \
            --without-sde \
            --without-ruby \
            --without-perl \
            --without-php \
<<<<<<< HEAD
            --without-ruby \
            --without-python
            --with-oci=no \
            --without-mrf \
            --with-webp=no \
            --with-proj=$GDALINST/proj-$PROJVERSION"
=======
            --without-python"
>>>>>>> 57927472

# Create build dir if not exists
if [ ! -d "$GDALBUILD" ]; then
  mkdir $GDALBUILD;
fi

if [ ! -d "$GDALINST" ]; then
  mkdir $GDALINST;
fi

ls -l $GDALINST

<<<<<<< HEAD
if [ "$GDALVERSION" = "trunk" ]; then
  # always rebuild trunk
  git clone -b master --single-branch --depth=1 https://github.com/OSGeo/gdal.git $GDALBUILD/trunk
  cd $GDALBUILD/trunk/gdal
  ./configure --prefix=$GDALINST/gdal-$GDALVERSION $GDALOPTS
  make -j 2
  make install
  rm -rf $GDALBUILD
  
elif [ ! -d "$GDALINST/gdal-$GDALVERSION" ]; then
  # only build if not already installed
  cd $GDALBUILD

  BASE_GDALVERSION=$(sed 's/[a-zA-Z].*//g' <<< $GDALVERSION)

  if ( curl -o/dev/null -sfI "http://download.osgeo.org/gdal/$BASE_GDALVERSION/gdal-$GDALVERSION.tar.gz" ); then
    wget http://download.osgeo.org/gdal/$BASE_GDALVERSION/gdal-$GDALVERSION.tar.gz
  else
    wget http://download.osgeo.org/gdal/old_releases/gdal-$GDALVERSION.tar.gz
  fi
  tar -xzf gdal-$GDALVERSION.tar.gz

  
  if [ -d "gdal-$BASE_GDALVERSION" ]; then
    cd gdal-$BASE_GDALVERSION
  elif [ -d "gdal-$GDALVERSION" ]; then
    cd gdal-$GDALVERSION
  fi
  
  ./configure --prefix=$GDALINST/gdal-$GDALVERSION $GDALOPTS
  make -j 2
  make install
  rm -rf $GDALBUILD
=======
if [ "$GDALVERSION" = "master" ]; then
    PROJOPT="--with-proj=$GDALINST/gdal-$GDALVERSION"
    cd $GDALBUILD
    git clone --depth 1 https://github.com/OSGeo/gdal gdal-$GDALVERSION
    cd gdal-$GDALVERSION/gdal
    git rev-parse HEAD > newrev.txt
    BUILD=no
    # Only build if nothing cached or if the GDAL revision changed
    if test ! -f $GDALINST/gdal-$GDALVERSION/rev.txt; then
        BUILD=yes
    elif ! diff newrev.txt $GDALINST/gdal-$GDALVERSION/rev.txt >/dev/null; then
        BUILD=yes
    fi
    if test "$BUILD" = "yes"; then
        mkdir -p $GDALINST/gdal-$GDALVERSION
        cp newrev.txt $GDALINST/gdal-$GDALVERSION/rev.txt
        ./configure --prefix=$GDALINST/gdal-$GDALVERSION $GDALOPTS $PROJOPT
        make -j 4
        make install
    fi

else
    case "$GDALVERSION" in
        3*)
            PROJOPT="--with-proj=$GDALINST/gdal-$GDALVERSION"
            ;;
        2.4*)
            PROJOPT="--with-proj=$GDALINST/gdal-$GDALVERSION"
            ;;
        2.3*)
            PROJOPT="--with-proj=$GDALINST/gdal-$GDALVERSION"
            ;;
        2.2*)
            PROJOPT="--with-static-proj4=$GDALINST/gdal-$GDALVERSION"
            ;;
        2.1*)
            PROJOPT="--with-static-proj4=$GDALINST/gdal-$GDALVERSION"
            ;;
        2.0*)
            PROJOPT="--with-static-proj4=$GDALINST/gdal-$GDALVERSION"
            ;;
        1*)
            PROJOPT="--with-static-proj4=$GDALINST/gdal-$GDALVERSION"
            ;;
    esac

    if [ ! -d "$GDALINST/gdal-$GDALVERSION/share/gdal" ]; then
        cd $GDALBUILD
        gdalver=$(expr "$GDALVERSION" : '\([0-9]*.[0-9]*.[0-9]*\)')
        wget -q http://download.osgeo.org/gdal/$gdalver/gdal-$GDALVERSION.tar.gz
        tar -xzf gdal-$GDALVERSION.tar.gz
        cd gdal-$gdalver
        ./configure --prefix=$GDALINST/gdal-$GDALVERSION $GDALOPTS $PROJOPT
        make -j 4
        make install
    fi
>>>>>>> 57927472
fi

# change back to travis build dir
cd $TRAVIS_BUILD_DIR<|MERGE_RESOLUTION|>--- conflicted
+++ resolved
@@ -42,16 +42,7 @@
             --without-ruby \
             --without-perl \
             --without-php \
-<<<<<<< HEAD
-            --without-ruby \
-            --without-python
-            --with-oci=no \
-            --without-mrf \
-            --with-webp=no \
-            --with-proj=$GDALINST/proj-$PROJVERSION"
-=======
             --without-python"
->>>>>>> 57927472
 
 # Create build dir if not exists
 if [ ! -d "$GDALBUILD" ]; then
@@ -64,41 +55,6 @@
 
 ls -l $GDALINST
 
-<<<<<<< HEAD
-if [ "$GDALVERSION" = "trunk" ]; then
-  # always rebuild trunk
-  git clone -b master --single-branch --depth=1 https://github.com/OSGeo/gdal.git $GDALBUILD/trunk
-  cd $GDALBUILD/trunk/gdal
-  ./configure --prefix=$GDALINST/gdal-$GDALVERSION $GDALOPTS
-  make -j 2
-  make install
-  rm -rf $GDALBUILD
-  
-elif [ ! -d "$GDALINST/gdal-$GDALVERSION" ]; then
-  # only build if not already installed
-  cd $GDALBUILD
-
-  BASE_GDALVERSION=$(sed 's/[a-zA-Z].*//g' <<< $GDALVERSION)
-
-  if ( curl -o/dev/null -sfI "http://download.osgeo.org/gdal/$BASE_GDALVERSION/gdal-$GDALVERSION.tar.gz" ); then
-    wget http://download.osgeo.org/gdal/$BASE_GDALVERSION/gdal-$GDALVERSION.tar.gz
-  else
-    wget http://download.osgeo.org/gdal/old_releases/gdal-$GDALVERSION.tar.gz
-  fi
-  tar -xzf gdal-$GDALVERSION.tar.gz
-
-  
-  if [ -d "gdal-$BASE_GDALVERSION" ]; then
-    cd gdal-$BASE_GDALVERSION
-  elif [ -d "gdal-$GDALVERSION" ]; then
-    cd gdal-$GDALVERSION
-  fi
-  
-  ./configure --prefix=$GDALINST/gdal-$GDALVERSION $GDALOPTS
-  make -j 2
-  make install
-  rm -rf $GDALBUILD
-=======
 if [ "$GDALVERSION" = "master" ]; then
     PROJOPT="--with-proj=$GDALINST/gdal-$GDALVERSION"
     cd $GDALBUILD
@@ -155,7 +111,6 @@
         make -j 4
         make install
     fi
->>>>>>> 57927472
 fi
 
 # change back to travis build dir
