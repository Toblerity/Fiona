--- conflicted
+++ resolved
@@ -127,12 +127,8 @@
 
   # install the wheel
   - ps: python -m pip install --upgrade pip
-<<<<<<< HEAD
-  - ps: python -m pip install --upgrade --force-reinstall (gci dist\*.whl | % { "$_" })
+  - ps: python -m pip install (gci dist\*.whl | % { "$_" })
   - ps: python -m pip freeze
-=======
-  - ps: python -m pip install (gci dist\*.whl | % { "$_" })
->>>>>>> e365fe77
   - ps: move fiona fiona.build
 
 
