--- conflicted
+++ resolved
@@ -11,30 +11,19 @@
         # See: http://stackoverflow.com/a/13751649/163740
         CMD_IN_ENV: "cmd /E:ON /V:ON /C .\\appveyor\\run_with_env.cmd"
         GDAL_HOME: "C:\\gdal"
-<<<<<<< HEAD
         PYTHONWARNINGS: "ignore:DEPRECATION::pip._internal.cli.base_command"
-=======
-        PYTHON_ARCH: "64"
->>>>>>> a7f7af06
+
 
     # PYTHON_VERSION and PYTHON_ARCH are required by run_with_env.cmd
     matrix:
-<<<<<<< HEAD
         - PYTHON: "C:\\Python27-x64"
           PYTHON_VERSION: "2.7"
           PYTHON_ARCH: "64"
           GDAL_VERSION: "1.11.4"
           GIS_INTERNALS: "release-1800-x64-gdal-1-11-4-mapserver-6-4-3.zip"
           GIS_INTERNALS_LIBS: "release-1800-x64-gdal-1-11-4-mapserver-6-4-3-libs.zip"
-=======
-        # The 4-digit number in the GISInternals archives is the MSVC version used to build
-        # the libraries. It does not need to match the version of MSVC used to build Python.
-        # https://en.wikipedia.org/wiki/Microsoft_Visual_C%2B%2B#Internal_version_numbering
->>>>>>> a7f7af06
 
-        # Python 3.6, GDAL 2.2
         - PYTHON: "C:\\Python36-x64"
-<<<<<<< HEAD
           PYTHON_VERSION: "3.6"
           PYTHON_ARCH: "64"
           GDAL_VERSION: "1.11.4"
@@ -44,16 +33,11 @@
         - PYTHON: "C:\\Python36-x64"
           PYTHON_VERSION: "3.6"
           PYTHON_ARCH: "64"
-=======
-          PYTHON_VERSION: "3.6.4"
->>>>>>> a7f7af06
           GDAL_VERSION: "2.2.3"
           GIS_INTERNALS: "release-1911-x64-gdal-2-2-3-mapserver-7-0-7.zip"
           GIS_INTERNALS_LIBS: "release-1911-x64-gdal-2-2-3-mapserver-7-0-7-libs.zip"
 
-        # Python 3.6, GDAL 2.3
         - PYTHON: "C:\\Python36-x64"
-<<<<<<< HEAD
           PYTHON_VERSION: "3.6"
           PYTHON_ARCH: "64"
           GDAL_VERSION: "2.3.3"
@@ -75,27 +59,7 @@
           GIS_INTERNALS: "release-1911-x64-gdal-3-0-mapserver-7-4.zip"
           GIS_INTERNALS_LIBS: "release-1911-x64-gdal-3-0-mapserver-7-4-libs.zip"
           PROJ_LIB: "C:\\gdal\\bin\\proj6\\share"
-=======
-          PYTHON_VERSION: "3.6.4"
-          GDAL_VERSION: "2.3.0"
-          GIS_INTERNALS: "release-1911-x64-gdal-2-3-0-mapserver-7-0-7.zip"
-          GIS_INTERNALS_LIBS: "release-1911-x64-gdal-2-3-0-mapserver-7-0-7-libs.zip"
 
-        # Python 3.7, GDAL 2.3
-        - PYTHON: "C:\\Python37-x64"
-          PYTHON_VERSION: "3.7.2"
-          GDAL_VERSION: "2.3.0"
-          GIS_INTERNALS: "release-1911-x64-gdal-2-3-0-mapserver-7-0-7.zip"
-          GIS_INTERNALS_LIBS: "release-1911-x64-gdal-2-3-0-mapserver-7-0-7-libs.zip"
-
-        # Python 3.7, GDAL trunk
-        # TODO: 2.4 has been released, 2.5 is new trunk but does not have builds on GISInternals (yet)
-        - PYTHON: "C:\\Python37-x64"
-          PYTHON_VERSION: "3.7.2"
-          GDAL_VERSION: "2.4.0"
-          GIS_INTERNALS: "release-1911-x64-gdal-2-4-0-mapserver-7-2-2.zip"
-          GIS_INTERNALS_LIBS: "release-1911-x64-gdal-2-4-0-mapserver-7-2-2-libs.zip"
->>>>>>> a7f7af06
 
 install:
 
