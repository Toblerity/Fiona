# Copyright (c) 2007, Sean C. Gillies
# All rights reserved.
# See ../LICENSE.txt

from libc.stdio cimport FILE


cdef extern from "ogr_core.h":

    ctypedef int OGRErr

    ctypedef enum OGRwkbGeometryType:
        wkbUnknown
        wkbPoint
        wkbLineString
        wkbPolygon
        wkbMultiPoint
        wkbMultiLineString
        wkbMultiPolygon
        wkbGeometryCollection
        wkbCircularString
        wkbCompoundCurve
        wkbCurvePolygon
        wkbMultiCurve
        wkbMultiSurface
        wkbCurve
        wkbSurface
        wkbPolyhedralSurface
        wkbTIN
        wkbTriangle
        wkbNone
        wkbLinearRing
        wkbCircularStringZ
        wkbCompoundCurveZ
        wkbCurvePolygonZ
        wkbMultiCurveZ
        wkbMultiSurfaceZ
        wkbCurveZ
        wkbSurfaceZ
        wkbPolyhedralSurfaceZ
        wkbTINZ
        wkbTriangleZ
        wkbPointM
        wkbLineStringM
        wkbPolygonM
        wkbMultiPointM
        wkbMultiLineStringM
        wkbMultiPolygonM
        wkbGeometryCollectionM
        wkbCircularStringM
        wkbCompoundCurveM
        wkbCurvePolygonM
        wkbMultiCurveM
        wkbMultiSurfaceM
        wkbCurveM
        wkbSurfaceM
        wkbPolyhedralSurfaceM
        wkbTINM
        wkbTriangleM
        wkbPointZM
        wkbLineStringZM
        wkbPolygonZM
        wkbMultiPointZM
        wkbMultiLineStringZM
        wkbMultiPolygonZM
        wkbGeometryCollectionZM
        wkbCircularStringZM
        wkbCompoundCurveZM
        wkbCurvePolygonZM
        wkbMultiCurveZM
        wkbMultiSurfaceZM
        wkbCurveZM
        wkbSurfaceZM
        wkbPolyhedralSurfaceZM
        wkbTINZM
        wkbTriangleZM
        wkbPoint25D
        wkbLineString25D
        wkbPolygon25D
        wkbMultiPoint25D
        wkbMultiLineString25D
        wkbMultiPolygon25D
        wkbGeometryCollection25D

    ctypedef enum OGRFieldType:
        OFTInteger
        OFTIntegerList
        OFTReal
        OFTRealList
        OFTString
        OFTStringList
        OFTWideString
        OFTWideStringList
        OFTBinary
        OFTDate
        OFTTime
        OFTDateTime
        OFTInteger64
        OFTInteger64List
        OFTMaxType

    ctypedef int OGRFieldSubType
    cdef int OFSTNone = 0
    cdef int OFSTBoolean = 1
    cdef int OFSTInt16 = 2
    cdef int OFSTFloat32 = 3
    cdef int OFSTMaxSubType = 3

    ctypedef struct OGREnvelope:
        double MinX
        double MaxX
        double MinY
        double MaxY

    char *  OGRGeometryTypeToName(int)


    char * ODsCCreateLayer = "CreateLayer"
    char * ODsCDeleteLayer = "DeleteLayer"
    char * ODsCTransactions = "Transactions"


cdef extern from "gdal.h":
    ctypedef void * GDALDriverH
    ctypedef void * GDALMajorObjectH

    char * GDALVersionInfo (char *pszRequest)
    void * GDALGetDriverByName(const char * pszName)
    void * GDALOpenEx(const char * pszFilename,
                      unsigned int nOpenFlags,
                      const char *const *papszAllowedDrivers,
                      const char *const *papszOpenOptions,
                      const char *const *papszSiblingFiles
                      )
    int GDAL_OF_UPDATE
    int GDAL_OF_READONLY
    int GDAL_OF_VECTOR
    int GDAL_OF_VERBOSE_ERROR
    int GDALDatasetGetLayerCount(void * hds)
    void * GDALDatasetGetLayer(void * hDS, int iLayer)
    void * GDALDatasetGetLayerByName(void * hDS, char * pszName)
    void GDALClose(void * hDS)
    void * GDALCreate(void * hDriver,
                      const char * pszFilename,
                      int nXSize,
                      int     nYSize,
                      int     nBands,
                      GDALDataType eBandType,
                      char ** papszOptions)
    void * GDALDatasetCreateLayer(void * hDS,
                                  const char * pszName,
                                  void * hSpatialRef,
                                  int eType,
                                  char ** papszOptions)
    int GDALDatasetDeleteLayer(void * hDS, int iLayer)
    void GDALFlushCache(void * hDS)
    char * GDALGetDriverShortName(void * hDriver)
    char * GDALGetDatasetDriver (void * hDataset)
    int GDALDeleteDataset(void * hDriver, const char * pszFilename)
    OGRErr GDALDatasetStartTransaction (void * hDataset, int bForce)
    OGRErr GDALDatasetCommitTransaction (void * hDataset)
    OGRErr GDALDatasetRollbackTransaction (void * hDataset)
    int GDALDatasetTestCapability (void * hDataset, char *)
    const char* GDALGetMetadataItem(GDALMajorObjectH obj, const char *pszName, const char *pszDomain)

    ctypedef enum GDALDataType:
        GDT_Unknown
        GDT_Byte
        GDT_UInt16
        GDT_Int16
        GDT_UInt32
        GDT_Int32
        GDT_Float32
        GDT_Float64
        GDT_CInt16
        GDT_CInt32
        GDT_CFloat32
        GDT_CFloat64
        GDT_TypeCount

cdef extern from "gdal_version.h":
    int    GDAL_COMPUTE_VERSION(int maj, int min, int rev)

cdef extern from "cpl_conv.h":
    void *  CPLMalloc (size_t)
    void    CPLFree (void *ptr)
    void    CPLSetThreadLocalConfigOption (char *key, char *val)
    const char *CPLGetConfigOption (char *, char *)
    int CPLCheckForFile(char *, char **)


cdef extern from "cpl_string.h":
    char ** CSLAddNameValue (char **list, const char *name, const char *value)
    char ** CSLSetNameValue (char **list, const char *name, const char *value)
    void CSLDestroy (char **list)
    char ** CSLAddString(char **list, const char *string)


cdef extern from "sys/stat.h" nogil:
    struct stat:
        pass


cdef extern from "cpl_vsi.h" nogil:

    ctypedef int vsi_l_offset
    ctypedef FILE VSILFILE
    ctypedef stat VSIStatBufL

    unsigned char *VSIGetMemFileBuffer(const char *path,
                                       vsi_l_offset *data_len,
                                       int take_ownership)
    VSILFILE *VSIFileFromMemBuffer(const char *path, void *data,
                                   vsi_l_offset data_len, int take_ownership)
    VSILFILE* VSIFOpenL(const char *path, const char *mode)
    int VSIFCloseL(VSILFILE *fp)
    int VSIUnlink(const char *path)
    int VSIMkdir(const char *path, long mode)
    int VSIRmdir(const char *path)
    int VSIFFlushL(VSILFILE *fp)
    size_t VSIFReadL(void *buffer, size_t nSize, size_t nCount, VSILFILE *fp)
    int VSIFSeekL(VSILFILE *fp, vsi_l_offset nOffset, int nWhence)
    vsi_l_offset VSIFTellL(VSILFILE *fp)
    int VSIFTruncateL(VSILFILE *fp, vsi_l_offset nNewSize)
    size_t VSIFWriteL(void *buffer, size_t nSize, size_t nCount, VSILFILE *fp)
    int VSIStatL(const char *pszFilename, VSIStatBufL *psStatBuf)


cdef extern from "ogr_srs_api.h":

    ctypedef void * OGRSpatialReferenceH

    void    OSRCleanup ()
    OGRSpatialReferenceH  OSRClone (OGRSpatialReferenceH srs)
    int     OSRFixup (OGRSpatialReferenceH srs)
    int     OSRExportToProj4 (OGRSpatialReferenceH srs, char **params)
    int     OSRExportToWkt (OGRSpatialReferenceH srs, char **params)
    int     OSRImportFromEPSG (OGRSpatialReferenceH, int code)
    int     OSRImportFromProj4 (OGRSpatialReferenceH srs, const char *proj)
    int     OSRSetFromUserInput (OGRSpatialReferenceH srs, const char *input)
    int     OSRAutoIdentifyEPSG (OGRSpatialReferenceH srs)
    const char * OSRGetAuthorityName (OGRSpatialReferenceH srs, const char *key)
    const char * OSRGetAuthorityCode (OGRSpatialReferenceH srs, const char *key)
    OGRSpatialReferenceH  OSRNewSpatialReference (char *wkt)
    void    OSRRelease (OGRSpatialReferenceH srs)
    void *  OCTNewCoordinateTransformation (OGRSpatialReferenceH source, OGRSpatialReferenceH dest)
    void    OCTDestroyCoordinateTransformation (void *source)
    int     OCTTransform (void *ct, int nCount, double *x, double *y, double *z)

cdef extern from "ogr_api.h":

    const char * OGR_Dr_GetName (void *driver)
    int     OGR_Dr_TestCapability (void *driver, const char *)
    void *  OGR_F_Create (void *featuredefn)
    void    OGR_F_Destroy (void *feature)
    long    OGR_F_GetFID (void *feature)
    int     OGR_F_IsFieldSet (void *feature, int n)
    int     OGR_F_GetFieldAsDateTimeEx (void *feature, int n, int *y, int *m, int *d, int *h, int *m, float *s, int *z)
    double  OGR_F_GetFieldAsDouble (void *feature, int n)
    int     OGR_F_GetFieldAsInteger (void *feature, int n)
    char *  OGR_F_GetFieldAsString (void *feature, int n)
    unsigned char * OGR_F_GetFieldAsBinary(void *feature, int n, int *s)
    int     OGR_F_GetFieldCount (void *feature)
    void *  OGR_F_GetFieldDefnRef (void *feature, int n)
    int     OGR_F_GetFieldIndex (void *feature, char *name)
    void *  OGR_F_GetGeometryRef (void *feature)
    void *  OGR_F_StealGeometry (void *feature)
    void    OGR_F_SetFieldDateTimeEx (void *feature, int n, int y, int m, int d, int hh, int mm, float ss, int tz)
    void    OGR_F_SetFieldDouble (void *feature, int n, double value)
    void    OGR_F_SetFieldInteger (void *feature, int n, int value)
    void    OGR_F_SetFieldString (void *feature, int n, char *value)
    void    OGR_F_SetFieldBinary (void *feature, int n, int l, unsigned char *value)
    void    OGR_F_SetFieldNull (void *feature, int n)  # new in GDAL 2.2
    int     OGR_F_SetGeometryDirectly (void *feature, void *geometry)
    void *  OGR_FD_Create (char *name)
    int     OGR_FD_GetFieldCount (void *featuredefn)
    void *  OGR_FD_GetFieldDefn (void *featuredefn, int n)
    int     OGR_FD_GetGeomType (void *featuredefn)
    char *  OGR_FD_GetName (void *featuredefn)
    void *  OGR_Fld_Create (char *name, OGRFieldType fieldtype)
    void    OGR_Fld_Destroy (void *fielddefn)
    char *  OGR_Fld_GetNameRef (void *fielddefn)
    int     OGR_Fld_GetPrecision (void *fielddefn)
    int     OGR_Fld_GetType (void *fielddefn)
    int     OGR_Fld_GetWidth (void *fielddefn)
    void    OGR_Fld_Set (void *fielddefn, char *name, int fieldtype, int width, int precision, int justification)
    void    OGR_Fld_SetPrecision (void *fielddefn, int n)
    void    OGR_Fld_SetWidth (void *fielddefn, int n)
    OGRFieldSubType OGR_Fld_GetSubType(void *fielddefn)
    void    OGR_Fld_SetSubType(void *fielddefn, OGRFieldSubType subtype)
    OGRErr  OGR_G_AddGeometryDirectly (void *geometry, void *part)
    void    OGR_G_AddPoint (void *geometry, double x, double y, double z)
    void    OGR_G_AddPoint_2D (void *geometry, double x, double y)
    void    OGR_G_CloseRings (void *geometry)
    void *  OGR_G_CreateGeometry (int wkbtypecode)
    void    OGR_G_DestroyGeometry (void *geometry)
    unsigned char *  OGR_G_ExportToJson (void *geometry)
<<<<<<< HEAD
    OGRErr  OGR_G_ExportToWkb (void *geometry, int endianness, char *buffer)
    int     OGR_G_GetCoordinateDimension (void *geometry)
=======
    void    OGR_G_ExportToWkb (void *geometry, int endianness, char *buffer)
>>>>>>> ccf5346c
    int     OGR_G_GetGeometryCount (void *geometry)
    unsigned char *  OGR_G_GetGeometryName (void *geometry)
    int     OGR_G_GetGeometryType (void *geometry)
    void *  OGR_G_GetGeometryRef (void *geometry, int n)
    int     OGR_G_GetPointCount (void *geometry)
    double  OGR_G_GetX (void *geometry, int n)
    double  OGR_G_GetY (void *geometry, int n)
    double  OGR_G_GetZ (void *geometry, int n)
    OGRErr  OGR_G_ImportFromWkb (void *geometry, unsigned char *bytes, int nbytes)
    int     OGR_G_WkbSize (void *geometry)
    void *  OGR_G_ForceToMultiPolygon (void *geometry)
    void *  OGR_G_ForceToPolygon (void *geometry)
    void *  OGR_G_Clone(void *geometry)
    OGRErr  OGR_L_CreateFeature (void *layer, void *feature)
    OGRErr  OGR_L_CreateField (void *layer, void *fielddefn, int flexible)
    OGRErr  OGR_L_GetExtent (void *layer, void *extent, int force)
    void *  OGR_L_GetFeature (void *layer, int n)
    int     OGR_L_GetFeatureCount (void *layer, int m)
    void *  OGR_G_GetLinearGeometry (void *hGeom, double dfMaxAngleStepSizeDegrees, char **papszOptions)
    void *  OGR_L_GetLayerDefn (void *layer)
    char *  OGR_L_GetName (void *layer)
    void *  OGR_L_GetNextFeature (void *layer)
    void *  OGR_L_GetSpatialFilter (void *layer)
    void *  OGR_L_GetSpatialRef (void *layer)
    void    OGR_L_ResetReading (void *layer)
    void    OGR_L_SetSpatialFilter (void *layer, void *geometry)
    void    OGR_L_SetSpatialFilterRect (
                void *layer, double minx, double miny, double maxx, double maxy
                )
    int     OGR_L_TestCapability (void *layer, char *name)
    OGRErr  OGR_L_SetIgnoredFields (void *layer, const char **papszFields)
    OGRErr  OGR_L_SetNextByIndex (void *layer, long nIndex)
    long long OGR_F_GetFieldAsInteger64 (void *feature, int n)
    void    OGR_F_SetFieldInteger64 (void *feature, int n, long long value)<|MERGE_RESOLUTION|>--- conflicted
+++ resolved
@@ -295,12 +295,8 @@
     void *  OGR_G_CreateGeometry (int wkbtypecode)
     void    OGR_G_DestroyGeometry (void *geometry)
     unsigned char *  OGR_G_ExportToJson (void *geometry)
-<<<<<<< HEAD
     OGRErr  OGR_G_ExportToWkb (void *geometry, int endianness, char *buffer)
     int     OGR_G_GetCoordinateDimension (void *geometry)
-=======
-    void    OGR_G_ExportToWkb (void *geometry, int endianness, char *buffer)
->>>>>>> ccf5346c
     int     OGR_G_GetGeometryCount (void *geometry)
     unsigned char *  OGR_G_GetGeometryName (void *geometry)
     int     OGR_G_GetGeometryType (void *geometry)
