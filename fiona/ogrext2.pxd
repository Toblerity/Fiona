# Copyright (c) 2007, Sean C. Gillies
# All rights reserved.
# See ../LICENSE.txt

from libc.stdio cimport FILE


cdef extern from "ogr_core.h":

    ctypedef int OGRErr

    ctypedef enum OGRwkbGeometryType:
        wkbUnknown
        wkbPoint
        wkbLineString
        wkbPolygon
        wkbMultiPoint
        wkbMultiLineString
        wkbMultiPolygon
        wkbGeometryCollection
        wkbCircularString
        wkbCompoundCurve
        wkbCurvePolygon
        wkbMultiCurve
        wkbMultiSurface
        wkbCurve
        wkbSurface
        wkbPolyhedralSurface
        wkbTIN
        wkbTriangle
        wkbNone
        wkbLinearRing
        wkbCircularStringZ
        wkbCompoundCurveZ
        wkbCurvePolygonZ
        wkbMultiCurveZ
        wkbMultiSurfaceZ
        wkbCurveZ
        wkbSurfaceZ
        wkbPolyhedralSurfaceZ
        wkbTINZ
        wkbTriangleZ
        wkbPointM
        wkbLineStringM
        wkbPolygonM
        wkbMultiPointM
        wkbMultiLineStringM
        wkbMultiPolygonM
        wkbGeometryCollectionM
        wkbCircularStringM
        wkbCompoundCurveM
        wkbCurvePolygonM
        wkbMultiCurveM
        wkbMultiSurfaceM
        wkbCurveM
        wkbSurfaceM
        wkbPolyhedralSurfaceM
        wkbTINM
        wkbTriangleM
        wkbPointZM
        wkbLineStringZM
        wkbPolygonZM
        wkbMultiPointZM
        wkbMultiLineStringZM
        wkbMultiPolygonZM
        wkbGeometryCollectionZM
        wkbCircularStringZM
        wkbCompoundCurveZM
        wkbCurvePolygonZM
        wkbMultiCurveZM
        wkbMultiSurfaceZM
        wkbCurveZM
        wkbSurfaceZM
        wkbPolyhedralSurfaceZM
        wkbTINZM
        wkbTriangleZM
        wkbPoint25D
        wkbLineString25D
        wkbPolygon25D
        wkbMultiPoint25D
        wkbMultiLineString25D
        wkbMultiPolygon25D
        wkbGeometryCollection25D

    ctypedef enum OGRFieldType:
        OFTInteger
        OFTIntegerList
        OFTReal
        OFTRealList
        OFTString
        OFTStringList
        OFTWideString
        OFTWideStringList
        OFTBinary
        OFTDate
        OFTTime
        OFTDateTime
        OFTInteger64
        OFTInteger64List
        OFTMaxType

    ctypedef int OGRFieldSubType
    cdef int OFSTNone = 0
    cdef int OFSTBoolean = 1
    cdef int OFSTInt16 = 2
    cdef int OFSTFloat32 = 3
    cdef int OFSTMaxSubType = 3

    ctypedef struct OGREnvelope:
        double MinX
        double MaxX
        double MinY
        double MaxY

    char *  OGRGeometryTypeToName(int)


    char * ODsCCreateLayer = "CreateLayer"
    char * ODsCDeleteLayer = "DeleteLayer"
    char * ODsCTransactions = "Transactions"


cdef extern from "gdal.h":
    char * GDALVersionInfo (char *pszRequest)
    void * GDALGetDriverByName(const char * pszName)
    void * GDALOpenEx(const char * pszFilename,
                      unsigned int nOpenFlags,
                      const char *const *papszAllowedDrivers,
                      const char *const *papszOpenOptions,
                      const char *const *papszSiblingFiles
                      )
    int GDAL_OF_UPDATE
    int GDAL_OF_READONLY
    int GDAL_OF_VECTOR
    int GDAL_OF_VERBOSE_ERROR
    int GDALDatasetGetLayerCount(void * hds)
    void * GDALDatasetGetLayer(void * hDS, int iLayer)
    void * GDALDatasetGetLayerByName(void * hDS, char * pszName)
    void GDALClose(void * hDS)
    void * GDALCreate(void * hDriver,
                      const char * pszFilename,
                      int nXSize,
                      int     nYSize,
                      int     nBands,
                      GDALDataType eBandType,
                      char ** papszOptions)
    void * GDALDatasetCreateLayer(void * hDS,
                                  const char * pszName,
                                  void * hSpatialRef,
                                  int eType,
                                  char ** papszOptions)
    int GDALDatasetDeleteLayer(void * hDS, int iLayer)
    void GDALFlushCache(void * hDS)
    char * GDALGetDriverShortName(void * hDriver)
    char * GDALGetDatasetDriver (void * hDataset)
    int GDALDeleteDataset(void * hDriver, const char * pszFilename)
    OGRErr GDALDatasetStartTransaction (void * hDataset, int bForce)
    OGRErr GDALDatasetCommitTransaction (void * hDataset)
    OGRErr GDALDatasetRollbackTransaction (void * hDataset)
    int GDALDatasetTestCapability (void * hDataset, char *)


    ctypedef enum GDALDataType:
        GDT_Unknown
        GDT_Byte
        GDT_UInt16
        GDT_Int16
        GDT_UInt32
        GDT_Int32
        GDT_Float32
        GDT_Float64
        GDT_CInt16
        GDT_CInt32
        GDT_CFloat32
        GDT_CFloat64
        GDT_TypeCount

cdef extern from "gdal_version.h":
    int    GDAL_COMPUTE_VERSION(int maj, int min, int rev)

cdef extern from "cpl_conv.h":
    void *  CPLMalloc (size_t)
    void    CPLFree (void *ptr)
    void    CPLSetThreadLocalConfigOption (char *key, char *val)
    const char *CPLGetConfigOption (char *, char *)
<<<<<<< HEAD
    int CPLCheckForFile(char *pszFilename, char **papszSiblingList)
=======
    int CPLCheckForFile(char *, char **)

>>>>>>> 7559619b

cdef extern from "cpl_string.h":
    char ** CSLAddNameValue (char **list, const char *name, const char *value)
    char ** CSLSetNameValue (char **list, const char *name, const char *value)
    void CSLDestroy (char **list)
    char ** CSLAddString(char **list, const char *string)
    int CSLCount(char **papszStrList)


cdef extern from "sys/stat.h" nogil:
    struct stat:
        pass


cdef extern from "cpl_vsi.h" nogil:

    ctypedef int vsi_l_offset
    ctypedef FILE VSILFILE
    ctypedef stat VSIStatBufL

    unsigned char *VSIGetMemFileBuffer(const char *path,
                                       vsi_l_offset *data_len,
                                       int take_ownership)
    VSILFILE *VSIFileFromMemBuffer(const char *path, void *data,
                                   vsi_l_offset data_len, int take_ownership)
    VSILFILE* VSIFOpenL(const char *path, const char *mode)
    int VSIFCloseL(VSILFILE *fp)
    int VSIUnlink(const char *path)
<<<<<<< HEAD
    char** VSIReadDir(const char* pszPath)
=======
    int VSIMkdir(const char *path, long mode)
    int VSIRmdir(const char *path)
>>>>>>> 7559619b
    int VSIFFlushL(VSILFILE *fp)
    size_t VSIFReadL(void *buffer, size_t nSize, size_t nCount, VSILFILE *fp)
    int VSIFSeekL(VSILFILE *fp, vsi_l_offset nOffset, int nWhence)
    vsi_l_offset VSIFTellL(VSILFILE *fp)
    int VSIFTruncateL(VSILFILE *fp, vsi_l_offset nNewSize)
    size_t VSIFWriteL(void *buffer, size_t nSize, size_t nCount, VSILFILE *fp)
<<<<<<< HEAD
=======
    int VSIStatL(const char *pszFilename, VSIStatBufL *psStatBuf)
>>>>>>> 7559619b


cdef extern from "ogr_srs_api.h":

    ctypedef void * OGRSpatialReferenceH

    void    OSRCleanup ()
    OGRSpatialReferenceH  OSRClone (OGRSpatialReferenceH srs)
    int     OSRFixup (OGRSpatialReferenceH srs)
    int     OSRExportToProj4 (OGRSpatialReferenceH srs, char **params)
    int     OSRExportToWkt (OGRSpatialReferenceH srs, char **params)
    int     OSRImportFromEPSG (OGRSpatialReferenceH, int code)
    int     OSRImportFromProj4 (OGRSpatialReferenceH srs, const char *proj)
    int     OSRSetFromUserInput (OGRSpatialReferenceH srs, const char *input)
    int     OSRAutoIdentifyEPSG (OGRSpatialReferenceH srs)
    const char * OSRGetAuthorityName (OGRSpatialReferenceH srs, const char *key)
    const char * OSRGetAuthorityCode (OGRSpatialReferenceH srs, const char *key)
    OGRSpatialReferenceH  OSRNewSpatialReference (char *wkt)
    void    OSRRelease (OGRSpatialReferenceH srs)
    void *  OCTNewCoordinateTransformation (OGRSpatialReferenceH source, OGRSpatialReferenceH dest)
    void    OCTDestroyCoordinateTransformation (void *source)
    int     OCTTransform (void *ct, int nCount, double *x, double *y, double *z)

cdef extern from "ogr_api.h":

    const char * OGR_Dr_GetName (void *driver)
    int     OGR_Dr_TestCapability (void *driver, const char *)
    void *  OGR_F_Create (void *featuredefn)
    void    OGR_F_Destroy (void *feature)
    long    OGR_F_GetFID (void *feature)
    int     OGR_F_IsFieldSet (void *feature, int n)
    int     OGR_F_GetFieldAsDateTimeEx (void *feature, int n, int *y, int *m, int *d, int *h, int *m, float *s, int *z)
    double  OGR_F_GetFieldAsDouble (void *feature, int n)
    int     OGR_F_GetFieldAsInteger (void *feature, int n)
    char *  OGR_F_GetFieldAsString (void *feature, int n)
    unsigned char * OGR_F_GetFieldAsBinary(void *feature, int n, int *s)
    int     OGR_F_GetFieldCount (void *feature)
    void *  OGR_F_GetFieldDefnRef (void *feature, int n)
    int     OGR_F_GetFieldIndex (void *feature, char *name)
    void *  OGR_F_GetGeometryRef (void *feature)
    void *  OGR_F_StealGeometry (void *feature)
    void    OGR_F_SetFieldDateTimeEx (void *feature, int n, int y, int m, int d, int hh, int mm, float ss, int tz)
    void    OGR_F_SetFieldDouble (void *feature, int n, double value)
    void    OGR_F_SetFieldInteger (void *feature, int n, int value)
    void    OGR_F_SetFieldString (void *feature, int n, char *value)
    void    OGR_F_SetFieldBinary (void *feature, int n, int l, unsigned char *value)
    void    OGR_F_SetFieldNull (void *feature, int n)  # new in GDAL 2.2
    int     OGR_F_SetGeometryDirectly (void *feature, void *geometry)
    void *  OGR_FD_Create (char *name)
    int     OGR_FD_GetFieldCount (void *featuredefn)
    void *  OGR_FD_GetFieldDefn (void *featuredefn, int n)
    int     OGR_FD_GetGeomType (void *featuredefn)
    char *  OGR_FD_GetName (void *featuredefn)
    void *  OGR_Fld_Create (char *name, OGRFieldType fieldtype)
    void    OGR_Fld_Destroy (void *fielddefn)
    char *  OGR_Fld_GetNameRef (void *fielddefn)
    int     OGR_Fld_GetPrecision (void *fielddefn)
    int     OGR_Fld_GetType (void *fielddefn)
    int     OGR_Fld_GetWidth (void *fielddefn)
    void    OGR_Fld_Set (void *fielddefn, char *name, int fieldtype, int width, int precision, int justification)
    void    OGR_Fld_SetPrecision (void *fielddefn, int n)
    void    OGR_Fld_SetWidth (void *fielddefn, int n)
    OGRFieldSubType OGR_Fld_GetSubType(void *fielddefn)
    void    OGR_Fld_SetSubType(void *fielddefn, OGRFieldSubType subtype)
    OGRErr  OGR_G_AddGeometryDirectly (void *geometry, void *part)
    void    OGR_G_AddPoint (void *geometry, double x, double y, double z)
    void    OGR_G_AddPoint_2D (void *geometry, double x, double y)
    void    OGR_G_CloseRings (void *geometry)
    void *  OGR_G_CreateGeometry (int wkbtypecode)
    void    OGR_G_DestroyGeometry (void *geometry)
    unsigned char *  OGR_G_ExportToJson (void *geometry)
    void    OGR_G_ExportToWkb (void *geometry, int endianness, char *buffer)
    int     OGR_G_GetGeometryCount (void *geometry)
    unsigned char *  OGR_G_GetGeometryName (void *geometry)
    int     OGR_G_GetGeometryType (void *geometry)
    void *  OGR_G_GetGeometryRef (void *geometry, int n)
    int     OGR_G_GetPointCount (void *geometry)
    double  OGR_G_GetX (void *geometry, int n)
    double  OGR_G_GetY (void *geometry, int n)
    double  OGR_G_GetZ (void *geometry, int n)
    void    OGR_G_ImportFromWkb (void *geometry, unsigned char *bytes, int nbytes)
    int     OGR_G_WkbSize (void *geometry)
    void *  OGR_G_ForceToMultiPolygon (void *geometry)
    void *  OGR_G_ForceToPolygon (void *geometry)
    void *  OGR_G_Clone(void *geometry)
    OGRErr  OGR_L_CreateFeature (void *layer, void *feature)
    OGRErr  OGR_L_CreateField (void *layer, void *fielddefn, int flexible)
    OGRErr  OGR_L_GetExtent (void *layer, void *extent, int force)
    void *  OGR_L_GetFeature (void *layer, int n)
    int     OGR_L_GetFeatureCount (void *layer, int m)
    void *  OGR_G_GetLinearGeometry (void *hGeom, double dfMaxAngleStepSizeDegrees, char **papszOptions)
    void *  OGR_L_GetLayerDefn (void *layer)
    char *  OGR_L_GetName (void *layer)
    void *  OGR_L_GetNextFeature (void *layer)
    void *  OGR_L_GetSpatialFilter (void *layer)
    void *  OGR_L_GetSpatialRef (void *layer)
    void    OGR_L_ResetReading (void *layer)
    void    OGR_L_SetSpatialFilter (void *layer, void *geometry)
    void    OGR_L_SetSpatialFilterRect (
                void *layer, double minx, double miny, double maxx, double maxy
                )
    int     OGR_L_TestCapability (void *layer, char *name)
    OGRErr  OGR_L_SetIgnoredFields (void *layer, const char **papszFields)
    OGRErr  OGR_L_SetNextByIndex (void *layer, long nIndex)
    long long OGR_F_GetFieldAsInteger64 (void *feature, int n)
    void    OGR_F_SetFieldInteger64 (void *feature, int n, long long value)<|MERGE_RESOLUTION|>--- conflicted
+++ resolved
@@ -183,12 +183,8 @@
     void    CPLFree (void *ptr)
     void    CPLSetThreadLocalConfigOption (char *key, char *val)
     const char *CPLGetConfigOption (char *, char *)
-<<<<<<< HEAD
-    int CPLCheckForFile(char *pszFilename, char **papszSiblingList)
-=======
     int CPLCheckForFile(char *, char **)
 
->>>>>>> 7559619b
 
 cdef extern from "cpl_string.h":
     char ** CSLAddNameValue (char **list, const char *name, const char *value)
@@ -217,22 +213,16 @@
     VSILFILE* VSIFOpenL(const char *path, const char *mode)
     int VSIFCloseL(VSILFILE *fp)
     int VSIUnlink(const char *path)
-<<<<<<< HEAD
-    char** VSIReadDir(const char* pszPath)
-=======
     int VSIMkdir(const char *path, long mode)
     int VSIRmdir(const char *path)
->>>>>>> 7559619b
     int VSIFFlushL(VSILFILE *fp)
     size_t VSIFReadL(void *buffer, size_t nSize, size_t nCount, VSILFILE *fp)
+    char** VSIReadDir(const char* pszPath)
     int VSIFSeekL(VSILFILE *fp, vsi_l_offset nOffset, int nWhence)
     vsi_l_offset VSIFTellL(VSILFILE *fp)
     int VSIFTruncateL(VSILFILE *fp, vsi_l_offset nNewSize)
     size_t VSIFWriteL(void *buffer, size_t nSize, size_t nCount, VSILFILE *fp)
-<<<<<<< HEAD
-=======
     int VSIStatL(const char *pszFilename, VSIStatBufL *psStatBuf)
->>>>>>> 7559619b
 
 
 cdef extern from "ogr_srs_api.h":
