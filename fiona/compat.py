--- conflicted
+++ resolved
@@ -1,26 +1,6 @@
 from collections import UserDict
 from collections.abc import Mapping
 
-<<<<<<< HEAD
-if sys.version_info[0] >= 3:
-    from urllib.parse import urlparse
-    from collections import UserDict
-    from inspect import getfullargspec as getargspec
-else:
-    from urlparse import urlparse
-    from UserDict import UserDict
-    from inspect import getargspec
-
-if sys.version_info >= (3, 3):
-    from collections.abc import Mapping, MutableMapping
-else:
-    from collections import Mapping, MutableMapping
-
-# Users can pass in objects that subclass a few different objects
-# More specifically, rasterio has a CRS() class that subclasses UserDict()
-# In Python 2 UserDict() is in its own module and does not subclass Mapping()
-=======
->>>>>>> 5d55585d
 DICT_TYPES = (dict, Mapping, UserDict)
 
 
