"""$ fio filter"""


import json
import logging

import click
from cligj import use_rs_opt

<<<<<<< HEAD
from .helpers import obj_gen, eval_feature_expression


@click.command(short_help="Filter GeoJSON features by python expression")
@click.argument('filter_expression')
@use_rs_opt
@click.pass_context
def filter(ctx, filter_expression, use_rs):
=======
from fiona.fio.helpers import obj_gen


@click.command()
@click.argument('filter')
@use_rs_opt
@click.pass_context
def filter(ctx, filter, use_rs):

>>>>>>> 89835504
    """
    Filter GeoJSON features by python expression.

    Features are read from stdin.

    The expression is evaluated in a restricted namespace containing:
        - sum, pow, min, max and the imported math module
        - shape (optional, imported from shapely.geometry if available)
        - bool, int, str, len, float type conversions
        - f (the feature to be evaluated,
             allows item access via javascript-style dot notation using munch)

    The expression will be evaluated for each feature and, if true,
    the feature will be included in the output.

    e.g. fio cat data.shp \
         | fio filter "f.properties.area > 1000.0" \
         | fio collect > large_polygons.geojson
    """

    logger = logging.getLogger('fio')
    stdin = click.get_text_stream('stdin')

    try:
        source = obj_gen(stdin)
        for i, obj in enumerate(source):
            features = obj.get('features') or [obj]
            for j, feat in enumerate(features):
                if not eval_feature_expression(feat, filter_expression):
                    continue

                if use_rs:
                    click.echo(u'\u001e', nl=False)
                click.echo(json.dumps(feat))

    except Exception:
        logger.exception("Exception caught during processing")
        raise click.Abort()<|MERGE_RESOLUTION|>--- conflicted
+++ resolved
@@ -7,26 +7,14 @@
 import click
 from cligj import use_rs_opt
 
-<<<<<<< HEAD
-from .helpers import obj_gen, eval_feature_expression
+from fiona.fio.helpers import obj_gen, eval_feature_expression
 
 
-@click.command(short_help="Filter GeoJSON features by python expression")
+@click.command()
 @click.argument('filter_expression')
 @use_rs_opt
 @click.pass_context
 def filter(ctx, filter_expression, use_rs):
-=======
-from fiona.fio.helpers import obj_gen
-
-
-@click.command()
-@click.argument('filter')
-@use_rs_opt
-@click.pass_context
-def filter(ctx, filter, use_rs):
-
->>>>>>> 89835504
     """
     Filter GeoJSON features by python expression.
 
