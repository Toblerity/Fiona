"""$ fio filter"""


import json

import click
from cligj import use_rs_opt

from fiona.fio.helpers import obj_gen, eval_feature_expression
from fiona.fio import with_context_env


@click.command()
@click.argument('filter_expression')
@use_rs_opt
@click.pass_context
@with_context_env
def filter(ctx, filter_expression, use_rs):
    """
    Filter GeoJSON features by python expression.

    Features are read from stdin.

    The expression is evaluated in a restricted namespace containing:
        - sum, pow, min, max and the imported math module
        - shape (optional, imported from shapely.geometry if available)
        - bool, int, str, len, float type conversions
        - f (the feature to be evaluated,
             allows item access via javascript-style dot notation using munch)

    The expression will be evaluated for each feature and, if true,
    the feature will be included in the output.  For example:

    \b
        $ fio cat data.shp \\
            | fio filter "f.properties.area > 1000.0" \\
            | fio collect > large_polygons.geojson

    """
    stdin = click.get_text_stream('stdin')

<<<<<<< HEAD
    source = obj_gen(stdin)
    for i, obj in enumerate(source):
        features = obj.get('features') or [obj]
        for j, feat in enumerate(features):
            if not eval_feature_expression(feat, filter_expression):
                continue

            if use_rs:
                click.echo(u'\u001e', nl=False)
            click.echo(json.dumps(feat))
=======
    try:
        source = obj_gen(stdin)
        for i, obj in enumerate(source):
            features = obj.get('features') or [obj]
            for j, feat in enumerate(features):
                if not eval_feature_expression(feat, filter_expression):
                    continue

                if use_rs:
                    click.echo('\x1e', nl=False)
                click.echo(json.dumps(feat))

    except Exception:
        logger.exception("Exception caught during processing")
        raise click.Abort()
>>>>>>> e3bbb6be
<|MERGE_RESOLUTION|>--- conflicted
+++ resolved
@@ -39,18 +39,6 @@
     """
     stdin = click.get_text_stream('stdin')
 
-<<<<<<< HEAD
-    source = obj_gen(stdin)
-    for i, obj in enumerate(source):
-        features = obj.get('features') or [obj]
-        for j, feat in enumerate(features):
-            if not eval_feature_expression(feat, filter_expression):
-                continue
-
-            if use_rs:
-                click.echo(u'\u001e', nl=False)
-            click.echo(json.dumps(feat))
-=======
     try:
         source = obj_gen(stdin)
         for i, obj in enumerate(source):
@@ -65,5 +53,4 @@
 
     except Exception:
         logger.exception("Exception caught during processing")
-        raise click.Abort()
->>>>>>> e3bbb6be
+        raise click.Abort()