--- conflicted
+++ resolved
@@ -19,9 +19,11 @@
     """Distribute features from a collection.
 
     Print the features of GeoJSON objects read from stdin.
+
     """
     logger = logging.getLogger(__name__)
     stdin = click.get_text_stream('stdin')
+
     try:
         source = helpers.obj_gen(stdin)
         for i, obj in enumerate(source):
@@ -33,13 +35,9 @@
                 feat_id = feat.get('id', 'feature:' + str(i))
                 feat['id'] = feat_id
                 if use_rs:
-<<<<<<< HEAD
-                    click.echo(u'\u001e', nl=False)
+                    click.echo('\x1e', nl=False)
                 click.echo(json.dumps(feat, cls=ObjectEncoder))
-=======
-                    click.echo('\x1e', nl=False)
-                click.echo(json.dumps(feat))
->>>>>>> e3bbb6be
+
     except Exception:
         logger.exception("Exception caught during processing")
         raise click.Abort()