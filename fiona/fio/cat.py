--- conflicted
+++ resolved
@@ -1,10 +1,7 @@
 """fio-cat"""
-<<<<<<< HEAD
-=======
-
->>>>>>> c8333e4a
 
 import json
+import logging
 import warnings
 
 import click
@@ -14,8 +11,6 @@
 from fiona.transform import transform_geom
 from fiona.model import ObjectEncoder
 from fiona.fio import options, with_context_env
-
-log = logging.getLogger(__name__)
 
 warnings.simplefilter('default')
 
@@ -70,6 +65,8 @@
     Use the '--layer' option to select a different layer.
 
     """
+    log = logging.getLogger(__name__)
+
     dump_kwds = {'sort_keys': True}
     if indent:
         dump_kwds['indent'] = indent
@@ -86,7 +83,6 @@
         if str(i) not in layer.keys():
             layer[str(i)] = [0]
 
-<<<<<<< HEAD
     try:
         if bbox:
             try:
@@ -110,25 +106,4 @@
 
     except Exception:
         log.exception("Exception caught during processing")
-        raise click.Abort()
-=======
-    if bbox:
-        try:
-            bbox = tuple(map(float, bbox.split(',')))
-        except ValueError:
-            bbox = json.loads(bbox)
-    for i, path in enumerate(files, 1):
-        for lyr in layer[str(i)]:
-            with fiona.open(path, layer=lyr) as src:
-                for i, feat in src.items(bbox=bbox):
-                    if dst_crs or precision >= 0:
-                        g = transform_geom(
-                            src.crs, dst_crs, feat['geometry'],
-                            antimeridian_cutting=True,
-                            precision=precision)
-                        feat['geometry'] = g
-                        feat['bbox'] = fiona.bounds(g)
-                    if use_rs:
-                        click.echo(u'\u001e', nl=False)
-                    click.echo(json.dumps(feat, cls=ObjectEncoder, **dump_kwds))
->>>>>>> c8333e4a
+        raise click.Abort()