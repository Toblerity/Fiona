"""$ fio cat"""


import json
import logging
import warnings

import click
import cligj

import fiona
from fiona.transform import transform_geom
from fiona.fio import options


warnings.simplefilter('default')


# Cat command
@click.command(short_help="Concatenate and print the features of datasets")
<<<<<<< HEAD
@click.argument('files', nargs=-1, required=True, metavar="INPUTS...")
=======
@click.argument('files', nargs=-1, type=click.Path(resolve_path=False),
                required=True, metavar="INPUTS...")
>>>>>>> 9ef62df7
@click.option('--layer', default=None, multiple=True,
              callback=options.cb_multilayer,
              help="Input layer(s), specified as 'fileindex:layer` "
                   "For example, '1:foo,2:bar' will concatenate layer foo "
                   "from file 1 and layer bar from file 2")
@cligj.precision_opt
@cligj.indent_opt
@cligj.compact_opt
@click.option('--ignore-errors/--no-ignore-errors', default=False,
              help="log errors but do not stop serialization.")
@options.dst_crs_opt
@cligj.use_rs_opt
@click.option('--bbox', default=None, metavar="w,s,e,n",
              help="filter for features intersecting a bounding box")
@click.pass_context
def cat(ctx, files, precision, indent, compact, ignore_errors, dst_crs,
        use_rs, bbox, layer):

    """
    Concatenate and print the features of input datasets as a sequence of
    GeoJSON features.

    When working with a multi-layer dataset the first layer is used by default.
    Use the '--layer' option to select a different layer.
    """

    verbosity = (ctx.obj and ctx.obj['verbosity']) or 2
    logger = logging.getLogger('fio')

    dump_kwds = {'sort_keys': True}
    if indent:
        dump_kwds['indent'] = indent
    if compact:
        dump_kwds['separators'] = (',', ':')

    # Validate file idexes provided in --layer option
    # (can't pass the files to option callback)
    if layer:
        options.validate_multilayer_file_index(files, layer)

    # first layer is the default
    for i in range(1, len(files) + 1):
        if str(i) not in layer.keys():
            layer[str(i)] = [0]
    try:
        with fiona.drivers(CPL_DEBUG=verbosity > 2):
            for i, path in enumerate(files, 1):
                for lyr in layer[str(i)]:
                    with fiona.open(path, layer=lyr) as src:
                        if bbox:
                            try:
                                bbox = tuple(map(float, bbox.split(',')))
                            except ValueError:
                                bbox = json.loads(bbox)
                        for i, feat in src.items(bbox=bbox):
                            if dst_crs or precision >= 0:
                                g = transform_geom(
                                    src.crs, dst_crs, feat['geometry'],
                                    antimeridian_cutting=True,
                                    precision=precision)
                                feat['geometry'] = g
                                feat['bbox'] = fiona.bounds(g)
                            if use_rs:
                                click.echo(u'\u001e', nl=False)
                            click.echo(json.dumps(feat, **dump_kwds))

    except Exception:
        logger.exception("Exception caught during processing")
        raise click.Abort()<|MERGE_RESOLUTION|>--- conflicted
+++ resolved
@@ -18,12 +18,7 @@
 
 # Cat command
 @click.command(short_help="Concatenate and print the features of datasets")
-<<<<<<< HEAD
 @click.argument('files', nargs=-1, required=True, metavar="INPUTS...")
-=======
-@click.argument('files', nargs=-1, type=click.Path(resolve_path=False),
-                required=True, metavar="INPUTS...")
->>>>>>> 9ef62df7
 @click.option('--layer', default=None, multiple=True,
               callback=options.cb_multilayer,
               help="Input layer(s), specified as 'fileindex:layer` "
