"""$ fio cat"""


import json
import logging
import warnings

import click
import cligj

import fiona
from fiona.transform import transform_geom
from fiona.fio import options, with_context_env
from fiona.errors import AttributeFilterError


warnings.simplefilter('default')


# Cat command
@click.command(short_help="Concatenate and print the features of datasets")
@click.argument('files', nargs=-1, required=True, metavar="INPUTS...")
@click.option('--layer', default=None, multiple=True,
              callback=options.cb_multilayer,
              help="Input layer(s), specified as 'fileindex:layer` "
                   "For example, '1:foo,2:bar' will concatenate layer foo "
                   "from file 1 and layer bar from file 2")
@cligj.precision_opt
@cligj.indent_opt
@cligj.compact_opt
@click.option('--ignore-errors/--no-ignore-errors', default=False,
              help="log errors but do not stop serialization.")
@options.dst_crs_opt
@cligj.use_rs_opt
<<<<<<< HEAD
@click.option('--bbox', default=None, metavar="w,s,e,n",
              help="filter for features intersecting a bounding box")
@click.option('--where', default=None,
              help="attribute filter using SQL where clause")
@click.pass_context
@with_context_env
def cat(ctx, files, precision, indent, compact, ignore_errors, dst_crs,
        use_rs, bbox, where, layer):
=======
@click.option(
    "--bbox",
    default=None,
    metavar="w,s,e,n",
    help="filter for features intersecting a bounding box",
)
@click.option(
    "--cut-at-antimeridian",
    is_flag=True,
    default=False,
    help="Optionally cut geometries at the anti-meridian. To be used only for a geographic destination CRS.",
)
@click.pass_context
@with_context_env
def cat(
    ctx,
    files,
    precision,
    indent,
    compact,
    ignore_errors,
    dst_crs,
    use_rs,
    bbox,
    cut_at_antimeridian,
    layer,
):
>>>>>>> c4677541
    """
    Concatenate and print the features of input datasets as a sequence of
    GeoJSON features.

    When working with a multi-layer dataset the first layer is used by default.
    Use the '--layer' option to select a different layer.
    """

    logger = logging.getLogger(__name__)

    dump_kwds = {'sort_keys': True}
    if indent:
        dump_kwds['indent'] = indent
    if compact:
        dump_kwds['separators'] = (',', ':')

    # Validate file idexes provided in --layer option
    # (can't pass the files to option callback)
    if layer:
        options.validate_multilayer_file_index(files, layer)

    # first layer is the default
    for i in range(1, len(files) + 1):
        if str(i) not in layer.keys():
            layer[str(i)] = [0]

    try:
        if bbox:
            try:
                bbox = tuple(map(float, bbox.split(',')))
            except ValueError:
                bbox = json.loads(bbox)
        for i, path in enumerate(files, 1):
            for lyr in layer[str(i)]:
                with fiona.open(path, layer=lyr) as src:
                    for i, feat in src.items(bbox=bbox, where=where):
                        if dst_crs or precision >= 0:
                            g = transform_geom(
                                src.crs, dst_crs, feat['geometry'],
                                antimeridian_cutting=cut_at_antimeridian,
                                precision=precision)
                            feat['geometry'] = g
                            feat['bbox'] = fiona.bounds(g)
                        if use_rs:
                            click.echo('\x1e', nl=False)
                        click.echo(json.dumps(feat, **dump_kwds))

    except AttributeFilterError as e:
        raise click.BadParameter("'where' clause is invalid: " + str(e))
    except Exception:
        logger.exception("Exception caught during processing")
        raise click.Abort()<|MERGE_RESOLUTION|>--- conflicted
+++ resolved
@@ -32,16 +32,6 @@
               help="log errors but do not stop serialization.")
 @options.dst_crs_opt
 @cligj.use_rs_opt
-<<<<<<< HEAD
-@click.option('--bbox', default=None, metavar="w,s,e,n",
-              help="filter for features intersecting a bounding box")
-@click.option('--where', default=None,
-              help="attribute filter using SQL where clause")
-@click.pass_context
-@with_context_env
-def cat(ctx, files, precision, indent, compact, ignore_errors, dst_crs,
-        use_rs, bbox, where, layer):
-=======
 @click.option(
     "--bbox",
     default=None,
@@ -54,6 +44,8 @@
     default=False,
     help="Optionally cut geometries at the anti-meridian. To be used only for a geographic destination CRS.",
 )
+@click.option('--where', default=None,
+              help="attribute filter using SQL where clause")
 @click.pass_context
 @with_context_env
 def cat(
@@ -67,9 +59,9 @@
     use_rs,
     bbox,
     cut_at_antimeridian,
+    where,
     layer,
 ):
->>>>>>> c4677541
     """
     Concatenate and print the features of input datasets as a sequence of
     GeoJSON features.
