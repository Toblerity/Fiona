"""fio-cat"""

import json
import logging
import warnings

import click
import cligj

import fiona
from fiona.transform import transform_geom
from fiona.model import ObjectEncoder
from fiona.fio import options, with_context_env

warnings.simplefilter('default')


# Cat command
@click.command(short_help="Concatenate and print the features of datasets")
@click.argument('files', nargs=-1, required=True, metavar="INPUTS...")
@click.option('--layer', default=None, multiple=True,
              callback=options.cb_multilayer,
              help="Input layer(s), specified as 'fileindex:layer` "
                   "For example, '1:foo,2:bar' will concatenate layer foo "
                   "from file 1 and layer bar from file 2")
@cligj.precision_opt
@cligj.indent_opt
@cligj.compact_opt
@click.option('--ignore-errors/--no-ignore-errors', default=False,
              help="log errors but do not stop serialization.")
@options.dst_crs_opt
@cligj.use_rs_opt
@click.option(
    "--bbox",
    default=None,
    metavar="w,s,e,n",
    help="filter for features intersecting a bounding box",
)
@click.option(
    "--cut-at-antimeridian",
    is_flag=True,
    default=False,
    help="Optionally cut geometries at the anti-meridian. To be used only for a geographic destination CRS.",
)
@click.pass_context
@with_context_env
def cat(
    ctx,
    files,
    precision,
    indent,
    compact,
    ignore_errors,
    dst_crs,
    use_rs,
    bbox,
    cut_at_antimeridian,
    layer,
):
    """
    Concatenate and print the features of input datasets as a sequence of
    GeoJSON features.

    When working with a multi-layer dataset the first layer is used by default.
    Use the '--layer' option to select a different layer.

    """
    log = logging.getLogger(__name__)

    dump_kwds = {'sort_keys': True}
    if indent:
        dump_kwds['indent'] = indent
    if compact:
        dump_kwds['separators'] = (',', ':')

    # Validate file idexes provided in --layer option
    # (can't pass the files to option callback)
    if layer:
        options.validate_multilayer_file_index(files, layer)

    # first layer is the default
    for i in range(1, len(files) + 1):
        if str(i) not in layer.keys():
            layer[str(i)] = [0]

    try:
        if bbox:
            try:
                bbox = tuple(map(float, bbox.split(',')))
            except ValueError:
                bbox = json.loads(bbox)
        for i, path in enumerate(files, 1):
            for lyr in layer[str(i)]:
                with fiona.open(path, layer=lyr) as src:
                    for i, feat in src.items(bbox=bbox):
                        if dst_crs or precision >= 0:
                            g = transform_geom(
                                src.crs, dst_crs, feat['geometry'],
                                antimeridian_cutting=cut_at_antimeridian,
                                precision=precision)
                            feat['geometry'] = g
                            feat['bbox'] = fiona.bounds(g)
                        if use_rs:
<<<<<<< HEAD
                            click.echo(u'\u001e', nl=False)
                        click.echo(json.dumps(feat, cls=ObjectEncoder, **dump_kwds))
=======
                            click.echo('\x1e', nl=False)
                        click.echo(json.dumps(feat, **dump_kwds))
>>>>>>> e3bbb6be

    except Exception:
        log.exception("Exception caught during processing")
        raise click.Abort()<|MERGE_RESOLUTION|>--- conflicted
+++ resolved
@@ -101,13 +101,8 @@
                             feat['geometry'] = g
                             feat['bbox'] = fiona.bounds(g)
                         if use_rs:
-<<<<<<< HEAD
-                            click.echo(u'\u001e', nl=False)
+                            click.echo('\x1e', nl=False)
                         click.echo(json.dumps(feat, cls=ObjectEncoder, **dump_kwds))
-=======
-                            click.echo('\x1e', nl=False)
-                        click.echo(json.dumps(feat, **dump_kwds))
->>>>>>> e3bbb6be
 
     except Exception:
         log.exception("Exception caught during processing")
