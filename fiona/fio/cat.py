--- conflicted
+++ resolved
@@ -11,10 +11,7 @@
 from fiona.transform import transform_geom
 from fiona.model import Feature, ObjectEncoder
 from fiona.fio import options, with_context_env
-<<<<<<< HEAD
-=======
 from fiona.fio.helpers import recursive_round
->>>>>>> 5d55585d
 from fiona.errors import AttributeFilterError
 
 warnings.simplefilter("default")
@@ -75,7 +72,6 @@
     bbox,
     where,
     cut_at_antimeridian,
-    where,
     layer,
 ):
     """
@@ -114,18 +110,12 @@
             for lyr in layer[str(i)]:
                 with fiona.open(path, layer=lyr) as src:
                     for i, feat in src.items(bbox=bbox, where=where):
-<<<<<<< HEAD
-                        if dst_crs or precision >= 0:
-                            g = transform_geom(
-                                src.crs, dst_crs, feat['geometry'],
-=======
                         geom = feat.geometry
                         if dst_crs:
                             geom = transform_geom(
                                 src.crs,
                                 dst_crs,
                                 geom,
->>>>>>> 5d55585d
                                 antimeridian_cutting=cut_at_antimeridian,
                             )
 
@@ -139,13 +129,8 @@
                             bbox=fiona.bounds(geom),
                         )
                         if use_rs:
-<<<<<<< HEAD
-                            click.echo('\x1e', nl=False)
-                        click.echo(json.dumps(feat, **dump_kwds))
-=======
                             click.echo("\x1e", nl=False)
                         click.echo(json.dumps(feat, cls=ObjectEncoder, **dump_kwds))
->>>>>>> 5d55585d
 
     except AttributeFilterError as e:
         raise click.BadParameter("'where' clause is invalid: " + str(e))
