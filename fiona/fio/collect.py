--- conflicted
+++ resolved
@@ -68,14 +68,9 @@
                         if buffer:
                             feat = json.loads(buffer)
                             feat['geometry'] = transformer(feat['geometry'])
-<<<<<<< HEAD
                             feat = Feature.from_dict(**feat)
                             yield json.dumps(feat, cls=ObjectEncoder, **dump_kwds)
-                        buffer = line.strip(u'\x1e')
-=======
-                            yield json.dumps(feat, **dump_kwds)
                         buffer = line.strip('\x1e')
->>>>>>> e3bbb6be
                     else:
                         buffer += line
                 else:
