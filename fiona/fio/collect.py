"""fio-collect"""

from functools import partial
import json
import logging

import click
import cligj

from fiona.fio import helpers, options, with_context_env
from fiona.model import Geometry, ObjectEncoder
from fiona.transform import transform_geom


@click.command(short_help="Collect a sequence of features.")
@cligj.precision_opt
@cligj.indent_opt
@cligj.compact_opt
@click.option(
    "--record-buffered/--no-record-buffered",
    default=False,
    help="Economical buffering of writes at record, not collection "
    "(default), level.",
)
@click.option(
    "--ignore-errors/--no-ignore-errors",
    default=False,
    help="log errors but do not stop serialization.",
)
@options.src_crs_opt
@click.option(
    "--with-ld-context/--without-ld-context",
    default=False,
    help="add a JSON-LD context to JSON output.",
)
@click.option(
    "--add-ld-context-item",
    multiple=True,
    help="map a term to a URI and add it to the output's JSON LD " "context.",
)
@click.option(
    "--parse/--no-parse",
    default=True,
    help="load and dump the geojson feature (default is True)",
)
@click.pass_context
@with_context_env
def collect(
    ctx,
    precision,
    indent,
    compact,
    record_buffered,
    ignore_errors,
    src_crs,
    with_ld_context,
    add_ld_context_item,
    parse,
):
    """Make a GeoJSON feature collection from a sequence of GeoJSON
    features and print it."""
    logger = logging.getLogger(__name__)
    stdin = click.get_text_stream("stdin")
    sink = click.get_text_stream("stdout")

    dump_kwds = {"sort_keys": True}
    if indent:
        dump_kwds["indent"] = indent
    if compact:
        dump_kwds["separators"] = (",", ":")
    item_sep = compact and "," or ", "

    if src_crs:
        if not parse:
            raise click.UsageError("Can't specify --src-crs with --no-parse")
        transformer = partial(
            transform_geom,
            src_crs,
            "EPSG:4326",
            antimeridian_cutting=True,
            precision=precision,
        )
    else:

        def transformer(x):
            return x

    first_line = next(stdin)

    # If parsing geojson
    if parse:
        # If input is RS-delimited JSON sequence.
<<<<<<< HEAD
        if first_line.startswith('\x1e'):
            def feature_text_gen():
                buffer = first_line.strip('\x1e')
                for line in stdin:
                    if line.startswith('\x1e'):
                        if buffer:
                            feat = json.loads(buffer)
                            feat['geometry'] = transformer(feat['geometry'])
                            yield json.dumps(feat, **dump_kwds)
                        buffer = line.strip('\x1e')
=======
        if first_line.startswith("\x1e"):

            def feature_text_gen():
                buffer = first_line.strip("\x1e")
                for line in stdin:
                    if line.startswith("\x1e"):
                        if buffer:
                            feat = json.loads(buffer)
                            feat["geometry"] = transformer(
                                Geometry.from_dict(**feat["geometry"])
                            )
                            yield json.dumps(feat, cls=ObjectEncoder, **dump_kwds)
                        buffer = line.strip("\x1e")
>>>>>>> 5d55585d
                    else:
                        buffer += line
                else:
                    feat = json.loads(buffer)
                    feat["geometry"] = transformer(
                        Geometry.from_dict(**feat["geometry"])
                    )
                    yield json.dumps(feat, cls=ObjectEncoder, **dump_kwds)

        else:

            def feature_text_gen():
                feat = json.loads(first_line)
                feat["geometry"] = transformer(Geometry.from_dict(**feat["geometry"]))
                yield json.dumps(feat, cls=ObjectEncoder, **dump_kwds)

                for line in stdin:
                    feat = json.loads(line)
                    feat["geometry"] = transformer(
                        Geometry.from_dict(**feat["geometry"])
                    )
                    yield json.dumps(feat, cls=ObjectEncoder, **dump_kwds)

    # If *not* parsing geojson
    else:
        # If input is RS-delimited JSON sequence.
<<<<<<< HEAD
        if first_line.startswith('\x1e'):
            def feature_text_gen():
                buffer = first_line.strip('\x1e')
                for line in stdin:
                    if line.startswith('\x1e'):
                        if buffer:
                            yield buffer
                        buffer = line.strip('\x1e')
=======
        if first_line.startswith("\x1e"):

            def feature_text_gen():
                buffer = first_line.strip("\x1e")
                for line in stdin:
                    if line.startswith("\x1e"):
                        if buffer:
                            yield buffer
                        buffer = line.strip("\x1e")
>>>>>>> 5d55585d
                    else:
                        buffer += line
                else:
                    yield buffer

        else:

            def feature_text_gen():
                yield first_line
                for line in stdin:
                    yield line

    try:
        source = feature_text_gen()

        if record_buffered:
            # Buffer GeoJSON data at the feature level for smaller
            # memory footprint.
            indented = bool(indent)
            rec_indent = "\n" + " " * (2 * (indent or 0))

            collection = {"type": "FeatureCollection", "features": []}
            if with_ld_context:
                collection["@context"] = helpers.make_ld_context(add_ld_context_item)

            head, tail = json.dumps(collection, cls=ObjectEncoder, **dump_kwds).split(
                "[]"
            )

            sink.write(head)
            sink.write("[")

            # Try the first record.
            try:
                i, first = 0, next(source)
                if with_ld_context:
                    first = helpers.id_record(first)
                if indented:
                    sink.write(rec_indent)
                sink.write(first.replace("\n", rec_indent))
            except StopIteration:
                pass
            except Exception as exc:
                # Ignoring errors is *not* the default.
                if ignore_errors:
                    logger.error(
                        "failed to serialize file record %d (%s), " "continuing", i, exc
                    )
                else:
                    # Log error and close up the GeoJSON, leaving it
                    # more or less valid no matter what happens above.
                    logger.critical(
                        "failed to serialize file record %d (%s), " "quiting", i, exc
                    )
                    sink.write("]")
                    sink.write(tail)
                    if indented:
                        sink.write("\n")
                    raise

            # Because trailing commas aren't valid in JSON arrays
            # we'll write the item separator before each of the
            # remaining features.
            for i, rec in enumerate(source, 1):
                try:
                    if with_ld_context:
                        rec = helpers.id_record(rec)
                    if indented:
                        sink.write(rec_indent)
                    sink.write(item_sep)
                    sink.write(rec.replace("\n", rec_indent))
                except Exception as exc:
                    if ignore_errors:
                        logger.error(
                            "failed to serialize file record %d (%s), " "continuing",
                            i,
                            exc,
                        )
                    else:
                        logger.critical(
                            "failed to serialize file record %d (%s), " "quiting",
                            i,
                            exc,
                        )
                        sink.write("]")
                        sink.write(tail)
                        if indented:
                            sink.write("\n")
                        raise

            # Close up the GeoJSON after writing all features.
            sink.write("]")
            sink.write(tail)
            if indented:
                sink.write("\n")

        else:
            # Buffer GeoJSON data at the collection level. The default.
            collection = {"type": "FeatureCollection", "features": []}
            if with_ld_context:
                collection["@context"] = helpers.make_ld_context(add_ld_context_item)

            head, tail = json.dumps(collection, cls=ObjectEncoder, **dump_kwds).split(
                "[]"
            )
            sink.write(head)
            sink.write("[")
            sink.write(",".join(source))
            sink.write("]")
            sink.write(tail)
            sink.write("\n")

    except Exception:
        logger.exception("Exception caught during processing")
        raise click.Abort()<|MERGE_RESOLUTION|>--- conflicted
+++ resolved
@@ -90,18 +90,6 @@
     # If parsing geojson
     if parse:
         # If input is RS-delimited JSON sequence.
-<<<<<<< HEAD
-        if first_line.startswith('\x1e'):
-            def feature_text_gen():
-                buffer = first_line.strip('\x1e')
-                for line in stdin:
-                    if line.startswith('\x1e'):
-                        if buffer:
-                            feat = json.loads(buffer)
-                            feat['geometry'] = transformer(feat['geometry'])
-                            yield json.dumps(feat, **dump_kwds)
-                        buffer = line.strip('\x1e')
-=======
         if first_line.startswith("\x1e"):
 
             def feature_text_gen():
@@ -115,7 +103,6 @@
                             )
                             yield json.dumps(feat, cls=ObjectEncoder, **dump_kwds)
                         buffer = line.strip("\x1e")
->>>>>>> 5d55585d
                     else:
                         buffer += line
                 else:
@@ -142,16 +129,6 @@
     # If *not* parsing geojson
     else:
         # If input is RS-delimited JSON sequence.
-<<<<<<< HEAD
-        if first_line.startswith('\x1e'):
-            def feature_text_gen():
-                buffer = first_line.strip('\x1e')
-                for line in stdin:
-                    if line.startswith('\x1e'):
-                        if buffer:
-                            yield buffer
-                        buffer = line.strip('\x1e')
-=======
         if first_line.startswith("\x1e"):
 
             def feature_text_gen():
@@ -161,7 +138,6 @@
                         if buffer:
                             yield buffer
                         buffer = line.strip("\x1e")
->>>>>>> 5d55585d
                     else:
                         buffer += line
                 else:
