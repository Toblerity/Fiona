"""
Helper objects needed by multiple CLI commands.
"""
from functools import partial
import json
import math
import warnings

from munch import munchify

from fiona.model import to_dict


warnings.simplefilter('default')


def obj_gen(lines, object_hook=None):
    """Return a generator of JSON objects loaded from ``lines``."""
    first_line = next(lines)
    if first_line.startswith('\x1e'):
        def gen():
            buffer = first_line.strip('\x1e')
            for line in lines:
                if line.startswith('\x1e'):
                    if buffer:
<<<<<<< HEAD
                        yield json.loads(buffer, object_hook=object_hook)
                    buffer = line.strip(u'\x1e')
=======
                        yield json.loads(buffer)
                    buffer = line.strip('\x1e')
>>>>>>> e3bbb6be
                else:
                    buffer += line
            else:
                yield json.loads(buffer, object_hook=object_hook)
    else:
        def gen():
            yield json.loads(first_line, object_hook=object_hook)
            for line in lines:
                yield json.loads(line, object_hook=object_hook)
    return gen()


def nullable(val, cast):
    if val is None:
        return None
    else:
        return cast(val)


def eval_feature_expression(feature, expression):
    safe_dict = {'f': munchify(to_dict(feature))}
    safe_dict.update({
        'sum': sum,
        'pow': pow,
        'min': min,
        'max': max,
        'math': math,
        'bool': bool,
        'int': partial(nullable, int),
        'str': partial(nullable, str),
        'float': partial(nullable, float),
        'len': partial(nullable, len),
    })
    try:
        from shapely.geometry import shape
        safe_dict['shape'] = shape
    except ImportError:
        pass
    return eval(expression, {"__builtins__": None}, safe_dict)


def make_ld_context(context_items):
    """Returns a JSON-LD Context object.

    See https://json-ld.org/spec/latest/json-ld/."""
    ctx = {
      "@context": {
        "geojson": "http://ld.geojson.org/vocab#",
        "Feature": "geojson:Feature",
        "FeatureCollection": "geojson:FeatureCollection",
        "GeometryCollection": "geojson:GeometryCollection",
        "LineString": "geojson:LineString",
        "MultiLineString": "geojson:MultiLineString",
        "MultiPoint": "geojson:MultiPoint",
        "MultiPolygon": "geojson:MultiPolygon",
        "Point": "geojson:Point",
        "Polygon": "geojson:Polygon",
        "bbox": {
          "@container": "@list",
          "@id": "geojson:bbox"
        },
        "coordinates": "geojson:coordinates",
        "datetime": "http://www.w3.org/2006/time#inXSDDateTime",
        "description": "http://purl.org/dc/terms/description",
        "features": {
          "@container": "@set",
          "@id": "geojson:features"
        },
        "geometry": "geojson:geometry",
        "id": "@id",
        "properties": "geojson:properties",
        "start": "http://www.w3.org/2006/time#hasBeginning",
        "stop": "http://www.w3.org/2006/time#hasEnding",
        "title": "http://purl.org/dc/terms/title",
        "type": "@type",
        "when": "geojson:when"
      }
    }
    for item in context_items or []:
        t, uri = item.split("=")
        ctx[t.strip()] = uri.strip()
    return ctx


def id_record(rec):
    """Converts a record's id to a blank node id and returns the record."""
    rec['id'] = '_:f%s' % rec['id']
    return rec<|MERGE_RESOLUTION|>--- conflicted
+++ resolved
@@ -23,13 +23,8 @@
             for line in lines:
                 if line.startswith('\x1e'):
                     if buffer:
-<<<<<<< HEAD
                         yield json.loads(buffer, object_hook=object_hook)
-                    buffer = line.strip(u'\x1e')
-=======
-                        yield json.loads(buffer)
                     buffer = line.strip('\x1e')
->>>>>>> e3bbb6be
                 else:
                     buffer += line
             else:
