"""Helper objects needed by multiple CLI commands.

"""

from functools import partial
import json
import math
import warnings

from munch import munchify

from fiona.model import Geometry, to_dict


warnings.simplefilter("default")


def obj_gen(lines, object_hook=None):
    """Return a generator of JSON objects loaded from ``lines``."""
    first_line = next(lines)
<<<<<<< HEAD
    if first_line.startswith('\x1e'):
        def gen():
            buffer = first_line.strip('\x1e')
            for line in lines:
                if line.startswith('\x1e'):
                    if buffer:
                        yield json.loads(buffer)
                    buffer = line.strip('\x1e')
=======
    if first_line.startswith("\x1e"):

        def gen():
            buffer = first_line.strip("\x1e")
            for line in lines:
                if line.startswith("\x1e"):
                    if buffer:
                        yield json.loads(buffer, object_hook=object_hook)
                    buffer = line.strip("\x1e")
>>>>>>> 5d55585d
                else:
                    buffer += line
            else:
                yield json.loads(buffer, object_hook=object_hook)

    else:

        def gen():
            yield json.loads(first_line, object_hook=object_hook)
            for line in lines:
                yield json.loads(line, object_hook=object_hook)

    return gen()


def nullable(val, cast):
    if val is None:
        return None
    else:
        return cast(val)


def eval_feature_expression(feature, expression):
    safe_dict = {"f": munchify(to_dict(feature))}
    safe_dict.update(
        {
            "sum": sum,
            "pow": pow,
            "min": min,
            "max": max,
            "math": math,
            "bool": bool,
            "int": partial(nullable, int),
            "str": partial(nullable, str),
            "float": partial(nullable, float),
            "len": partial(nullable, len),
        }
    )
    try:
        from shapely.geometry import shape

        safe_dict["shape"] = shape
    except ImportError:
        pass
    return eval(expression, {"__builtins__": None}, safe_dict)


def make_ld_context(context_items):
    """Returns a JSON-LD Context object.

    See https://json-ld.org/spec/latest/json-ld/."""
    ctx = {
        "@context": {
            "geojson": "http://ld.geojson.org/vocab#",
            "Feature": "geojson:Feature",
            "FeatureCollection": "geojson:FeatureCollection",
            "GeometryCollection": "geojson:GeometryCollection",
            "LineString": "geojson:LineString",
            "MultiLineString": "geojson:MultiLineString",
            "MultiPoint": "geojson:MultiPoint",
            "MultiPolygon": "geojson:MultiPolygon",
            "Point": "geojson:Point",
            "Polygon": "geojson:Polygon",
            "bbox": {"@container": "@list", "@id": "geojson:bbox"},
            "coordinates": "geojson:coordinates",
            "datetime": "http://www.w3.org/2006/time#inXSDDateTime",
            "description": "http://purl.org/dc/terms/description",
            "features": {"@container": "@set", "@id": "geojson:features"},
            "geometry": "geojson:geometry",
            "id": "@id",
            "properties": "geojson:properties",
            "start": "http://www.w3.org/2006/time#hasBeginning",
            "stop": "http://www.w3.org/2006/time#hasEnding",
            "title": "http://purl.org/dc/terms/title",
            "type": "@type",
            "when": "geojson:when",
        }
    }
    for item in context_items or []:
        t, uri = item.split("=")
        ctx[t.strip()] = uri.strip()
    return ctx


def id_record(rec):
    """Converts a record's id to a blank node id and returns the record."""
    rec["id"] = "_:f%s" % rec["id"]
    return rec


def recursive_round(obj, precision):
    """Recursively round coordinates."""
    if precision < 0:
        return obj
    if getattr(obj, "geometries", None):
        return Geometry(
            geometries=[recursive_round(part, precision) for part in obj.geometries]
        )
    elif getattr(obj, "coordinates", None):
        return Geometry(
            coordinates=[recursive_round(part, precision) for part in obj.coordinates]
        )
    if isinstance(obj, (int, float)):
        return round(obj, precision)
    else:
        return [recursive_round(part, precision) for part in obj]<|MERGE_RESOLUTION|>--- conflicted
+++ resolved
@@ -18,16 +18,6 @@
 def obj_gen(lines, object_hook=None):
     """Return a generator of JSON objects loaded from ``lines``."""
     first_line = next(lines)
-<<<<<<< HEAD
-    if first_line.startswith('\x1e'):
-        def gen():
-            buffer = first_line.strip('\x1e')
-            for line in lines:
-                if line.startswith('\x1e'):
-                    if buffer:
-                        yield json.loads(buffer)
-                    buffer = line.strip('\x1e')
-=======
     if first_line.startswith("\x1e"):
 
         def gen():
@@ -37,7 +27,6 @@
                     if buffer:
                         yield json.loads(buffer, object_hook=object_hook)
                     buffer = line.strip("\x1e")
->>>>>>> 5d55585d
                 else:
                     buffer += line
             else:
