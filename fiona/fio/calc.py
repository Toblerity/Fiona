--- conflicted
+++ resolved
@@ -57,13 +57,8 @@
                     feat, expression)
 
                 if use_rs:
-<<<<<<< HEAD
-                    click.echo(u'\u001e', nl=False)
+                    click.echo('\x1e', nl=False)
                 click.echo(json.dumps(feat, cls=ObjectEncoder))
-=======
-                    click.echo('\x1e', nl=False)
-                click.echo(json.dumps(feat))
->>>>>>> e3bbb6be
 
     except Exception:
         logger.exception("Exception caught during processing")
