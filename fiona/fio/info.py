"""$ fio info"""


import logging
import json

import click
from cligj import indent_opt

import fiona
import fiona.crs
from fiona.errors import DriverError
from fiona.fio import options, with_context_env

<<<<<<< HEAD
=======
logger = logging.getLogger(__name__)

>>>>>>> 3a24abcc

@click.command()
# One or more files.
@click.argument('input', required=True)
@click.option('--layer', metavar="INDEX|NAME", callback=options.cb_layer,
              help="Print information about a specific layer.  The first "
                   "layer is used by default.  Layers use zero-based "
                   "numbering when accessed by index.")
@indent_opt
# Options to pick out a single metadata item and print it as
# a string.
@click.option('--count', 'meta_member', flag_value='count',
              help="Print the count of features.")
@click.option('-f', '--format', '--driver', 'meta_member', flag_value='driver',
              help="Print the format driver.")
@click.option('--crs', 'meta_member', flag_value='crs',
              help="Print the CRS as a PROJ.4 string.")
@click.option('--bounds', 'meta_member', flag_value='bounds',
              help="Print the boundary coordinates "
                   "(left, bottom, right, top).")
@click.option('--name', 'meta_member', flag_value='name',
              help="Print the datasource's name.")
@click.pass_context
@with_context_env
def info(ctx, input, indent, meta_member, layer):
    """
    Print information about a dataset.

    When working with a multi-layer dataset the first layer is used by default.
    Use the '--layer' option to select a different layer.

    """
    with fiona.open(input, layer=layer) as src:
        info = src.meta
        info.update(name=src.name)

        try:
            info.update(bounds=src.bounds)
        except DriverError:
            info.update(bounds=None)
            logger.debug(
                "Setting 'bounds' to None - driver was not able to calculate bounds"
            )

        try:
            info.update(count=len(src))
        except TypeError:
            info.update(count=None)
            logger.debug(
                "Setting 'count' to None/null - layer does not support counting"
            )

        info["crs"] = src.crs.to_string()

        if meta_member:
            if isinstance(info[meta_member], (list, tuple)):
                click.echo(" ".join(map(str, info[meta_member])))
            else:
                click.echo(info[meta_member])
        else:
            click.echo(json.dumps(info, indent=indent))<|MERGE_RESOLUTION|>--- conflicted
+++ resolved
@@ -12,11 +12,8 @@
 from fiona.errors import DriverError
 from fiona.fio import options, with_context_env
 
-<<<<<<< HEAD
-=======
 logger = logging.getLogger(__name__)
 
->>>>>>> 3a24abcc
 
 @click.command()
 # One or more files.
