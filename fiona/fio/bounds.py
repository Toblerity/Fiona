"""$ fio bounds"""


import json
import logging

import click
from cligj import precision_opt, use_rs_opt

import fiona
from fiona.fio.helpers import obj_gen
from fiona.fio import with_context_env
from fiona.model import ObjectEncoder


@click.command(short_help="Print the extent of GeoJSON objects")
@precision_opt
@click.option('--explode/--no-explode', default=False,
              help="Explode collections into features (default: no).")
@click.option('--with-id/--without-id', default=False,
              help="Print GeoJSON ids and bounding boxes together "
                   "(default: without).")
@click.option('--with-obj/--without-obj', default=False,
              help="Print GeoJSON objects and bounding boxes together "
                   "(default: without).")
@use_rs_opt
@click.pass_context
@with_context_env
def bounds(ctx, precision, explode, with_id, with_obj, use_rs):
    """Print the bounding boxes of GeoJSON objects read from stdin.

    Optionally explode collections and print the bounds of their
    features.

    To print identifiers for input objects along with their bounds
    as a {id: identifier, bbox: bounds} JSON object, use --with-id.

    To print the input objects themselves along with their bounds
    as GeoJSON object, use --with-obj. This has the effect of updating
    input objects with {id: identifier, bbox: bounds}.
    """
    logger = logging.getLogger(__name__)
    stdin = click.get_text_stream('stdin')

    try:
        source = obj_gen(stdin)

        for i, obj in enumerate(source):
            obj_id = obj.get('id', 'collection:' + str(i))
            xs = []
            ys = []
            features = obj.get('features') or [obj]

            for j, feat in enumerate(features):
                feat_id = feat.get('id', 'feature:' + str(i))
                w, s, e, n = fiona.bounds(feat)

                if precision > 0:
                    w, s, e, n = (round(v, precision)
                                  for v in (w, s, e, n))
                if explode:

                    if with_id:
                        rec = {
                            'parent': obj_id,
                            'id': feat_id,
                            'bbox': (w, s, e, n)}
                    elif with_obj:
                        feat.update(parent=obj_id, bbox=(w, s, e, n))
                        rec = feat
                    else:
                        rec = (w, s, e, n)

                    if use_rs:
                        click.echo('\x1e', nl=False)
<<<<<<< HEAD
                    click.echo(json.dumps(rec))
=======

                    click.echo(json.dumps(rec, cls=ObjectEncoder))

>>>>>>> 5d55585d
                else:
                    xs.extend([w, e])
                    ys.extend([s, n])

            if not explode:
                w, s, e, n = (min(xs), min(ys), max(xs), max(ys))

                if with_id:
                    rec = {'id': obj_id, 'bbox': (w, s, e, n)}
                elif with_obj:
                    obj.update(id=obj_id, bbox=(w, s, e, n))
                    rec = obj
                else:
                    rec = (w, s, e, n)

                if use_rs:
                    click.echo('\x1e', nl=False)
<<<<<<< HEAD
                click.echo(json.dumps(rec))
=======

                click.echo(json.dumps(rec, cls=ObjectEncoder))
>>>>>>> 5d55585d

    except Exception:
        logger.exception("Exception caught during processing")
        raise click.Abort()<|MERGE_RESOLUTION|>--- conflicted
+++ resolved
@@ -73,13 +73,9 @@
 
                     if use_rs:
                         click.echo('\x1e', nl=False)
-<<<<<<< HEAD
-                    click.echo(json.dumps(rec))
-=======
 
                     click.echo(json.dumps(rec, cls=ObjectEncoder))
 
->>>>>>> 5d55585d
                 else:
                     xs.extend([w, e])
                     ys.extend([s, n])
@@ -97,12 +93,8 @@
 
                 if use_rs:
                     click.echo('\x1e', nl=False)
-<<<<<<< HEAD
-                click.echo(json.dumps(rec))
-=======
 
                 click.echo(json.dumps(rec, cls=ObjectEncoder))
->>>>>>> 5d55585d
 
     except Exception:
         logger.exception("Exception caught during processing")
