"""$ fio bounds"""


import json
import logging

import click
from cligj import precision_opt, use_rs_opt

import fiona
from fiona.fio.helpers import obj_gen
from fiona.fio import with_context_env
from fiona.model import ObjectEncoder


@click.command(short_help="Print the extent of GeoJSON objects")
@precision_opt
@click.option('--explode/--no-explode', default=False,
              help="Explode collections into features (default: no).")
@click.option('--with-id/--without-id', default=False,
              help="Print GeoJSON ids and bounding boxes together "
                   "(default: without).")
@click.option('--with-obj/--without-obj', default=False,
              help="Print GeoJSON objects and bounding boxes together "
                   "(default: without).")
@use_rs_opt
@click.pass_context
@with_context_env
def bounds(ctx, precision, explode, with_id, with_obj, use_rs):
    """Print the bounding boxes of GeoJSON objects read from stdin.

    Optionally explode collections and print the bounds of their
    features.

    To print identifiers for input objects along with their bounds
    as a {id: identifier, bbox: bounds} JSON object, use --with-id.

    To print the input objects themselves along with their bounds
    as GeoJSON object, use --with-obj. This has the effect of updating
    input objects with {id: identifier, bbox: bounds}.
    """
    logger = logging.getLogger(__name__)
    stdin = click.get_text_stream('stdin')
    try:
        source = obj_gen(stdin)
        for i, obj in enumerate(source):
            obj_id = obj.get('id', 'collection:' + str(i))
            xs = []
            ys = []
            features = obj.get('features') or [obj]
            for j, feat in enumerate(features):
                feat_id = feat.get('id', 'feature:' + str(i))
                w, s, e, n = fiona.bounds(feat)
                if precision > 0:
                    w, s, e, n = (round(v, precision)
                                  for v in (w, s, e, n))
                if explode:
                    if with_id:
                        rec = {
                            'parent': obj_id,
                            'id': feat_id,
                            'bbox': (w, s, e, n)}
                    elif with_obj:
                        feat.update(parent=obj_id, bbox=(w, s, e, n))
                        rec = feat
                    else:
                        rec = (w, s, e, n)
                    if use_rs:
<<<<<<< HEAD
                        click.echo(u'\u001e', nl=False)
                    click.echo(json.dumps(rec, cls=ObjectEncoder))
=======
                        click.echo('\x1e', nl=False)
                    click.echo(json.dumps(rec))
>>>>>>> e3bbb6be
                else:
                    xs.extend([w, e])
                    ys.extend([s, n])
            if not explode:
                w, s, e, n = (min(xs), min(ys), max(xs), max(ys))
                if with_id:
                    rec = {'id': obj_id, 'bbox': (w, s, e, n)}
                elif with_obj:
                    obj.update(id=obj_id, bbox=(w, s, e, n))
                    rec = obj
                else:
                    rec = (w, s, e, n)
                if use_rs:
<<<<<<< HEAD
                    click.echo(u'\u001e', nl=False)
                click.echo(json.dumps(rec, cls=ObjectEncoder))
=======
                    click.echo('\x1e', nl=False)
                click.echo(json.dumps(rec))
>>>>>>> e3bbb6be

    except Exception:
        logger.exception("Exception caught during processing")
        raise click.Abort()<|MERGE_RESOLUTION|>--- conflicted
+++ resolved
@@ -41,20 +41,25 @@
     """
     logger = logging.getLogger(__name__)
     stdin = click.get_text_stream('stdin')
+
     try:
         source = obj_gen(stdin)
+
         for i, obj in enumerate(source):
             obj_id = obj.get('id', 'collection:' + str(i))
             xs = []
             ys = []
             features = obj.get('features') or [obj]
+
             for j, feat in enumerate(features):
                 feat_id = feat.get('id', 'feature:' + str(i))
                 w, s, e, n = fiona.bounds(feat)
+
                 if precision > 0:
                     w, s, e, n = (round(v, precision)
                                   for v in (w, s, e, n))
                 if explode:
+
                     if with_id:
                         rec = {
                             'parent': obj_id,
@@ -65,19 +70,19 @@
                         rec = feat
                     else:
                         rec = (w, s, e, n)
+
                     if use_rs:
-<<<<<<< HEAD
-                        click.echo(u'\u001e', nl=False)
+                        click.echo('\x1e', nl=False)
+
                     click.echo(json.dumps(rec, cls=ObjectEncoder))
-=======
-                        click.echo('\x1e', nl=False)
-                    click.echo(json.dumps(rec))
->>>>>>> e3bbb6be
+
                 else:
                     xs.extend([w, e])
                     ys.extend([s, n])
+
             if not explode:
                 w, s, e, n = (min(xs), min(ys), max(xs), max(ys))
+
                 if with_id:
                     rec = {'id': obj_id, 'bbox': (w, s, e, n)}
                 elif with_obj:
@@ -85,14 +90,11 @@
                     rec = obj
                 else:
                     rec = (w, s, e, n)
+
                 if use_rs:
-<<<<<<< HEAD
-                    click.echo(u'\u001e', nl=False)
+                    click.echo('\x1e', nl=False)
+
                 click.echo(json.dumps(rec, cls=ObjectEncoder))
-=======
-                    click.echo('\x1e', nl=False)
-                click.echo(json.dumps(rec))
->>>>>>> e3bbb6be
 
     except Exception:
         logger.exception("Exception caught during processing")
