--- conflicted
+++ resolved
@@ -1333,11 +1333,8 @@
 
     `ext` is empty or begins with a period and contains at most one period.
     """
-<<<<<<< HEAD
-    vsi_filename = '/vsimem/{}'.format(uuid.uuid4().hex)
-=======
-    vsi_filename = os.path.join('/vsimem', uuid.uuid4().hex + ext)
->>>>>>> bedc9db8
+
+    vsi_filename = '/vsimem/{}'.format(uuid.uuid4().hex + ext)
     vsi_cfilename = vsi_filename if not isinstance(vsi_filename, string_types) else vsi_filename.encode('utf-8')
 
     vsi_handle = ogrext2.VSIFileFromMemBuffer(vsi_cfilename, bytesbuf, len(bytesbuf), 0)
