# These are extension functions and classes using the OGR C API.


import datetime
import json
import locale
import logging
import os
import warnings
import math
import uuid

from six import integer_types, string_types, text_type

cimport ogrext2
from ogrext2 cimport OGREnvelope
from _geometry cimport (
    GeomBuilder, OGRGeomBuilder, geometry_type_code,
    normalize_geometry_type_code)
from fiona._err cimport exc_wrap_pointer

from fiona._err import cpl_errs
from fiona._geometry import GEOMETRY_TYPES
from fiona import compat
from fiona.errors import (
    DriverError, DriverIOError, SchemaError, CRSError, FionaValueError)
from fiona.compat import OrderedDict
from fiona.rfc3339 import parse_date, parse_datetime, parse_time
from fiona.rfc3339 import FionaDateType, FionaDateTimeType, FionaTimeType

from libc.stdlib cimport malloc, free
from libc.string cimport strcmp


log = logging.getLogger("Fiona")

# Mapping of OGR integer field types to Fiona field type names.
#
# Lists are currently unsupported in this version, but might be done as
# arrays in a future version.

FIELD_TYPES = [
    'int',          # OFTInteger, Simple 32bit integer
    None,           # OFTIntegerList, List of 32bit integers
    'float',        # OFTReal, Double Precision floating point
    None,           # OFTRealList, List of doubles
    'str',          # OFTString, String of ASCII chars
    None,           # OFTStringList, Array of strings
    None,           # OFTWideString, deprecated
    None,           # OFTWideStringList, deprecated
    None,           # OFTBinary, Raw Binary data
    'date',         # OFTDate, Date
    'time',         # OFTTime, Time
    'datetime',     # OFTDateTime, Date and Time
    'int',          # OFTInteger64, Single 64bit integer
    None,           # OFTInteger64List, List of 64bit integers
    ]

# Mapping of Fiona field type names to Python types.
FIELD_TYPES_MAP = {
    'int':      int,
    'float':    float,
    'str':      text_type,
    'date':     FionaDateType,
    'time':     FionaTimeType,
    'datetime': FionaDateTimeType
   }

# OGR Driver capability
cdef const char * ODrCCreateDataSource = "CreateDataSource"
cdef const char * ODrCDeleteDataSource = "DeleteDataSource"

# OGR Layer capability
cdef const char * OLC_RANDOMREAD = "RandomRead"
cdef const char * OLC_SEQUENTIALWRITE = "SequentialWrite"
cdef const char * OLC_RANDOMWRITE = "RandomWrite"
cdef const char * OLC_FASTSPATIALFILTER = "FastSpatialFilter"
cdef const char * OLC_FASTFEATURECOUNT = "FastFeatureCount"
cdef const char * OLC_FASTGETEXTENT = "FastGetExtent"
cdef const char * OLC_FASTSETNEXTBYINDEX = "FastSetNextByIndex"
cdef const char * OLC_CREATEFIELD = "CreateField"
cdef const char * OLC_CREATEGEOMFIELD = "CreateGeomField"
cdef const char * OLC_DELETEFIELD = "DeleteField"
cdef const char * OLC_REORDERFIELDS = "ReorderFields"
cdef const char * OLC_ALTERFIELDDEFN = "AlterFieldDefn"
cdef const char * OLC_DELETEFEATURE = "DeleteFeature"
cdef const char * OLC_STRINGSASUTF8 = "StringsAsUTF8"
cdef const char * OLC_TRANSACTIONS = "Transactions"

# OGR integer error types.

OGRERR_NONE = 0
OGRERR_NOT_ENOUGH_DATA = 1    # not enough data to deserialize */
OGRERR_NOT_ENOUGH_MEMORY = 2
OGRERR_UNSUPPORTED_GEOMETRY_TYPE = 3
OGRERR_UNSUPPORTED_OPERATION = 4
OGRERR_CORRUPT_DATA = 5
OGRERR_FAILURE = 6
OGRERR_UNSUPPORTED_SRS = 7
OGRERR_INVALID_HANDLE = 8


def _explode(coords):
    """Explode a GeoJSON geometry's coordinates object and yield
    coordinate tuples. As long as the input is conforming, the type of
    the geometry doesn't matter."""
    for e in coords:
        if isinstance(e, (float, int)):
            yield coords
            break
        else:
            for f in _explode(e):
                yield f


def _bounds(geometry):
    """Bounding box of a GeoJSON geometry"""
    try:
        xyz = tuple(zip(*list(_explode(geometry['coordinates']))))
        return min(xyz[0]), min(xyz[1]), max(xyz[0]), max(xyz[1])
    except (KeyError, TypeError):
        return None

def calc_gdal_version_num(maj, min, rev):
    """Calculates the internal gdal version number based on major, minor and revision"""
    return int(maj * 1000000 + min * 10000 + rev*100)

def get_gdal_version_num():
    """Return current internal version number of gdal"""
    return int(ogrext2.GDALVersionInfo("VERSION_NUM"))

def get_gdal_release_name():
    """Return release name of gdal"""
    return ogrext2.GDALVersionInfo("RELEASE_NAME")


# Feature extension classes and functions follow.

cdef class FeatureBuilder:
    """Build Fiona features from OGR feature pointers.

    No OGR objects are allocated by this function and the feature
    argument is not destroyed.
    """

    cdef build(self, void *feature, encoding='utf-8', bbox=False, driver=None):
        # The only method anyone ever needs to call
        cdef void *fdefn
        cdef int i
        cdef int y = 0
        cdef int m = 0
        cdef int d = 0
        cdef int hh = 0
        cdef int mm = 0
        cdef int ss = 0
        cdef int tz = 0
        cdef int retval
        cdef const char *key_c = NULL
        props = OrderedDict()
        for i in range(ogrext2.OGR_F_GetFieldCount(feature)):
            fdefn = ogrext2.OGR_F_GetFieldDefnRef(feature, i)
            if fdefn == NULL:
                raise ValueError("Null feature definition")
            key_c = ogrext2.OGR_Fld_GetNameRef(fdefn)
            if key_c == NULL:
                raise ValueError("Null field name reference")
            key_b = key_c
            key = key_b.decode(encoding)
            fieldtypename = FIELD_TYPES[ogrext2.OGR_Fld_GetType(fdefn)]
            if not fieldtypename:
                log.warning(
                    "Skipping field %s: invalid type %s", 
                    key,
                    ogrext2.OGR_Fld_GetType(fdefn))
                continue

            # TODO: other types
            fieldtype = FIELD_TYPES_MAP[fieldtypename]
            if not ogrext2.OGR_F_IsFieldSet(feature, i):
                props[key] = None
            elif fieldtype is int:
                props[key] = ogrext2.OGR_F_GetFieldAsInteger64(feature, i)
            elif fieldtype is float:
                props[key] = ogrext2.OGR_F_GetFieldAsDouble(feature, i)

            elif fieldtype is text_type:
                try:
                    val = ogrext2.OGR_F_GetFieldAsString(feature, i)
                    val = val.decode(encoding)
                except UnicodeDecodeError:
                    log.warning(
                        "Failed to decode %s using %s codec", val, encoding)

                # Does the text contain a JSON object? Let's check.
                # Let's check as cheaply as we can.
                if driver == 'GeoJSON' and val.startswith('{'):
                    try:
                        val = json.loads(val)
                    except ValueError as err:
                        log.warning(str(err))

                # Now add to the properties object.
                props[key] = val

            elif fieldtype in (FionaDateType, FionaTimeType, FionaDateTimeType):
                retval = ogrext2.OGR_F_GetFieldAsDateTime(
                    feature, i, &y, &m, &d, &hh, &mm, &ss, &tz)
                if fieldtype is FionaDateType:
                    props[key] = datetime.date(y, m, d).isoformat()
                elif fieldtype is FionaTimeType:
                    props[key] = datetime.time(hh, mm, ss).isoformat()
                else:
                    props[key] = datetime.datetime(
                        y, m, d, hh, mm, ss).isoformat()
            else:
                log.debug("%s: None, fieldtype: %r, %r" % (key, fieldtype, fieldtype in string_types))
                props[key] = None

        cdef void *cogr_geometry = ogrext2.OGR_F_GetGeometryRef(feature)
        if cogr_geometry is not NULL:
            geom = GeomBuilder().build(cogr_geometry)
        else:
            geom = None
        return {
            'type': 'Feature',
            'id': str(ogrext2.OGR_F_GetFID(feature)),
            'geometry': geom,
            'properties': props }


cdef class OGRFeatureBuilder:
    
    """Builds an OGR Feature from a Fiona feature mapping.

    Allocates one OGR Feature which should be destroyed by the caller.
    Borrows a layer definition from the collection.
    """
    
    cdef void * build(self, feature, collection) except NULL:
        cdef void *cogr_geometry = NULL
        cdef const char *string_c = NULL
        cdef WritingSession session
        session = collection.session
        cdef void *cogr_layer = session.cogr_layer
        if cogr_layer == NULL:
            raise ValueError("Null layer")
        cdef void *cogr_featuredefn = ogrext2.OGR_L_GetLayerDefn(cogr_layer)
        if cogr_featuredefn == NULL:
            raise ValueError("Null feature definition")
        cdef void *cogr_feature = ogrext2.OGR_F_Create(cogr_featuredefn)
        if cogr_feature == NULL:
            raise ValueError("Null feature")
        
        if feature['geometry'] is not None:
            cogr_geometry = OGRGeomBuilder().build(
                                feature['geometry'])
        ogrext2.OGR_F_SetGeometryDirectly(cogr_feature, cogr_geometry)
        
        # OGR_F_SetFieldString takes UTF-8 encoded strings ('bytes' in 
        # Python 3).
        encoding = session.get_internalencoding()

        for key, value in feature['properties'].items():
            log.debug(
                "Looking up %s in %s", key, repr(session._schema_mapping))
            ogr_key = session._schema_mapping[key]
            schema_type = collection.schema['properties'][key]
            try:
                key_bytes = ogr_key.encode(encoding)
            except UnicodeDecodeError:
                log.warning("Failed to encode %s using %s codec", key, encoding)
                key_bytes = ogr_key
            key_c = key_bytes
            i = ogrext2.OGR_F_GetFieldIndex(cogr_feature, key_c)
            if i < 0:
                continue

            # Special case: serialize dicts to assist OGR.
            if isinstance(value, dict):
                value = json.dumps(value)

            # Continue over the standard OGR types.
            if isinstance(value, integer_types):
                ogrext2.OGR_F_SetFieldInteger64(cogr_feature, i, value)
            elif isinstance(value, float):
                ogrext2.OGR_F_SetFieldDouble(cogr_feature, i, value)
            elif (isinstance(value, string_types) 
            and schema_type in ['date', 'time', 'datetime']):
                if schema_type == 'date':
                    y, m, d, hh, mm, ss, ff = parse_date(value)
                elif schema_type == 'time':
                    y, m, d, hh, mm, ss, ff = parse_time(value)
                else:
                    y, m, d, hh, mm, ss, ff = parse_datetime(value)
                ogrext2.OGR_F_SetFieldDateTime(
                    cogr_feature, i, y, m, d, hh, mm, ss, 0)
            elif (isinstance(value, datetime.date)
            and schema_type == 'date'):
                y, m, d = value.year, value.month, value.day
                ogrext2.OGR_F_SetFieldDateTime(
                    cogr_feature, i, y, m, d, 0, 0, 0, 0)
            elif (isinstance(value, datetime.datetime)
            and schema_type == 'datetime'):
                y, m, d = value.year, value.month, value.day
                hh, mm, ss = value.hour, value.minute, value.second
                ogrext2.OGR_F_SetFieldDateTime(
                    cogr_feature, i, y, m, d, hh, mm, ss, 0)
            elif (isinstance(value, datetime.time)
            and schema_type == 'time'):
                hh, mm, ss = value.hour, value.minute, value.second
                ogrext2.OGR_F_SetFieldDateTime(
                    cogr_feature, i, 0, 0, 0, hh, mm, ss, 0)
            elif isinstance(value, string_types):
                try:
                    value_bytes = value.encode(encoding)
                except UnicodeDecodeError:
                    log.warning(
                        "Failed to encode %s using %s codec", value, encoding)
                    value_bytes = value
                string_c = value_bytes
                ogrext2.OGR_F_SetFieldString(cogr_feature, i, string_c)
            elif value is None:
                pass # keep field unset/null
            else:
                raise ValueError("Invalid field type %s" % type(value))
            log.debug("Set field %s: %s" % (key, value))
        return cogr_feature


cdef _deleteOgrFeature(void *cogr_feature):
    """Delete an OGR feature"""
    if cogr_feature is not NULL:
        ogrext2.OGR_F_Destroy(cogr_feature)
    cogr_feature = NULL


def featureRT(feature, collection):
    # For testing purposes only, leaks the JSON data
    cdef void *cogr_feature = OGRFeatureBuilder().build(feature, collection)
    cdef void *cogr_geometry = ogrext2.OGR_F_GetGeometryRef(cogr_feature)
    if cogr_geometry == NULL:
        raise ValueError("Null geometry")
    log.debug("Geometry: %s" % ogrext2.OGR_G_ExportToJson(cogr_geometry))
    encoding = collection.encoding or 'utf-8'
    result = FeatureBuilder().build(
        cogr_feature,
        bbox=False,
        encoding=encoding,
        driver=collection.driver
    )
    _deleteOgrFeature(cogr_feature)
    return result


# Collection-related extension classes and functions

cdef class Session:
    
    cdef void *cogr_ds
    cdef void *cogr_layer
    cdef object _fileencoding
    cdef object _encoding
    cdef object collection

    def __init__(self):
        self.cogr_ds = NULL
        self.cogr_layer = NULL
        self._fileencoding = None
        self._encoding = None

    def __dealloc__(self):
        self.stop()

    def start(self, collection):
        cdef const char *path_c = NULL
        cdef const char *name_c = NULL
        cdef void *drv = NULL
        cdef void *ds = NULL
        cdef char **drvs = NULL

        if collection.path == '-':
            path = '/vsistdin/'
        else:
            path = collection.path
        try:
            path_b = path.encode('utf-8')
        except UnicodeDecodeError:
            # Presume already a UTF-8 encoded string
            path_b = path
        path_c = path_b

        # TODO: eliminate this context manager in 2.0 as we have done
        # in Rasterio 1.0.
        with cpl_errs:

            # We have two ways of specifying drivers to try. Resolve the
            # values into a single set of driver short names.
            if collection._driver:
                drivers = set([collection._driver])
            elif collection.enabled_drivers:
                drivers = set(collection.enabled_drivers)
            else:
                drivers = None

            # If there are specified drivers, make a GDAL string list
            # of their names.
            if drivers:
                for name in drivers:
                    name_b = name.encode()
                    name_c = name_b
                    log.debug("Trying driver: %s", name)
                    drv = ogrext2.GDALGetDriverByName(name_c)
                    if drv != NULL:
                        drvs = ogrext2.CSLAddString(drvs, name_c)

            flags = ogrext2.GDAL_OF_VECTOR | ogrext2.GDAL_OF_READONLY
            try:
                self.cogr_ds = ogrext2.GDALOpenEx(
                    path_c, flags, <const char *const *>drvs, NULL, NULL)
            finally:
                ogrext2.CSLDestroy(drvs)

        if self.cogr_ds == NULL:
            raise FionaValueError(
                "No dataset found at path '%s' using drivers: %s" % (
                    collection.path,
                    drivers or '*'))
        
        if isinstance(collection.name, string_types):
            name_b = collection.name.encode('utf-8')
            name_c = name_b
            self.cogr_layer = ogrext2.GDALDatasetGetLayerByName(
                                self.cogr_ds, name_c)
        elif isinstance(collection.name, int):
            self.cogr_layer = ogrext2.GDALDatasetGetLayer(
                                self.cogr_ds, collection.name)
            name_c = ogrext2.OGR_L_GetName(self.cogr_layer)
            name_b = name_c
            collection.name = name_b.decode('utf-8')

        if self.cogr_layer == NULL:
            raise ValueError("Null layer: " + repr(collection.name))
        
        self.collection = collection
        
        userencoding = self.collection.encoding
        if userencoding:
            ogrext2.CPLSetThreadLocalConfigOption('SHAPE_ENCODING', '')
            self._fileencoding = userencoding.upper()
        else:
            self._fileencoding = (
                ogrext2.OGR_L_TestCapability(
                    self.cogr_layer, OLC_STRINGSASUTF8) and
                'utf-8') or (
                self.get_driver() == "ESRI Shapefile" and
                'ISO-8859-1') or locale.getpreferredencoding().upper()

    def stop(self):
        self.cogr_layer = NULL
        if self.cogr_ds != NULL:
            ogrext2.GDALClose(self.cogr_ds)
        self.cogr_ds = NULL

    def get_fileencoding(self):
        return self._fileencoding

    def get_internalencoding(self):
        if not self._encoding:
            fileencoding = self.get_fileencoding()
            self._encoding = (
                ogrext2.OGR_L_TestCapability(
                    self.cogr_layer, OLC_STRINGSASUTF8) and
                'utf-8') or fileencoding
        return self._encoding

    def get_length(self):
        if self.cogr_layer == NULL:
            raise ValueError("Null layer")
        return ogrext2.OGR_L_GetFeatureCount(self.cogr_layer, 0)

    def get_driver(self):
        cdef void *cogr_driver = ogrext2.GDALGetDatasetDriver(self.cogr_ds)
        if cogr_driver == NULL:
            raise ValueError("Null driver")
        cdef const char *name = ogrext2.OGR_Dr_GetName(cogr_driver)
        driver_name = name
        return driver_name.decode()
 
    def get_schema(self):
        cdef int i
        cdef int n
        cdef void *cogr_featuredefn
        cdef void *cogr_fielddefn
        cdef const char *key_c
        props = []
        
        if self.cogr_layer == NULL:
            raise ValueError("Null layer")

        cogr_featuredefn = ogrext2.OGR_L_GetLayerDefn(self.cogr_layer)
        if cogr_featuredefn == NULL:
            raise ValueError("Null feature definition")
        n = ogrext2.OGR_FD_GetFieldCount(cogr_featuredefn)
        for i from 0 <= i < n:
            cogr_fielddefn = ogrext2.OGR_FD_GetFieldDefn(cogr_featuredefn, i)
            if cogr_fielddefn == NULL:
                raise ValueError("Null field definition")
            key_c = ogrext2.OGR_Fld_GetNameRef(cogr_fielddefn)
            key_b = key_c
            if not bool(key_b):
                raise ValueError("Invalid field name ref: %s" % key)
            key = key_b.decode(self.get_internalencoding())
            fieldtypename = FIELD_TYPES[ogrext2.OGR_Fld_GetType(cogr_fielddefn)]
            if not fieldtypename:
                log.warning(
                    "Skipping field %s: invalid type %s", 
                    key,
                    ogrext2.OGR_Fld_GetType(cogr_fielddefn))
                continue
            val = fieldtypename
            if fieldtypename == 'float':
                fmt = ""
                width = ogrext2.OGR_Fld_GetWidth(cogr_fielddefn)
                if width: # and width != 24:
                    fmt = ":%d" % width
                precision = ogrext2.OGR_Fld_GetPrecision(cogr_fielddefn)
                if precision: # and precision != 15:
                    fmt += ".%d" % precision
                val = "float" + fmt
            elif fieldtypename == 'int':
                fmt = ""
                width = ogrext2.OGR_Fld_GetWidth(cogr_fielddefn)
                if width: # and width != 11:
                    fmt = ":%d" % width
                val = fieldtypename + fmt
            elif fieldtypename == 'str':
                fmt = ""
                width = ogrext2.OGR_Fld_GetWidth(cogr_fielddefn)
                if width: # and width != 80:
                    fmt = ":%d" % width
                val = fieldtypename + fmt

            props.append((key, val))

        code = normalize_geometry_type_code(
            ogrext2.OGR_FD_GetGeomType(cogr_featuredefn))

        return {
            'properties': OrderedDict(props),
            'geometry': GEOMETRY_TYPES[code]}

    def get_crs(self):
        cdef char *proj_c = NULL
        cdef const char *auth_key = NULL
        cdef const char *auth_val = NULL
        cdef void *cogr_crs = NULL
        if self.cogr_layer == NULL:
            raise ValueError("Null layer")
        cogr_crs = ogrext2.OGR_L_GetSpatialRef(self.cogr_layer)
        crs = {}
        if cogr_crs is not NULL:
            log.debug("Got coordinate system")

            retval = ogrext2.OSRAutoIdentifyEPSG(cogr_crs)
            if retval > 0:
                log.info("Failed to auto identify EPSG: %d", retval)
            
            auth_key = ogrext2.OSRGetAuthorityName(cogr_crs, NULL)
            auth_val = ogrext2.OSRGetAuthorityCode(cogr_crs, NULL)

            if auth_key != NULL and auth_val != NULL:
                key_b = auth_key
                key = key_b.decode('utf-8')
                if key == 'EPSG':
                    val_b = auth_val
                    val = val_b.decode('utf-8')
                    crs['init'] = "epsg:" + val
            else:
                ogrext2.OSRExportToProj4(cogr_crs, &proj_c)
                if proj_c == NULL:
                    raise ValueError("Null projection")
                proj_b = proj_c
                log.debug("Params: %s", proj_b)
                value = proj_b.decode()
                value = value.strip()
                for param in value.split():
                    kv = param.split("=")
                    if len(kv) == 2:
                        k, v = kv
                        try:
                            v = float(v)
                            if v % 1 == 0:
                                v = int(v)
                        except ValueError:
                            # Leave v as a string
                            pass
                    elif len(kv) == 1:
                        k, v = kv[0], True
                    else:
                        raise ValueError("Unexpected proj parameter %s" % param)
                    k = k.lstrip("+")
                    crs[k] = v

            ogrext2.CPLFree(proj_c)
        else:
            log.debug("Projection not found (cogr_crs was NULL)")
        return crs

    def get_crs_wkt(self):
        cdef char *proj_c = NULL
        if self.cogr_layer == NULL:
            raise ValueError("Null layer")
        cogr_crs = ogrext2.OGR_L_GetSpatialRef(self.cogr_layer)
        crs_wkt = ""
        if cogr_crs is not NULL:
            log.debug("Got coordinate system")
            ogrext2.OSRExportToWkt(cogr_crs, &proj_c)
            if proj_c == NULL:
                raise ValueError("Null projection")
            proj_b = proj_c
            crs_wkt = proj_b.decode('utf-8')
            ogrext2.CPLFree(proj_c)
        else:
            log.debug("Projection not found (cogr_crs was NULL)")        
        return crs_wkt

    def get_extent(self):
        cdef OGREnvelope extent

        if self.cogr_layer == NULL:
            raise ValueError("Null layer")

        result = ogrext2.OGR_L_GetExtent(self.cogr_layer, &extent, 1)
        return (extent.MinX, extent.MinY, extent.MaxX, extent.MaxY)

    def has_feature(self, fid):
        """Provides access to feature data by FID.

        Supports Collection.__contains__().
        """
        cdef void * cogr_feature
        fid = int(fid)
        cogr_feature = ogrext2.OGR_L_GetFeature(self.cogr_layer, fid)
        if cogr_feature != NULL:
            _deleteOgrFeature(cogr_feature)
            return True
        else:
            return False

    def get_feature(self, fid):
        """Provides access to feature data by FID.

        Supports Collection.__contains__().
        """
        cdef void * cogr_feature
        fid = int(fid)
        cogr_feature = ogrext2.OGR_L_GetFeature(self.cogr_layer, fid)
        if cogr_feature != NULL:
            _deleteOgrFeature(cogr_feature)
            return True
        else:
            return False


    def __getitem__(self, item):
        cdef void * cogr_feature
        if isinstance(item, slice):
            itr = Iterator(self.collection, item.start, item.stop, item.step)
            log.debug("Slice: %r", item)
            return list(itr)
        elif isinstance(item, int):
            index = item
            # from the back
            if index < 0:
                ftcount = ogrext2.OGR_L_GetFeatureCount(self.cogr_layer, 0)
                if ftcount == -1:
                    raise IndexError(
                        "collection's dataset does not support negative indexes")
                index += ftcount
            cogr_feature = ogrext2.OGR_L_GetFeature(self.cogr_layer, index)
            if cogr_feature == NULL:
                return None
            feature = FeatureBuilder().build(
                cogr_feature,
                bbox=False,
                encoding=self.get_internalencoding(),
                driver=self.collection.driver
            )
            _deleteOgrFeature(cogr_feature)
            return feature


    def isactive(self):
        if self.cogr_layer != NULL and self.cogr_ds != NULL:
            return 1
        else:
            return 0


cdef class WritingSession(Session):
    
    cdef object _schema_mapping

    def start(self, collection):
<<<<<<< HEAD
        cdef void *cogr_fielddefn
        cdef void *cogr_driver
=======
        cdef void *cogr_fielddefn = NULL
        cdef void *cogr_driver = NULL
>>>>>>> e72df2aa
        cdef void *cogr_ds = NULL
        cdef void *cogr_layer = NULL
        cdef void *cogr_srs = NULL
        cdef char **options = NULL
        self.collection = collection
        cdef const char *path_c = NULL
        cdef const char *driver_c = NULL
        cdef const char *name_c = NULL
        cdef const char *proj_c = NULL
        cdef const char *fileencoding_c = NULL
        path = collection.path

        if collection.mode == 'a':
            if os.path.exists(path):
                try:
                    path_b = path.encode('utf-8')
                except UnicodeDecodeError:
                    path_b = path
                path_c = path_b
                self.cogr_ds = ogrext2.GDALOpenEx(path_c,
                        ogrext2.GDAL_OF_VECTOR | ogrext2.GDAL_OF_UPDATE,
                        NULL, NULL, NULL)

                cogr_driver = ogrext2.GDALGetDatasetDriver(self.cogr_ds)
                if cogr_driver == NULL:
                    raise ValueError("Null driver")

                if isinstance(collection.name, string_types):
                    name_b = collection.name.encode()
                    name_c = name_b
                    self.cogr_layer = ogrext2.GDALDatasetGetLayerByName(
                                        self.cogr_ds, name_c)
                elif isinstance(collection.name, int):
                    self.cogr_layer = ogrext2.GDALDatasetGetLayer(
                                        self.cogr_ds, collection.name)

                if self.cogr_layer == NULL:
                    raise RuntimeError(
                        "Failed to get layer %s" % collection.name)
            else:
                raise OSError("No such file or directory %s" % path)

            userencoding = self.collection.encoding
            self._fileencoding = (userencoding or (
                ogrext2.OGR_L_TestCapability(self.cogr_layer, OLC_STRINGSASUTF8) and
                'utf-8') or (
                self.get_driver() == "ESRI Shapefile" and
                'ISO-8859-1') or locale.getpreferredencoding()).upper()

        elif collection.mode == 'w':
            try:
                path_b = path.encode('utf-8')
            except UnicodeDecodeError:
                path_b = path
            path_c = path_b

            driver_b = collection.driver.encode()
            driver_c = driver_b

            cogr_driver = ogrext2.GDALGetDriverByName(driver_c)
            if cogr_driver == NULL:
                raise ValueError("Null driver")

            # Our most common use case is the creation of a new data
            # file and historically we've assumed that it's a file on
            # the local filesystem and queryable via os.path.
            #
            # TODO: remove the assumption.
            if not os.path.exists(path):
                cogr_ds = exc_wrap_pointer(ogrext2.GDALCreate(
                    cogr_driver,
                    path_c,
                    0,
                    0,
                    0,
                    ogrext2.GDT_Unknown,
                    NULL))

            # TODO: revisit the logic in the following blocks when we
            # change the assumption above.
            # TODO: use exc_wrap_pointer()
            else:
                cogr_ds = ogrext2.GDALOpenEx(path_c,
                                 ogrext2.GDAL_OF_VECTOR | ogrext2.GDAL_OF_UPDATE,
                                 NULL,
                                 NULL,
                                 NULL)

                # TODO: use exc_wrap_pointer()
                if cogr_ds == NULL:
                    cogr_ds = ogrext2.GDALCreate(
                        cogr_driver,
                        path_c,
                        0,
                        0,
                        0,
                        ogrext2.GDT_Unknown,
                        NULL)

                elif collection.name is None:
                    ogrext2.GDALClose(cogr_ds)
                    cogr_ds = NULL
                    log.debug("Deleted pre-existing data at %s", path)
                    cogr_ds = ogrext2.GDALCreate(
                        cogr_driver,
                        path_c,
                        0,
                        0,
                        0,
                        ogrext2.GDT_Unknown,
                        NULL)

                else:
                    pass

            if cogr_ds == NULL:
                raise RuntimeError("Failed to open %s" % path)
            else:
                self.cogr_ds = cogr_ds

            # Set the spatial reference system from the crs given to the
            # collection constructor. We by-pass the crs_wkt and crs
            # properties because they aren't accessible until the layer
            # is constructed (later).
            col_crs = collection._crs_wkt or collection._crs
            if col_crs:
                cogr_srs = ogrext2.OSRNewSpatialReference(NULL)
                if cogr_srs == NULL:
                    raise ValueError("NULL spatial reference")
                # First, check for CRS strings like "EPSG:3857".
                if isinstance(col_crs, string_types):
                    proj_b = col_crs.encode('utf-8')
                    proj_c = proj_b
                    ogrext2.OSRSetFromUserInput(cogr_srs, proj_c)
                elif isinstance(col_crs, compat.DICT_TYPES):
                    # EPSG is a special case.
                    init = col_crs.get('init')
                    if init:
                        log.debug("Init: %s", init)
                        auth, val = init.split(':')
                        if auth.upper() == 'EPSG':
                            log.debug("Setting EPSG: %s", val)
                            ogrext2.OSRImportFromEPSG(cogr_srs, int(val))
                    else:
                        params = []
                        col_crs['wktext'] = True
                        for k, v in col_crs.items():
                            if v is True or (k in ('no_defs', 'wktext') and v):
                                params.append("+%s" % k)
                            else:
                                params.append("+%s=%s" % (k, v))
                        proj = " ".join(params)
                        log.debug("PROJ.4 to be imported: %r", proj)
                        proj_b = proj.encode('utf-8')
                        proj_c = proj_b
                        ogrext2.OSRImportFromProj4(cogr_srs, proj_c)
                else:
                    raise ValueError("Invalid CRS")

                # Fixup, export to WKT, and set the GDAL dataset's projection.
                ogrext2.OSRFixup(cogr_srs)

            # Figure out what encoding to use. The encoding parameter given
            # to the collection constructor takes highest precedence, then
            # 'iso-8859-1', then the system's default encoding as last resort.
            sysencoding = locale.getpreferredencoding()
            userencoding = collection.encoding
            self._fileencoding = (userencoding or (
                collection.driver == "ESRI Shapefile" and
                'ISO-8859-1') or sysencoding).upper()

            # The ENCODING option makes no sense for some drivers and
            # will result in a warning. Fixing is a TODO.
            fileencoding = self.get_fileencoding()
            if fileencoding:
                fileencoding_b = fileencoding.encode()
                fileencoding_c = fileencoding_b
                with cpl_errs:
                    options = ogrext2.CSLSetNameValue(options, "ENCODING", fileencoding_c)

            # Does the layer exist already? If so, we delete it.
            layer_count = ogrext2.GDALDatasetGetLayerCount(self.cogr_ds)
            layer_names = []
            for i in range(layer_count):
                cogr_layer = ogrext2.GDALDatasetGetLayer(cogr_ds, i)
                name_c = ogrext2.OGR_L_GetName(cogr_layer)
                name_b = name_c
                layer_names.append(name_b.decode('utf-8'))

            idx = -1
            if isinstance(collection.name, string_types):
                if collection.name in layer_names:
                    idx = layer_names.index(collection.name)
            elif isinstance(collection.name, int):
                if collection.name >= 0 and collection.name < layer_count:
                    idx = collection.name
            if idx >= 0:
                log.debug("Deleted pre-existing layer at %s", collection.name)
                ogrext2.GDALDatasetDeleteLayer(self.cogr_ds, idx)
            
            # Create the named layer in the datasource.
            name_b = collection.name.encode('utf-8')
            name_c = name_b
<<<<<<< HEAD
            try:
                self.cogr_layer = exc_wrap_pointer(
                    ogrext2.GDALDatasetCreateLayer(
                        self.cogr_ds, name_c, cogr_srs,
                        geometry_type_code(
                            collection.schema.get('geometry', 'Unknown')),
                        options))
            except Exception as exc:
                raise DriverIOError(str(exc))
            finally:
                if cogr_srs != NULL:
                    ogrext2.OSRDestroySpatialReference(cogr_srs)
                if options != NULL:
                    ogrext2.CSLDestroy(options)

            log.debug("Created layer")
=======
            self.cogr_layer = ogrext2.GDALDatasetCreateLayer(
                self.cogr_ds,
                name_c,
                cogr_srs,
                geometry_type_code(
                    collection.schema.get('geometry', 'Unknown')),
                options)

            if options != NULL:
                ogrext2.CSLDestroy(options)

            # Shapefile layers make a copy of the passed srs. GPKG
            # layers, on the other hand, increment its reference
            # count. OSRRelease() is the safe way to release
            # OGRSpatialReferenceH.
            if cogr_srs != NULL:
                ogrext2.OSRRelease(cogr_srs)

            if self.cogr_layer == NULL:
                raise ValueError("Null layer")

            log.debug("Created layer %s", collection.name)
>>>>>>> e72df2aa
            
            # Next, make a layer definition from the given schema properties,
            # which are an ordered dict since Fiona 1.0.1.
            for key, value in collection.schema['properties'].items():
                log.debug("Creating field: %s %s", key, value)

                # Convert 'long' to 'int'. See
                # https://github.com/Toblerity/Fiona/issues/101.
                if value == 'long':
                    value = 'int'

                # Is there a field width/precision?
                width = precision = None
                if ':' in value:
                    value, fmt = value.split(':')
                    if '.' in fmt:
                        width, precision = map(int, fmt.split('.'))
                    else:
                        width = int(fmt)

                field_type = FIELD_TYPES.index(value)
                # See https://trac.osgeo.org/gdal/wiki/rfc31_ogr_64
                if value == 'int' and (width is not None and width >= 10):
                    field_type = 12

                encoding = self.get_internalencoding()
                key_bytes = key.encode(encoding)

                cogr_fielddefn = ogrext2.OGR_Fld_Create(
                    key_bytes,
                    field_type)
                if cogr_fielddefn == NULL:
                    raise ValueError("Null field definition")
                if width:
                    ogrext2.OGR_Fld_SetWidth(cogr_fielddefn, width)
                if precision:
                    ogrext2.OGR_Fld_SetPrecision(cogr_fielddefn, precision)
                ogrext2.OGR_L_CreateField(self.cogr_layer, cogr_fielddefn, 1)
                ogrext2.OGR_Fld_Destroy(cogr_fielddefn)
            log.debug("Created fields")

        # Mapping of the Python collection schema to the munged 
        # OGR schema.
        ogr_schema = self.get_schema()
        self._schema_mapping = dict(zip(
            collection.schema['properties'].keys(), 
            ogr_schema['properties'].keys() ))

        log.debug("Writing started")

    def writerecs(self, records, collection):
        """Writes buffered records to OGR."""
        cdef void *cogr_driver
        cdef void *cogr_feature

        cdef void *cogr_layer = self.cogr_layer
        if cogr_layer == NULL:
            raise ValueError("Null layer")
    
        schema_geom_type = collection.schema['geometry']
        cogr_driver = ogrext2.GDALGetDatasetDriver(self.cogr_ds)
        if ogrext2.OGR_Dr_GetName(cogr_driver) == b"GeoJSON":
            def validate_geometry_type(rec):
                return True
        elif ogrext2.OGR_Dr_GetName(cogr_driver) == b"ESRI Shapefile" \
                and "Point" not in collection.schema['geometry']:
            schema_geom_type = collection.schema['geometry'].lstrip(
                "3D ").lstrip("Multi")
            def validate_geometry_type(rec):
                return rec['geometry'] is None or \
                rec['geometry']['type'].lstrip(
                    "3D ").lstrip("Multi") == schema_geom_type
        else:
            schema_geom_type = collection.schema['geometry'].lstrip("3D ")
            def validate_geometry_type(rec):
                return rec['geometry'] is None or \
                       rec['geometry']['type'].lstrip("3D ") == schema_geom_type

        schema_props_keys = set(collection.schema['properties'].keys())
        for record in records:
            log.debug("Creating feature in layer: %s" % record)
            # Validate against collection's schema.
            if set(record['properties'].keys()) != schema_props_keys:
                raise ValueError(
                    "Record does not match collection schema: %r != %r" % (
                        record['properties'].keys(), 
                        list(schema_props_keys) ))
            if not validate_geometry_type(record):
                raise ValueError(
                    "Record's geometry type does not match "
                    "collection schema's geometry type: %r != %r" % (
                         record['geometry']['type'],
                         collection.schema['geometry'] ))

            cogr_feature = OGRFeatureBuilder().build(record, collection)
            result = ogrext2.OGR_L_CreateFeature(cogr_layer, cogr_feature)
            if result != OGRERR_NONE:
                raise RuntimeError("Failed to write record: %s" % record)
            _deleteOgrFeature(cogr_feature)

    def sync(self, collection):
        """Syncs OGR to disk."""
        cdef void *cogr_ds = self.cogr_ds
        cdef void *cogr_layer = self.cogr_layer
        if cogr_ds == NULL:
            raise ValueError("Null data source")


        with cpl_errs:
            ogrext2.GDALFlushCache(cogr_ds)

        log.debug("Flushed data source cache")

cdef class Iterator:

    """Provides iterated access to feature data.
    """

    # Reference to its Collection
    cdef collection
    cdef encoding
    cdef int next_index
    cdef stop
    cdef start
    cdef step
    cdef fastindex
    cdef stepsign

    def __cinit__(self, collection, start=None, stop=None, step=None,
                  bbox=None, mask=None):
        if collection.session is None:
            raise ValueError("I/O operation on closed collection")
        self.collection = collection
        cdef Session session
        cdef void *cogr_geometry
        session = self.collection.session
        cdef void *cogr_layer = session.cogr_layer
        if cogr_layer == NULL:
            raise ValueError("Null layer")
        ogrext2.OGR_L_ResetReading(cogr_layer)
        
        if bbox and mask:
            raise ValueError("mask and bbox can not be set together")
        
        if bbox:
            ogrext2.OGR_L_SetSpatialFilterRect(
                cogr_layer, bbox[0], bbox[1], bbox[2], bbox[3])
        elif mask:
            cogr_geometry = OGRGeomBuilder().build(mask)
            ogrext2.OGR_L_SetSpatialFilter(cogr_layer, cogr_geometry)
            ogrext2.OGR_G_DestroyGeometry(cogr_geometry)
            
        else:
            ogrext2.OGR_L_SetSpatialFilter(
                cogr_layer, NULL)
        self.encoding = session.get_internalencoding()

        self.fastindex = ogrext2.OGR_L_TestCapability(
            session.cogr_layer, OLC_FASTSETNEXTBYINDEX)

        ftcount = ogrext2.OGR_L_GetFeatureCount(session.cogr_layer, 0)
        if ftcount == -1 and ((start is not None and start < 0) or
                              (stop is not None and stop < 0)):
            raise IndexError(
                "collection's dataset does not support negative slice indexes")

        if stop is not None and stop < 0:
            stop += ftcount

        if start is None:
            start = 0
        if start is not None and start < 0:
            start += ftcount

        # step size
        if step is None:
            step = 1
        if step == 0:
            raise ValueError("slice step cannot be zero")
        if step < 0 and not self.fastindex:
            warnings.warn("Layer does not support" \
                    "OLCFastSetNextByIndex, negative step size may" \
                    " be slow", RuntimeWarning)
        self.stepsign = int(math.copysign(1, step))
        self.stop = stop
        self.start = start
        self.step = step

        self.next_index = start
        log.debug("Index: %d", self.next_index)
        ogrext2.OGR_L_SetNextByIndex(session.cogr_layer, self.next_index)


    def __iter__(self):
        return self


    def _next(self):
        """Internal method to set read cursor to next item"""

        cdef Session session
        session = self.collection.session

        # Check if next_index is valid
        if self.next_index < 0:
            raise StopIteration
        
        if self.stepsign == 1:
            if self.next_index < self.start or (self.stop is not None and self.next_index >= self.stop):
                raise StopIteration
        else:
            if self.next_index > self.start or (self.stop is not None and self.next_index <= self.stop):
                raise StopIteration


        # Set read cursor to next_item position
        if self.step > 1 and self.fastindex:
            ogrext2.OGR_L_SetNextByIndex(session.cogr_layer, self.next_index)

        elif self.step > 1 and not self.fastindex and not self.next_index == self.start:
            for _ in range(self.step - 1):
                # TODO rbuffat add test -> OGR_L_GetNextFeature increments cursor by 1, therefore self.step - 1 as one increment was performed when feature is read
                cogr_feature = ogrext2.OGR_L_GetNextFeature(session.cogr_layer)
                if cogr_feature == NULL:
                    raise StopIteration
        elif self.step > 1 and not self.fastindex and self.next_index == self.start:
            ogrext2.OGR_L_SetNextByIndex(session.cogr_layer, self.next_index)

        elif self.step == 0:
            # ogrext2.OGR_L_GetNextFeature increments read cursor by one
            pass
        elif self.step < 0:
            ogrext2.OGR_L_SetNextByIndex(session.cogr_layer, self.next_index)
            
        # set the next index
        self.next_index += self.step


    def __next__(self):
        cdef void * cogr_feature
        cdef Session session
        session = self.collection.session

        #Update read cursor
        self._next()

        # Get the next feature.
        cogr_feature = ogrext2.OGR_L_GetNextFeature(session.cogr_layer)
        if cogr_feature == NULL:
            raise StopIteration

        feature = FeatureBuilder().build(
            cogr_feature,
            bbox=False,
            encoding=self.encoding,
            driver=self.collection.driver
        )
        _deleteOgrFeature(cogr_feature)
        return feature


cdef class ItemsIterator(Iterator):

    def __next__(self):

        cdef long fid
        cdef void * cogr_feature
        cdef Session session
        session = self.collection.session

        #Update read cursor
        self._next()

        # Get the next feature.
        cogr_feature = ogrext2.OGR_L_GetNextFeature(session.cogr_layer)
        if cogr_feature == NULL:
            raise StopIteration


        fid = ogrext2.OGR_F_GetFID(cogr_feature)
        feature = FeatureBuilder().build(
            cogr_feature,
            bbox=False,
            encoding=self.encoding,
            driver=self.collection.driver
        )
        _deleteOgrFeature(cogr_feature)

        return fid, feature


cdef class KeysIterator(Iterator):

    def __next__(self):
        cdef long fid
        cdef void * cogr_feature
        cdef Session session
        session = self.collection.session

        #Update read cursor
        self._next()

        # Get the next feature.
        cogr_feature = ogrext2.OGR_L_GetNextFeature(session.cogr_layer)
        if cogr_feature == NULL:
            raise StopIteration

        fid = ogrext2.OGR_F_GetFID(cogr_feature)
        _deleteOgrFeature(cogr_feature)

        return fid


def _remove(path, driver=None):
    """Deletes an OGR data source
    """
    cdef void *cogr_driver
    cdef int result

    if driver is None:
        driver = 'ESRI Shapefile'

    cogr_driver = ogrext2.OGRGetDriverByName(driver.encode('utf-8'))
    if cogr_driver == NULL:
        raise ValueError("Null driver")

    if not ogrext2.OGR_Dr_TestCapability(cogr_driver, ODrCDeleteDataSource):
        raise RuntimeError("Driver does not support dataset removal operation")

    result = ogrext2.GDALDeleteDataset(cogr_driver, path.encode('utf-8'))
    if result != OGRERR_NONE:
        raise RuntimeError("Failed to remove data source {}".format(path))


def _listlayers(path):

    """Provides a list of the layers in an OGR data source.
    """
    
    cdef void *cogr_ds
    cdef void *cogr_layer
    cdef const char *path_c
    cdef const char *name_c
    
    # Open OGR data source.
    try:
        path_b = path.encode('utf-8')
    except UnicodeDecodeError:
        path_b = path
    path_c = path_b
    with cpl_errs:
        cogr_ds = ogrext2.GDALOpenEx(path_c,
             ogrext2.GDAL_OF_VECTOR | ogrext2.GDAL_OF_READONLY,
             NULL,
             NULL,
             NULL)
#         cogr_ds = ogrext2.OGROpen(path_c, 0, NULL)
    if cogr_ds == NULL:
        raise ValueError("No data available at path '%s'" % path)
    
    # Loop over the layers to get their names.
    layer_count = ogrext2.GDALDatasetGetLayerCount(cogr_ds)
    layer_names = []
    for i in range(layer_count):
        cogr_layer = ogrext2.GDALDatasetGetLayer(cogr_ds, i)
        name_c = ogrext2.OGR_L_GetName(cogr_layer)
        name_b = name_c
        layer_names.append(name_b.decode('utf-8'))
    
    # Close up data source.
    if cogr_ds != NULL:
        ogrext2.GDALClose(cogr_ds)
    cogr_ds = NULL

    return layer_names

def buffer_to_virtual_file(bytesbuf, ext=''):
    """Maps a bytes buffer to a virtual file.

    `ext` is empty or begins with a period and contains at most one period.
    """
    vsi_filename = os.path.join('/vsimem', uuid.uuid4().hex + ext)
    vsi_cfilename = vsi_filename if not isinstance(vsi_filename, string_types) else vsi_filename.encode('utf-8')

    vsi_handle = ogrext2.VSIFileFromMemBuffer(vsi_cfilename, bytesbuf, len(bytesbuf), 0)
    if vsi_handle == NULL:
        raise OSError('failed to map buffer to file')
    if ogrext2.VSIFCloseL(vsi_handle) != 0:
        raise OSError('failed to close mapped file handle')

    return vsi_filename

def remove_virtual_file(vsi_filename):
    vsi_cfilename = vsi_filename if not isinstance(vsi_filename, string_types) else vsi_filename.encode('utf-8')
    return ogrext2.VSIUnlink(vsi_cfilename)<|MERGE_RESOLUTION|>--- conflicted
+++ resolved
@@ -702,13 +702,8 @@
     cdef object _schema_mapping
 
     def start(self, collection):
-<<<<<<< HEAD
-        cdef void *cogr_fielddefn
-        cdef void *cogr_driver
-=======
         cdef void *cogr_fielddefn = NULL
         cdef void *cogr_driver = NULL
->>>>>>> e72df2aa
         cdef void *cogr_ds = NULL
         cdef void *cogr_layer = NULL
         cdef void *cogr_srs = NULL
@@ -912,7 +907,7 @@
             # Create the named layer in the datasource.
             name_b = collection.name.encode('utf-8')
             name_c = name_b
-<<<<<<< HEAD
+
             try:
                 self.cogr_layer = exc_wrap_pointer(
                     ogrext2.GDALDatasetCreateLayer(
@@ -923,36 +918,20 @@
             except Exception as exc:
                 raise DriverIOError(str(exc))
             finally:
-                if cogr_srs != NULL:
-                    ogrext2.OSRDestroySpatialReference(cogr_srs)
                 if options != NULL:
                     ogrext2.CSLDestroy(options)
 
-            log.debug("Created layer")
-=======
-            self.cogr_layer = ogrext2.GDALDatasetCreateLayer(
-                self.cogr_ds,
-                name_c,
-                cogr_srs,
-                geometry_type_code(
-                    collection.schema.get('geometry', 'Unknown')),
-                options)
-
-            if options != NULL:
-                ogrext2.CSLDestroy(options)
-
-            # Shapefile layers make a copy of the passed srs. GPKG
-            # layers, on the other hand, increment its reference
-            # count. OSRRelease() is the safe way to release
-            # OGRSpatialReferenceH.
-            if cogr_srs != NULL:
-                ogrext2.OSRRelease(cogr_srs)
+                # Shapefile layers make a copy of the passed srs. GPKG
+                # layers, on the other hand, increment its reference
+                # count. OSRRelease() is the safe way to release
+                # OGRSpatialReferenceH.
+                if cogr_srs != NULL:
+                    ogrext2.OSRRelease(cogr_srs)
 
             if self.cogr_layer == NULL:
                 raise ValueError("Null layer")
 
             log.debug("Created layer %s", collection.name)
->>>>>>> e72df2aa
             
             # Next, make a layer definition from the given schema properties,
             # which are an ordered dict since Fiona 1.0.1.
