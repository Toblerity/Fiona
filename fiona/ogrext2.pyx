--- conflicted
+++ resolved
@@ -719,19 +719,7 @@
 
     cdef object _schema_mapping
 
-<<<<<<< HEAD
     def start(self, collection, **kwargs):
-        cdef void *cogr_fielddefn
-        cdef void *cogr_driver
-        cdef void *cogr_ds
-        cdef void *cogr_layer
-=======
-    def start(self, collection):
-        cdef void *cogr_fielddefn = NULL
-        cdef void *cogr_driver = NULL
-        cdef void *cogr_ds = NULL
-        cdef void *cogr_layer = NULL
->>>>>>> 0c13fcae
         cdef void *cogr_srs = NULL
         cdef char **options = NULL
         self.collection = collection
@@ -749,20 +737,9 @@
                 except UnicodeDecodeError:
                     path_b = path
                 path_c = path_b
-<<<<<<< HEAD
-                with cpl_errs:
-                    self.cogr_ds = ogrext2.GDALOpenEx(path_c,
-                                                 ogrext2.GDAL_OF_VECTOR | ogrext2.GDAL_OF_UPDATE,
-                                                 NULL,
-                                                 NULL,
-                                                 NULL)
-                if self.cogr_ds == NULL:
-                    raise RuntimeError("Failed to open %s" % path)
-=======
                 self.cogr_ds = ogrext2.GDALOpenEx(path_c,
                         ogrext2.GDAL_OF_VECTOR | ogrext2.GDAL_OF_UPDATE,
                         NULL, NULL, NULL)
->>>>>>> 0c13fcae
 
                 cogr_driver = ogrext2.GDALGetDatasetDriver(self.cogr_ds)
                 if cogr_driver == NULL:
@@ -820,10 +797,6 @@
             #
             # TODO: remove the assumption.
             if not os.path.exists(path):
-<<<<<<< HEAD
-                cogr_ds = ogrext2.GDALCreate(
-                    cogr_driver, path_c, 0, 0, 0, ogrext2.GDT_Unknown, NULL)
-=======
                 cogr_ds = exc_wrap_pointer(ogrext2.GDALCreate(
                     cogr_driver,
                     path_c,
@@ -832,20 +805,11 @@
                     0,
                     ogrext2.GDT_Unknown,
                     NULL))
->>>>>>> 0c13fcae
 
             # TODO: revisit the logic in the following blocks when we
             # change the assumption above.
             # TODO: use exc_wrap_pointer()
             else:
-<<<<<<< HEAD
-                with cpl_errs:
-                    cogr_ds = ogrext2.GDALOpenEx(path_c,
-                                     ogrext2.GDAL_OF_VECTOR | ogrext2.GDAL_OF_UPDATE,
-                                     NULL,
-                                     NULL,
-                                     NULL)
-=======
                 cogr_ds = ogrext2.GDALOpenEx(path_c,
                                  ogrext2.GDAL_OF_VECTOR | ogrext2.GDAL_OF_UPDATE,
                                  NULL,
@@ -853,7 +817,6 @@
                                  NULL)
 
                 # TODO: use exc_wrap_pointer()
->>>>>>> 0c13fcae
                 if cogr_ds == NULL:
                     cogr_ds = ogrext2.GDALCreate(
                         cogr_driver,
@@ -968,25 +931,6 @@
             # Create the named layer in the datasource.
             name_b = collection.name.encode('utf-8')
             name_c = name_b
-<<<<<<< HEAD
-            self.cogr_layer = ogrext2.GDALDatasetCreateLayer(
-                self.cogr_ds,
-                name_c,
-                cogr_srs,
-                geometry_type_code(
-                    collection.schema.get('geometry', 'Unknown')),
-                options)
-
-            if cogr_srs != NULL:
-                ogrext2.OSRDestroySpatialReference(cogr_srs)
-            if options != NULL:
-                ogrext2.CSLDestroy(options)
-
-            if self.cogr_layer == NULL:
-                raise ValueError("Null layer")
-            log.debug("Created layer")
-
-=======
 
             try:
                 self.cogr_layer = exc_wrap_pointer(
@@ -1012,8 +956,7 @@
                 raise ValueError("Null layer")
 
             log.debug("Created layer %s", collection.name)
-            
->>>>>>> 0c13fcae
+
             # Next, make a layer definition from the given schema properties,
             # which are an ordered dict since Fiona 1.0.1.
             for key, value in collection.schema['properties'].items():
@@ -1352,17 +1295,11 @@
     """Provides a list of the layers in an OGR data source.
     """
 
-    cdef void *cogr_ds
-    cdef void *cogr_layer
-<<<<<<< HEAD
-    cdef char *path_c
-    cdef char *name_c
-
-=======
+    cdef void *cogr_ds = NULL
+    cdef void *cogr_layer = NULL
     cdef const char *path_c
     cdef const char *name_c
-    
->>>>>>> 0c13fcae
+
     # Open OGR data source.
     try:
         path_b = path.encode('utf-8')
