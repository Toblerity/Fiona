--- conflicted
+++ resolved
@@ -407,11 +407,8 @@
             path_b = path
         path_c = path_b
 
-<<<<<<< HEAD
-=======
         # TODO: eliminate this context manager in 2.0 as we have done
         # in Rasterio 1.0.
->>>>>>> 243644ba
         with cpl_errs:
 
             # We have two ways of specifying drivers to try. Resolve the
