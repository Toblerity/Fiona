# distutils: language = c++
#
# Coordinate and geometry transformations.

from __future__ import absolute_import

import logging
import warnings

from fiona cimport _cpl, _crs, _csl, _geometry
from fiona._crs cimport OGRSpatialReferenceH
from fiona._shim cimport osr_set_traditional_axis_mapping_strategy

from fiona.compat import UserDict, DICT_TYPES


cdef extern from "ogr_geometry.h" nogil:

    cdef cppclass OGRGeometry:
        pass

    cdef cppclass OGRGeometryFactory:
        void * transformWithOptions(void *geom, void *ct, char **options)


cdef extern from "ogr_spatialref.h":

    cdef cppclass OGRCoordinateTransformation:
        pass


log = logging.getLogger(__name__)
class NullHandler(logging.Handler):
    def emit(self, record):
        pass
log.addHandler(NullHandler())


cdef void *_crs_from_crs(object crs):
    cdef char *proj_c = NULL
    cdef OGRSpatialReferenceH osr = NULL
    osr = _crs.OSRNewSpatialReference(NULL)
    if osr == NULL:
        raise ValueError("NULL spatial reference")
    params = []
    # Normally, we expect a CRS dict.
    if isinstance(crs, UserDict):
        crs = dict(crs)

    if isinstance(crs, dict):
        # EPSG is a special case.
        init = crs.get('init')
        if init:
            auth, val = init.split(':')
            if auth.upper() == 'EPSG':
                _crs.OSRImportFromEPSG(osr, int(val))
        else:
            crs['wktext'] = True
            for k, v in crs.items():
                if v is True or (k in ('no_defs', 'wktext') and v):
                    params.append("+%s" % k)
                else:
                    params.append("+%s=%s" % (k, v))
            proj = " ".join(params)
            log.debug("PROJ.4 to be imported: %r", proj)
            proj_b = proj.encode('utf-8')
            proj_c = proj_b
            _crs.OSRImportFromProj4(osr, proj_c)
    # Fall back for CRS strings like "EPSG:3857."
    else:
        proj_b = crs.encode('utf-8')
        proj_c = proj_b
        _crs.OSRSetFromUserInput(osr, proj_c)

    osr_set_traditional_axis_mapping_strategy(osr)
    return osr


def _transform(src_crs, dst_crs, xs, ys):
    cdef double *x
    cdef double *y
    cdef char *proj_c = NULL
    cdef OGRSpatialReferenceH src = NULL
    cdef OGRSpatialReferenceH dst = NULL
    cdef void *transform = NULL
    cdef int i

    assert len(xs) == len(ys)

    src = _crs_from_crs(src_crs)
    dst = _crs_from_crs(dst_crs)

    n = len(xs)
    x = <double *>_cpl.CPLMalloc(n*sizeof(double))
    y = <double *>_cpl.CPLMalloc(n*sizeof(double))
    for i in range(n):
        x[i] = xs[i]
        y[i] = ys[i]

    transform = _crs.OCTNewCoordinateTransformation(src, dst)
    res = _crs.OCTTransform(transform, n, x, y, NULL)

    res_xs = [0]*n
    res_ys = [0]*n

    for i in range(n):
        res_xs[i] = x[i]
        res_ys[i] = y[i]

    _cpl.CPLFree(x)
    _cpl.CPLFree(y)
    _crs.OCTDestroyCoordinateTransformation(transform)
    _crs.OSRRelease(src)
    _crs.OSRRelease(dst)
    return res_xs, res_ys


cdef object _transform_single_geom(
    object single_geom,
    OGRGeometryFactory *factory,
    void *transform,
    char **options,
    object precision
):
    cdef void *src_ogr_geom = NULL
    cdef void *dst_ogr_geom = NULL
    cdef int i
    src_ogr_geom = _geometry.OGRGeomBuilder().build(single_geom)
    dst_ogr_geom = factory.transformWithOptions(
                    <const OGRGeometry *>src_ogr_geom,
                    <OGRCoordinateTransformation *>transform,
                    options)
    if dst_ogr_geom == NULL:
        out_geom = None
        warnings.warn(
            "Full reprojection failed, but partial is possible. To enable partial "
            "reprojection wrap the transform_geom call like so:\n"
            "with fiona.Env(OGR_ENABLE_PARTIAL_REPROJECTION=True):\n"
            "    transform_geom(...)"
        )
    else:
        out_geom = _geometry.GeomBuilder().build(dst_ogr_geom)
        _geometry.OGR_G_DestroyGeometry(dst_ogr_geom)
    if src_ogr_geom != NULL:
        _geometry.OGR_G_DestroyGeometry(src_ogr_geom)
<<<<<<< HEAD

    if out_geom is not None and precision >= 0:
        if out_geom['type'] == 'Point':
            coords = list(out_geom['coordinates'])
=======
        _crs.OCTDestroyCoordinateTransformation(transform)
        if options != NULL:
            _csl.CSLDestroy(options)
        _crs.OSRRelease(src)
        _crs.OSRRelease(dst)

    else:
        g = geom

    if precision >= 0:
    
        def round_point(g):
            coords = list(g['coordinates'])
>>>>>>> 1464bc2c
            x, y = coords[:2]
            x = round(x, precision)
            y = round(y, precision)
            new_coords = [x, y]
            if len(coords) == 3:
                z = coords[2]
                new_coords.append(round(z, precision))
<<<<<<< HEAD

        elif out_geom['type'] in ['LineString', 'MultiPoint']:
            coords = list(zip(*out_geom['coordinates']))
=======
            return new_coords
        
        
        def round_linestring(g):
            coords = list(zip(*g['coordinates']))
>>>>>>> 1464bc2c
            xp, yp = coords[:2]
            xp = [round(v, precision) for v in xp]
            yp = [round(v, precision) for v in yp]
            if len(coords) == 3:
                zp = coords[2]
                zp = [round(v, precision) for v in zp]
                new_coords = list(zip(xp, yp, zp))
            else:
                new_coords = list(zip(xp, yp))
            return new_coords


<<<<<<< HEAD
        elif out_geom['type'] in ['Polygon', 'MultiLineString']:
=======
        def round_polygon(g):
>>>>>>> 1464bc2c
            new_coords = []
            for piece in out_geom['coordinates']:
                coords = list(zip(*piece))
                xp, yp = coords[:2]
                xp = [round(v, precision) for v in xp]
                yp = [round(v, precision) for v in yp]
                if len(coords) == 3:
                    zp = coords[2]
                    zp = [round(v, precision) for v in zp]
                    new_coords.append(list(zip(xp, yp, zp)))
                else:
                    new_coords.append(list(zip(xp, yp)))
            return new_coords

<<<<<<< HEAD
        elif out_geom['type'] == 'MultiPolygon':
            parts = out_geom['coordinates']
=======
        def round_multipolygon(g):
            parts = g['coordinates']
>>>>>>> 1464bc2c
            new_coords = []
            for part in parts:
                inner_coords = []
                for ring in part:
                    coords = list(zip(*ring))
                    xp, yp = coords[:2]
                    xp = [round(v, precision) for v in xp]
                    yp = [round(v, precision) for v in yp]
                    if len(coords) == 3:
                        zp = coords[2]
                        zp = [round(v, precision) for v in zp]
                        inner_coords.append(list(zip(xp, yp, zp)))
                    else:
                        inner_coords.append(list(zip(xp, yp)))
                new_coords.append(inner_coords)
<<<<<<< HEAD

        out_geom['coordinates'] = new_coords
    return out_geom

=======
            return new_coords

        def round_geometry(g):        
            if g['type'] == 'Point':
                g['coordinates'] = round_point(g)
            elif g['type'] in ['LineString', 'MultiPoint']:
                g['coordinates'] = round_linestring(g)
            elif g['type'] in ['Polygon', 'MultiLineString']:
                g['coordinates'] = round_polygon(g)
            elif g['type'] == 'MultiPolygon':
                g['coordinates'] = round_multipolygon(g)
            else:
                raise RuntimeError("Unsupported geometry type: {}".format(g['type']))
        
        if g['type'] == 'GeometryCollection':
            for _g in g['geometries']:
                round_geometry(_g)
        else:
            round_geometry(g)
>>>>>>> 1464bc2c

def _transform_geom(
        src_crs, dst_crs, geom, antimeridian_cutting, antimeridian_offset,
        precision):
    """Return a transformed geometry."""
    cdef char *proj_c = NULL
    cdef char *key_c = NULL
    cdef char *val_c = NULL
    cdef char **options = NULL
    cdef OGRSpatialReferenceH src = NULL
    cdef OGRSpatialReferenceH dst = NULL
    cdef void *transform = NULL
    cdef OGRGeometryFactory *factory = NULL
    if not all([src_crs, dst_crs]):
        raise RuntimeError("Must provide a source and destination CRS.")
    src = _crs_from_crs(src_crs)
    dst = _crs_from_crs(dst_crs)
    transform = _crs.OCTNewCoordinateTransformation(src, dst)
    # Transform options.
    options = _csl.CSLSetNameValue(
                options, "DATELINEOFFSET", 
                str(antimeridian_offset).encode('utf-8'))
    if antimeridian_cutting:
        options = _csl.CSLSetNameValue(options, "WRAPDATELINE", "YES")

    factory = new OGRGeometryFactory()

    if isinstance(geom, DICT_TYPES):
        out_geom = _transform_single_geom(geom, factory, transform, options, precision)
    else:
        out_geom = [
            _transform_single_geom(single_geom, factory, transform, options, precision)
            for single_geom in geom
        ]

    _crs.OCTDestroyCoordinateTransformation(transform)
    if options != NULL:
        _csl.CSLDestroy(options)
    _crs.OSRRelease(src)
    _crs.OSRRelease(dst)
    return out_geom<|MERGE_RESOLUTION|>--- conflicted
+++ resolved
@@ -125,11 +125,13 @@
     cdef void *src_ogr_geom = NULL
     cdef void *dst_ogr_geom = NULL
     cdef int i
+
     src_ogr_geom = _geometry.OGRGeomBuilder().build(single_geom)
     dst_ogr_geom = factory.transformWithOptions(
                     <const OGRGeometry *>src_ogr_geom,
                     <OGRCoordinateTransformation *>transform,
                     options)
+
     if dst_ogr_geom == NULL:
         out_geom = None
         warnings.warn(
@@ -141,28 +143,14 @@
     else:
         out_geom = _geometry.GeomBuilder().build(dst_ogr_geom)
         _geometry.OGR_G_DestroyGeometry(dst_ogr_geom)
+
     if src_ogr_geom != NULL:
         _geometry.OGR_G_DestroyGeometry(src_ogr_geom)
-<<<<<<< HEAD
-
-    if out_geom is not None and precision >= 0:
-        if out_geom['type'] == 'Point':
-            coords = list(out_geom['coordinates'])
-=======
-        _crs.OCTDestroyCoordinateTransformation(transform)
-        if options != NULL:
-            _csl.CSLDestroy(options)
-        _crs.OSRRelease(src)
-        _crs.OSRRelease(dst)
-
-    else:
-        g = geom
 
     if precision >= 0:
-    
+
         def round_point(g):
             coords = list(g['coordinates'])
->>>>>>> 1464bc2c
             x, y = coords[:2]
             x = round(x, precision)
             y = round(y, precision)
@@ -170,17 +158,10 @@
             if len(coords) == 3:
                 z = coords[2]
                 new_coords.append(round(z, precision))
-<<<<<<< HEAD
-
-        elif out_geom['type'] in ['LineString', 'MultiPoint']:
-            coords = list(zip(*out_geom['coordinates']))
-=======
-            return new_coords
-        
-        
+            return new_coords
+
         def round_linestring(g):
             coords = list(zip(*g['coordinates']))
->>>>>>> 1464bc2c
             xp, yp = coords[:2]
             xp = [round(v, precision) for v in xp]
             yp = [round(v, precision) for v in yp]
@@ -192,12 +173,7 @@
                 new_coords = list(zip(xp, yp))
             return new_coords
 
-
-<<<<<<< HEAD
-        elif out_geom['type'] in ['Polygon', 'MultiLineString']:
-=======
         def round_polygon(g):
->>>>>>> 1464bc2c
             new_coords = []
             for piece in out_geom['coordinates']:
                 coords = list(zip(*piece))
@@ -212,13 +188,8 @@
                     new_coords.append(list(zip(xp, yp)))
             return new_coords
 
-<<<<<<< HEAD
-        elif out_geom['type'] == 'MultiPolygon':
-            parts = out_geom['coordinates']
-=======
         def round_multipolygon(g):
             parts = g['coordinates']
->>>>>>> 1464bc2c
             new_coords = []
             for part in parts:
                 inner_coords = []
@@ -234,15 +205,9 @@
                     else:
                         inner_coords.append(list(zip(xp, yp)))
                 new_coords.append(inner_coords)
-<<<<<<< HEAD
-
-        out_geom['coordinates'] = new_coords
-    return out_geom
-
-=======
-            return new_coords
-
-        def round_geometry(g):        
+            return new_coords
+
+        def round_geometry(g):
             if g['type'] == 'Point':
                 g['coordinates'] = round_point(g)
             elif g['type'] in ['LineString', 'MultiPoint']:
@@ -253,18 +218,20 @@
                 g['coordinates'] = round_multipolygon(g)
             else:
                 raise RuntimeError("Unsupported geometry type: {}".format(g['type']))
-        
-        if g['type'] == 'GeometryCollection':
-            for _g in g['geometries']:
+
+        if out_geom['type'] == 'GeometryCollection':
+            for _g in out_geom['geometries']:
                 round_geometry(_g)
         else:
-            round_geometry(g)
->>>>>>> 1464bc2c
-
-def _transform_geom(
-        src_crs, dst_crs, geom, antimeridian_cutting, antimeridian_offset,
-        precision):
-    """Return a transformed geometry."""
+            round_geometry(out_geom)
+
+    return out_geom
+
+
+def _transform_geom(src_crs, dst_crs, geom, antimeridian_cutting, antimeridian_offset, precision):
+    """Return a transformed geometry.
+
+    """
     cdef char *proj_c = NULL
     cdef char *key_c = NULL
     cdef char *val_c = NULL
@@ -273,15 +240,17 @@
     cdef OGRSpatialReferenceH dst = NULL
     cdef void *transform = NULL
     cdef OGRGeometryFactory *factory = NULL
+
     if not all([src_crs, dst_crs]):
         raise RuntimeError("Must provide a source and destination CRS.")
+
     src = _crs_from_crs(src_crs)
     dst = _crs_from_crs(dst_crs)
     transform = _crs.OCTNewCoordinateTransformation(src, dst)
+
     # Transform options.
-    options = _csl.CSLSetNameValue(
-                options, "DATELINEOFFSET", 
-                str(antimeridian_offset).encode('utf-8'))
+    options = _csl.CSLSetNameValue(options, "DATELINEOFFSET", str(antimeridian_offset).encode('utf-8'))
+
     if antimeridian_cutting:
         options = _csl.CSLSetNameValue(options, "WRAPDATELINE", "YES")
 
@@ -296,8 +265,11 @@
         ]
 
     _crs.OCTDestroyCoordinateTransformation(transform)
+
     if options != NULL:
         _csl.CSLDestroy(options)
+
     _crs.OSRRelease(src)
     _crs.OSRRelease(dst)
+
     return out_geom