# -*- coding: utf-8 -*-
from fiona.env import Env
from fiona._env import get_gdal_version_tuple


_GDAL_VERSION = get_gdal_version_tuple()

# Here is the list of available drivers as (name, modes) tuples. Currently,
# we only expose the defaults (excepting FileGDB). We also don't expose
# the CSV or GeoJSON drivers. Use Python's csv and json modules instead.
# Might still exclude a few more of these after making a pass through the
# entries for each at https://gdal.org/drivers/vector/index.html to screen
# out the multi-layer formats.

supported_drivers = dict([
    # OGR Vector Formats
    # Format Name 	Code 	Creation 	Georeferencing 	Compiled by default
    # Aeronav FAA files 	AeronavFAA 	No 	Yes 	Yes
    ("AeronavFAA", "r"),
    # ESRI ArcObjects 	ArcObjects 	No 	Yes 	No, needs ESRI ArcObjects
    # Arc/Info Binary Coverage 	AVCBin 	No 	Yes 	Yes
    # multi-layer
    #   ("AVCBin", "r"),
    # Arc/Info .E00 (ASCII) Coverage 	AVCE00 	No 	Yes 	Yes
    # multi-layer
    #    ("AVCE00", "r"),
    # Arc/Info Generate 	ARCGEN 	No 	No 	Yes
    ("ARCGEN", "r"),
    # Atlas BNA 	BNA 	Yes 	No 	Yes
    ("BNA", "rw"),
    # AutoCAD DWG 	DWG 	No 	No 	No
    # AutoCAD DXF 	DXF 	Yes 	No 	Yes
    ("DXF", "rw"),
    # Comma Separated Value (.csv) 	CSV 	Yes 	No 	Yes
    ("CSV", "raw"),
    # CouchDB / GeoCouch 	CouchDB 	Yes 	Yes 	No, needs libcurl
    # DODS/OPeNDAP 	DODS 	No 	Yes 	No, needs libdap
    # EDIGEO 	EDIGEO 	No 	Yes 	Yes
    # multi-layer? Hard to tell from the OGR docs
    #   ("EDIGEO", "r"),
    # ElasticSearch 	ElasticSearch 	Yes (write-only) 	- 	No, needs libcurl
    # ESRI FileGDB 	FileGDB 	Yes 	Yes 	No, needs FileGDB API library
    # multi-layer
    ("FileGDB", "raw"),
    ("OpenFileGDB", "r"),
    # ESRI Personal GeoDatabase 	PGeo 	No 	Yes 	No, needs ODBC library
    # ESRI ArcSDE 	SDE 	No 	Yes 	No, needs ESRI SDE
    # ESRIJSON 	ESRIJSON 	No 	Yes 	Yes 
    ("ESRIJSON", "r"),
    # ESRI Shapefile 	ESRI Shapefile 	Yes 	Yes 	Yes
    ("ESRI Shapefile", "raw"),
    # FMEObjects Gateway 	FMEObjects Gateway 	No 	Yes 	No, needs FME
    ("FlatGeobuf", "rw"),
    # GeoJSON 	GeoJSON 	Yes 	Yes 	Yes
    ("GeoJSON", "raw"),
    # GeoJSONSeq 	GeoJSON sequences 	Yes 	Yes 	Yes 
    ("GeoJSONSeq", "rw"),
    # Géoconcept Export 	Geoconcept 	Yes 	Yes 	Yes
    # multi-layers
    #   ("Geoconcept", "raw"),
    # Geomedia .mdb 	Geomedia 	No 	No 	No, needs ODBC library
    # GeoPackage	GPKG	Yes	Yes	No, needs libsqlite3
    ("GPKG", "raw"),
    # GeoRSS 	GeoRSS 	Yes 	Yes 	Yes (read support needs libexpat)
    # Google Fusion Tables 	GFT 	Yes 	Yes 	No, needs libcurl
    # GML 	GML 	Yes 	Yes 	Yes (read support needs Xerces or libexpat)
    ("GML", "rw"),
    # GMT 	GMT 	Yes 	Yes 	Yes
    ("GMT", "rw"),
    # GMT renamed to OGR_GMT for GDAL 2.x
    ("OGR_GMT", "rw"),
    # GPSBabel 	GPSBabel 	Yes 	Yes 	Yes (needs GPSBabel and GPX driver)
    # GPX 	GPX 	Yes 	Yes 	Yes (read support needs libexpat)
    ("GPX", "rw"),
    # GRASS 	GRASS 	No 	Yes 	No, needs libgrass
    # GPSTrackMaker (.gtm, .gtz) 	GPSTrackMaker 	Yes 	Yes 	Yes
    ("GPSTrackMaker", "rw"),
    # Hydrographic Transfer Format 	HTF 	No 	Yes 	Yes
    # TODO: Fiona is not ready for multi-layer formats: ("HTF", "r"),
    # Idrisi Vector (.VCT) 	Idrisi 	No 	Yes 	Yes
    ("Idrisi", "r"),
    # Informix DataBlade 	IDB 	Yes 	Yes 	No, needs Informix DataBlade
    # INTERLIS 	"Interlis 1" and "Interlis 2" 	Yes 	Yes 	No, needs Xerces (INTERLIS model reading needs ili2c.jar)
    # INGRES 	INGRES 	Yes 	No 	No, needs INGRESS
    # KML 	KML 	Yes 	Yes 	Yes (read support needs libexpat)
    # LIBKML 	LIBKML 	Yes 	Yes 	No, needs libkml
    # Mapinfo File 	MapInfo File 	Yes 	Yes 	Yes
    ("MapInfo File", "raw"),
    # Microstation DGN 	DGN 	Yes 	No 	Yes
    ("DGN", "raw"),
    # Access MDB (PGeo and Geomedia capable) 	MDB 	No 	Yes 	No, needs JDK/JRE
    # Memory 	Memory 	Yes 	Yes 	Yes
    # MySQL 	MySQL 	No 	Yes 	No, needs MySQL library
    # NAS - ALKIS 	NAS 	No 	Yes 	No, needs Xerces
    # Oracle Spatial 	OCI 	Yes 	Yes 	No, needs OCI library
    # ODBC 	ODBC 	No 	Yes 	No, needs ODBC library
    # MS SQL Spatial 	MSSQLSpatial 	Yes 	Yes 	No, needs ODBC library
    # Open Document Spreadsheet 	ODS 	Yes 	No 	No, needs libexpat
    # OGDI Vectors (VPF, VMAP, DCW) 	OGDI 	No 	Yes 	No, needs OGDI library
    # OpenAir 	OpenAir 	No 	Yes 	Yes
    # multi-layer
    #   ("OpenAir", "r"),
    # PCI Geomatics Database File 	PCIDSK 	No 	No 	Yes, using internal PCIDSK SDK (from GDAL 1.7.0)
    ("PCIDSK", "raw"),
    # PDS 	PDS 	No 	Yes 	Yes
    ("PDS", "r"),
    # PDS renamed to OGR_PDS for GDAL 2.x
    ("OGR_PDS", "r"),
    # PGDump 	PostgreSQL SQL dump 	Yes 	Yes 	Yes
    # PostgreSQL/PostGIS 	PostgreSQL/PostGIS 	Yes 	Yes 	No, needs PostgreSQL client library (libpq)
    # EPIInfo .REC 	REC 	No 	No 	Yes
    # S-57 (ENC) 	S57 	No 	Yes 	Yes
    # multi-layer
    ("S57", "r"),
    # SDTS 	SDTS 	No 	Yes 	Yes
    # multi-layer
    #   ("SDTS", "r"),
    # SEG-P1 / UKOOA P1/90 	SEGUKOOA 	No 	Yes 	Yes
    # multi-layers
    #   ("SEGUKOOA", "r"),
    # SEG-Y 	SEGY 	No 	No 	Yes
    ("SEGY", "r"),
    # Norwegian SOSI Standard 	SOSI 	No 	Yes 	No, needs FYBA library
    # SQLite/SpatiaLite 	SQLite 	Yes 	Yes 	No, needs libsqlite3 or libspatialite
    ("SQLite", "raw"),
    # SUA 	SUA 	No 	Yes 	Yes
    ("SUA", "r"),
    # SVG 	SVG 	No 	Yes 	No, needs libexpat
    # TopoJSON 	TopoJSON 	No 	Yes 	Yes 
    ("TopoJSON", "r"),
    # UK .NTF 	UK. NTF 	No 	Yes 	Yes
    # multi-layer
    #   ("UK. NTF", "r"),
    # U.S. Census TIGER/Line 	TIGER 	No 	Yes 	Yes
    # multi-layer
    #   ("TIGER", "r"),
    # VFK data 	VFK 	No 	Yes 	Yes
    # multi-layer
    #   ("VFK", "r"),
    # VRT - Virtual Datasource 	VRT 	No 	Yes 	Yes
    # multi-layer
    #   ("VRT", "r"),
    # OGC WFS (Web Feature Service) 	WFS 	Yes 	Yes 	No, needs libcurl
    # MS Excel format 	XLS 	No 	No 	No, needs libfreexl
    # Office Open XML spreadsheet 	XLSX 	Yes 	No 	No, needs libexpat
    # X-Plane/Flighgear aeronautical data 	XPLANE 	No 	Yes 	Yes
    # multi-layer
    #   ("XPLANE", "r")
])


# Minimal gdal version for different modes
driver_mode_mingdal = {

    'r': {'GPKG': (1, 11, 0),
          'GeoJSONSeq': (2, 4, 0),
          'FlatGeobuf': (3, 1, 0)},

    'w': {'GPKG': (1, 11, 0),
          'PCIDSK': (2, 0, 0),
          'GeoJSONSeq': (2, 4, 0),
          'FlatGeobuf': (3, 1, 3)},

    'a': {'GPKG': (1, 11, 0),
<<<<<<< HEAD
          'PCIDSK': (3, 3, 0),
=======
          'PCIDSK': (2, 0, 0),
>>>>>>> 999f8c32
          'GeoJSON': (2, 1, 0),
          'MapInfo File': (2, 0, 0)}
}


def _driver_supports_mode(driver, mode):
    """ Returns True if driver supports mode, False otherwise

        Note: this function is not part of Fiona's public API.
    """
    if driver not in supported_drivers:
        return False
    if mode not in supported_drivers[driver]:
        return False
    if driver in driver_mode_mingdal[mode]:
        if _GDAL_VERSION < driver_mode_mingdal[mode][driver]:
            return False
    return True


# Removes drivers in the supported_drivers dictionary that the
# machine's installation of OGR due to how it is compiled.
# OGR may not have optional libraries compiled or installed.
def _filter_supported_drivers():
    global supported_drivers

    with Env() as gdalenv:
        ogrdrv_names = gdalenv.drivers().keys()
        supported_drivers_copy = supported_drivers.copy()
        for drv in supported_drivers.keys():
            if drv not in ogrdrv_names:
                del supported_drivers_copy[drv]

    supported_drivers = supported_drivers_copy


_filter_supported_drivers()

# driver_converts_to_str contains field type, driver combinations that are silently converted to string
# None: field type is always converted to str
# (2, 0, 0): starting from gdal 2.0 field type is not converted to string
_driver_converts_to_str = {
    'time': {
        'CSV': None,
        'PCIDSK': None,
        'GeoJSON': (2, 0, 0),
        'GPKG': None,
        'GMT': None,
        'OGR_GMT': None
    },
    'datetime': {
        'CSV': None,
        'PCIDSK': None,
        'GeoJSON': (2, 0, 0),
        'GML': (3, 1, 0),
    },
    'date': {
        'CSV': None,
        'PCIDSK': None,
        'GeoJSON': (2, 0, 0),
        'GMT': None,
        'OGR_GMT': None,
        'GML': (3, 1, 0),
    }
}


def _driver_converts_field_type_silently_to_str(driver, field_type):
    """ Returns True if the driver converts the field_type silently to str, False otherwise

        Note: this function is not part of Fiona's public API.
    """
    if field_type in _driver_converts_to_str and driver in _driver_converts_to_str[field_type]:
        if _driver_converts_to_str[field_type][driver] is None:
            return True
        elif _GDAL_VERSION < _driver_converts_to_str[field_type][driver]:
            return True
    return False


# None: field type is never supported, (2, 0, 0) field type is supported starting with gdal 2.0
_driver_field_type_unsupported = {
    'time': {
        'ESRI Shapefile': None,
        'GPKG': (2, 0, 0),
        'GPX': None,
        'GPSTrackMaker': None,
        'GML': (3, 1, 0),
        'DGN': None,
        'BNA': None,
        'DXF': None,
        'PCIDSK': (2, 1, 0),
        'FileGDB': None,
        'FlatGeobuf': None
    },
    'datetime': {
        'ESRI Shapefile': None,
        'GPKG': (2, 0, 0),
        'DGN': None,
        'BNA': None,
        'DXF': None,
        'PCIDSK': (2, 1, 0)
    },
    'date': {
        'GPX': None,
        'GPSTrackMaker': None,
        'DGN': None,
        'BNA': None,
        'DXF': None,
        'PCIDSK': (2, 1, 0),
        'FileGDB': None,
        'FlatGeobuf': None
    }
}


def _driver_supports_field(driver, field_type):
    """ Returns True if the driver supports the field_type, False otherwise

        Note: this function is not part of Fiona's public API.
    """
    if field_type in _driver_field_type_unsupported and driver in _driver_field_type_unsupported[field_type]:
        if _driver_field_type_unsupported[field_type][driver] is None:
            return False
        elif _GDAL_VERSION < _driver_field_type_unsupported[field_type][driver]:
            return False

    return True


# None: field type never supports timezones, (2, 0, 0): field type supports timezones with GDAL 2.0.0
_drivers_not_supporting_timezones = {
    'datetime': {
        'MapInfo File': None,
        'GPKG': (3, 1, 0),
        'GPSTrackMaker': (3, 1, 1),
        'FileGDB': None,
        'SQLite': (2, 4, 0)
    },
    'time': {
        'MapInfo File': None,
        'GPKG': None,
        'GPSTrackMaker': None,
        'GeoJSON': None,
        'GeoJSONSeq': None,
        'GML': None,
        'CSV': None,
        'GMT': None,
        'OGR_GMT': None,
        'SQLite': None 
    }
}


def _driver_supports_timezones(driver, field_type):
    """ Returns True if the driver supports timezones for field_type, False otherwise

        Note: this function is not part of Fiona's public API.
    """
    if field_type in _drivers_not_supporting_timezones and driver in _drivers_not_supporting_timezones[field_type]:
        if _drivers_not_supporting_timezones[field_type][driver] is None:
            return False
        elif _GDAL_VERSION < _drivers_not_supporting_timezones[field_type][driver]:
            return False
    return True


# None: driver never supports timezones, (2, 0, 0): driver supports timezones with GDAL 2.0.0
_drivers_not_supporting_milliseconds = {
    'GPSTrackMaker': None,
    'FileGDB': None
}


def _driver_supports_milliseconds(driver):
    """ Returns True if the driver supports milliseconds, False otherwise

        Note: this function is not part of Fiona's public API.
    """
    # GDAL 2.0 introduced support for milliseconds
    if _GDAL_VERSION.major < 2:
        return False

    if driver in _drivers_not_supporting_milliseconds:
        if _drivers_not_supporting_milliseconds[driver] is None:
            return False
        elif _drivers_not_supporting_milliseconds[driver] < _GDAL_VERSION:
            return False

    return True
<|MERGE_RESOLUTION|>--- conflicted
+++ resolved
@@ -151,24 +151,19 @@
 
 # Minimal gdal version for different modes
 driver_mode_mingdal = {
-
-    'r': {'GPKG': (1, 11, 0),
-          'GeoJSONSeq': (2, 4, 0),
-          'FlatGeobuf': (3, 1, 0)},
-
-    'w': {'GPKG': (1, 11, 0),
-          'PCIDSK': (2, 0, 0),
-          'GeoJSONSeq': (2, 4, 0),
-          'FlatGeobuf': (3, 1, 3)},
-
-    'a': {'GPKG': (1, 11, 0),
-<<<<<<< HEAD
-          'PCIDSK': (3, 3, 0),
-=======
-          'PCIDSK': (2, 0, 0),
->>>>>>> 999f8c32
-          'GeoJSON': (2, 1, 0),
-          'MapInfo File': (2, 0, 0)}
+    "r": {"GPKG": (1, 11, 0), "GeoJSONSeq": (2, 4, 0), "FlatGeobuf": (3, 1, 0)},
+    "w": {
+        "GPKG": (1, 11, 0),
+        "PCIDSK": (2, 0, 0),
+        "GeoJSONSeq": (2, 4, 0),
+        "FlatGeobuf": (3, 1, 3),
+    },
+    "a": {
+        "GPKG": (1, 11, 0),
+        "PCIDSK": (2, 0, 0),
+        "GeoJSON": (2, 1, 0),
+        "MapInfo File": (2, 0, 0),
+    },
 }
 
 
