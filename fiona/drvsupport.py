--- conflicted
+++ resolved
@@ -14,178 +14,163 @@
 # entries for each at https://gdal.org/drivers/vector/index.html to screen
 # out the multi-layer formats.
 
-supported_drivers = dict([
-    # OGR Vector Formats
-    # Format Name 	Code 	Creation 	Georeferencing 	Compiled by default
-    # Aeronav FAA files 	AeronavFAA 	No 	Yes 	Yes
-    ("AeronavFAA", "r"),
-    # ESRI ArcObjects 	ArcObjects 	No 	Yes 	No, needs ESRI ArcObjects
-    # Arc/Info Binary Coverage 	AVCBin 	No 	Yes 	Yes
-    # multi-layer
-    #   ("AVCBin", "r"),
-    # Arc/Info .E00 (ASCII) Coverage 	AVCE00 	No 	Yes 	Yes
-    # multi-layer
-    #    ("AVCE00", "r"),
-    # Arc/Info Generate 	ARCGEN 	No 	No 	Yes
-    ("ARCGEN", "r"),
-    # Atlas BNA 	BNA 	Yes 	No 	Yes
-    ("BNA", "rw"),
-    # AutoCAD DWG 	DWG 	No 	No 	No
-    # AutoCAD DXF 	DXF 	Yes 	No 	Yes
-    ("DXF", "rw"),
-    # Comma Separated Value (.csv) 	CSV 	Yes 	No 	Yes
-    ("CSV", "raw"),
-    # CouchDB / GeoCouch 	CouchDB 	Yes 	Yes 	No, needs libcurl
-    # DODS/OPeNDAP 	DODS 	No 	Yes 	No, needs libdap
-    # EDIGEO 	EDIGEO 	No 	Yes 	Yes
-    # multi-layer? Hard to tell from the OGR docs
-    #   ("EDIGEO", "r"),
-    # ElasticSearch 	ElasticSearch 	Yes (write-only) 	- 	No, needs libcurl
-    # ESRI FileGDB 	FileGDB 	Yes 	Yes 	No, needs FileGDB API library
-    # multi-layer
-    ("FileGDB", "raw"),
-    ("OpenFileGDB", "raw"),
-    # ESRI Personal GeoDatabase 	PGeo 	No 	Yes 	No, needs ODBC library
-    # ESRI ArcSDE 	SDE 	No 	Yes 	No, needs ESRI SDE
-    # ESRIJSON 	ESRIJSON 	No 	Yes 	Yes
-    ("ESRIJSON", "r"),
-    # ESRI Shapefile 	ESRI Shapefile 	Yes 	Yes 	Yes
-    ("ESRI Shapefile", "raw"),
-    # FMEObjects Gateway 	FMEObjects Gateway 	No 	Yes 	No, needs FME
-    ("FlatGeobuf", "raw"),
-    # GeoJSON 	GeoJSON 	Yes 	Yes 	Yes
-    ("GeoJSON", "raw"),
-    # GeoJSONSeq 	GeoJSON sequences 	Yes 	Yes 	Yes
-    ("GeoJSONSeq", "raw"),
-    # Géoconcept Export 	Geoconcept 	Yes 	Yes 	Yes
-    # multi-layers
-    #   ("Geoconcept", "raw"),
-    # Geomedia .mdb 	Geomedia 	No 	No 	No, needs ODBC library
-    # GeoPackage	GPKG	Yes	Yes	No, needs libsqlite3
-    ("GPKG", "raw"),
-    # GeoRSS 	GeoRSS 	Yes 	Yes 	Yes (read support needs libexpat)
-    # Google Fusion Tables 	GFT 	Yes 	Yes 	No, needs libcurl
-    # GML 	GML 	Yes 	Yes 	Yes (read support needs Xerces or libexpat)
-    ("GML", "rw"),
-    # GMT 	GMT 	Yes 	Yes 	Yes
-    ("GMT", "rw"),
-    # GMT renamed to OGR_GMT for GDAL 2.x
-    ("OGR_GMT", "rw"),
-    # GPSBabel 	GPSBabel 	Yes 	Yes 	Yes (needs GPSBabel and GPX driver)
-    # GPX 	GPX 	Yes 	Yes 	Yes (read support needs libexpat)
-    ("GPX", "rw"),
-    # GRASS 	GRASS 	No 	Yes 	No, needs libgrass
-    # GPSTrackMaker (.gtm, .gtz) 	GPSTrackMaker 	Yes 	Yes 	Yes
-    # ("GPSTrackMaker", "rw"),
-    # Hydrographic Transfer Format 	HTF 	No 	Yes 	Yes
-    # TODO: Fiona is not ready for multi-layer formats: ("HTF", "r"),
-    # Idrisi Vector (.VCT) 	Idrisi 	No 	Yes 	Yes
-    ("Idrisi", "r"),
-    # Informix DataBlade 	IDB 	Yes 	Yes 	No, needs Informix DataBlade
-    # INTERLIS 	"Interlis 1" and "Interlis 2" 	Yes 	Yes 	No, needs Xerces (INTERLIS model reading needs ili2c.jar)
-    # INGRES 	INGRES 	Yes 	No 	No, needs INGRESS
-    # KML 	KML 	Yes 	Yes 	Yes (read support needs libexpat)
-    # LIBKML 	LIBKML 	Yes 	Yes 	No, needs libkml
-    # Mapinfo File 	MapInfo File 	Yes 	Yes 	Yes
-    ("MapInfo File", "raw"),
-    # Microstation DGN 	DGN 	Yes 	No 	Yes
-    ("DGN", "raw"),
-    # Access MDB (PGeo and Geomedia capable) 	MDB 	No 	Yes 	No, needs JDK/JRE
-    # Memory 	Memory 	Yes 	Yes 	Yes
-    # MySQL 	MySQL 	No 	Yes 	No, needs MySQL library
-    # NAS - ALKIS 	NAS 	No 	Yes 	No, needs Xerces
-    # Oracle Spatial 	OCI 	Yes 	Yes 	No, needs OCI library
-    # ODBC 	ODBC 	No 	Yes 	No, needs ODBC library
-    # MS SQL Spatial 	MSSQLSpatial 	Yes 	Yes 	No, needs ODBC library
-    # Open Document Spreadsheet 	ODS 	Yes 	No 	No, needs libexpat
-    # OGDI Vectors (VPF, VMAP, DCW) 	OGDI 	No 	Yes 	No, needs OGDI library
-    # OpenAir 	OpenAir 	No 	Yes 	Yes
-    # multi-layer
-    #   ("OpenAir", "r"),
-    # PCI Geomatics Database File 	PCIDSK 	No 	No 	Yes, using internal PCIDSK SDK (from GDAL 1.7.0)
-    ("PCIDSK", "raw"),
-    # PDS 	PDS 	No 	Yes 	Yes
-    ("PDS", "r"),
-    # PDS renamed to OGR_PDS for GDAL 2.x
-    ("OGR_PDS", "r"),
-    # PGDump 	PostgreSQL SQL dump 	Yes 	Yes 	Yes
-    # PostgreSQL/PostGIS 	PostgreSQL/PostGIS 	Yes 	Yes 	No, needs PostgreSQL client library (libpq)
-    # EPIInfo .REC 	REC 	No 	No 	Yes
-    # S-57 (ENC) 	S57 	No 	Yes 	Yes
-    # multi-layer
-    ("S57", "r"),
-    # SDTS 	SDTS 	No 	Yes 	Yes
-    # multi-layer
-    #   ("SDTS", "r"),
-    # SEG-P1 / UKOOA P1/90 	SEGUKOOA 	No 	Yes 	Yes
-    # multi-layers
-    #   ("SEGUKOOA", "r"),
-    # SEG-Y 	SEGY 	No 	No 	Yes
-    ("SEGY", "r"),
-    # Norwegian SOSI Standard 	SOSI 	No 	Yes 	No, needs FYBA library
-    # SQLite/SpatiaLite 	SQLite 	Yes 	Yes 	No, needs libsqlite3 or libspatialite
-    ("SQLite", "raw"),
-    # SUA 	SUA 	No 	Yes 	Yes
-    ("SUA", "r"),
-    # SVG 	SVG 	No 	Yes 	No, needs libexpat
-    # TopoJSON 	TopoJSON 	No 	Yes 	Yes
-    ("TopoJSON", "r"),
-    # UK .NTF 	UK. NTF 	No 	Yes 	Yes
-    # multi-layer
-    #   ("UK. NTF", "r"),
-    # U.S. Census TIGER/Line 	TIGER 	No 	Yes 	Yes
-    # multi-layer
-    #   ("TIGER", "r"),
-    # VFK data 	VFK 	No 	Yes 	Yes
-    # multi-layer
-    #   ("VFK", "r"),
-    # VRT - Virtual Datasource 	VRT 	No 	Yes 	Yes
-    # multi-layer
-    #   ("VRT", "r"),
-    # OGC WFS (Web Feature Service) 	WFS 	Yes 	Yes 	No, needs libcurl
-    # MS Excel format 	XLS 	No 	No 	No, needs libfreexl
-    # Office Open XML spreadsheet 	XLSX 	Yes 	No 	No, needs libexpat
-    # X-Plane/Flighgear aeronautical data 	XPLANE 	No 	Yes 	Yes
-    # multi-layer
-    #   ("XPLANE", "r")
-])
+supported_drivers = dict(
+    [
+        # OGR Vector Formats
+        # Format Name 	Code 	Creation 	Georeferencing 	Compiled by default
+        # Aeronav FAA files 	AeronavFAA 	No 	Yes 	Yes
+        ("AeronavFAA", "r"),
+        # ESRI ArcObjects 	ArcObjects 	No 	Yes 	No, needs ESRI ArcObjects
+        # Arc/Info Binary Coverage 	AVCBin 	No 	Yes 	Yes
+        # multi-layer
+        #   ("AVCBin", "r"),
+        # Arc/Info .E00 (ASCII) Coverage 	AVCE00 	No 	Yes 	Yes
+        # multi-layer
+        #    ("AVCE00", "r"),
+        # Arc/Info Generate 	ARCGEN 	No 	No 	Yes
+        ("ARCGEN", "r"),
+        # Atlas BNA 	BNA 	Yes 	No 	Yes
+        ("BNA", "rw"),
+        # AutoCAD DWG 	DWG 	No 	No 	No
+        # AutoCAD DXF 	DXF 	Yes 	No 	Yes
+        ("DXF", "rw"),
+        # Comma Separated Value (.csv) 	CSV 	Yes 	No 	Yes
+        ("CSV", "raw"),
+        # CouchDB / GeoCouch 	CouchDB 	Yes 	Yes 	No, needs libcurl
+        # DODS/OPeNDAP 	DODS 	No 	Yes 	No, needs libdap
+        # EDIGEO 	EDIGEO 	No 	Yes 	Yes
+        # multi-layer? Hard to tell from the OGR docs
+        #   ("EDIGEO", "r"),
+        # ElasticSearch 	ElasticSearch 	Yes (write-only) 	- 	No, needs libcurl
+        # ESRI FileGDB 	FileGDB 	Yes 	Yes 	No, needs FileGDB API library
+        # multi-layer
+        ("FileGDB", "raw"),
+        ("OpenFileGDB", "raw"),
+        # ESRI Personal GeoDatabase 	PGeo 	No 	Yes 	No, needs ODBC library
+        # ESRI ArcSDE 	SDE 	No 	Yes 	No, needs ESRI SDE
+        # ESRIJSON 	ESRIJSON 	No 	Yes 	Yes
+        ("ESRIJSON", "r"),
+        # ESRI Shapefile 	ESRI Shapefile 	Yes 	Yes 	Yes
+        ("ESRI Shapefile", "raw"),
+        # FMEObjects Gateway 	FMEObjects Gateway 	No 	Yes 	No, needs FME
+        ("FlatGeobuf", "raw"),
+        # GeoJSON 	GeoJSON 	Yes 	Yes 	Yes
+        ("GeoJSON", "raw"),
+        # GeoJSONSeq 	GeoJSON sequences 	Yes 	Yes 	Yes
+        ("GeoJSONSeq", "raw"),
+        # Géoconcept Export 	Geoconcept 	Yes 	Yes 	Yes
+        # multi-layers
+        #   ("Geoconcept", "raw"),
+        # Geomedia .mdb 	Geomedia 	No 	No 	No, needs ODBC library
+        # GeoPackage	GPKG	Yes	Yes	No, needs libsqlite3
+        ("GPKG", "raw"),
+        # GeoRSS 	GeoRSS 	Yes 	Yes 	Yes (read support needs libexpat)
+        # Google Fusion Tables 	GFT 	Yes 	Yes 	No, needs libcurl
+        # GML 	GML 	Yes 	Yes 	Yes (read support needs Xerces or libexpat)
+        ("GML", "rw"),
+        # GMT 	GMT 	Yes 	Yes 	Yes
+        ("GMT", "rw"),
+        # GMT renamed to OGR_GMT for GDAL 2.x
+        ("OGR_GMT", "rw"),
+        # GPSBabel 	GPSBabel 	Yes 	Yes 	Yes (needs GPSBabel and GPX driver)
+        # GPX 	GPX 	Yes 	Yes 	Yes (read support needs libexpat)
+        ("GPX", "rw"),
+        # GRASS 	GRASS 	No 	Yes 	No, needs libgrass
+        # GPSTrackMaker (.gtm, .gtz) 	GPSTrackMaker 	Yes 	Yes 	Yes
+        # ("GPSTrackMaker", "rw"),
+        # Hydrographic Transfer Format 	HTF 	No 	Yes 	Yes
+        # TODO: Fiona is not ready for multi-layer formats: ("HTF", "r"),
+        # Idrisi Vector (.VCT) 	Idrisi 	No 	Yes 	Yes
+        ("Idrisi", "r"),
+        # Informix DataBlade 	IDB 	Yes 	Yes 	No, needs Informix DataBlade
+        # INTERLIS 	"Interlis 1" and "Interlis 2" 	Yes 	Yes 	No, needs Xerces (INTERLIS model reading needs ili2c.jar)
+        # INGRES 	INGRES 	Yes 	No 	No, needs INGRESS
+        # KML 	KML 	Yes 	Yes 	Yes (read support needs libexpat)
+        # LIBKML 	LIBKML 	Yes 	Yes 	No, needs libkml
+        # Mapinfo File 	MapInfo File 	Yes 	Yes 	Yes
+        ("MapInfo File", "raw"),
+        # Microstation DGN 	DGN 	Yes 	No 	Yes
+        ("DGN", "raw"),
+        # Access MDB (PGeo and Geomedia capable) 	MDB 	No 	Yes 	No, needs JDK/JRE
+        # Memory 	Memory 	Yes 	Yes 	Yes
+        # MySQL 	MySQL 	No 	Yes 	No, needs MySQL library
+        # NAS - ALKIS 	NAS 	No 	Yes 	No, needs Xerces
+        # Oracle Spatial 	OCI 	Yes 	Yes 	No, needs OCI library
+        # ODBC 	ODBC 	No 	Yes 	No, needs ODBC library
+        # MS SQL Spatial 	MSSQLSpatial 	Yes 	Yes 	No, needs ODBC library
+        # Open Document Spreadsheet 	ODS 	Yes 	No 	No, needs libexpat
+        # OGDI Vectors (VPF, VMAP, DCW) 	OGDI 	No 	Yes 	No, needs OGDI library
+        # OpenAir 	OpenAir 	No 	Yes 	Yes
+        # multi-layer
+        #   ("OpenAir", "r"),
+        # PCI Geomatics Database File 	PCIDSK 	No 	No 	Yes, using internal PCIDSK SDK (from GDAL 1.7.0)
+        ("PCIDSK", "raw"),
+        # PDS 	PDS 	No 	Yes 	Yes
+        ("PDS", "r"),
+        # PDS renamed to OGR_PDS for GDAL 2.x
+        ("OGR_PDS", "r"),
+        # PGDump 	PostgreSQL SQL dump 	Yes 	Yes 	Yes
+        # PostgreSQL/PostGIS 	PostgreSQL/PostGIS 	Yes 	Yes 	No, needs PostgreSQL client library (libpq)
+        # EPIInfo .REC 	REC 	No 	No 	Yes
+        # S-57 (ENC) 	S57 	No 	Yes 	Yes
+        # multi-layer
+        ("S57", "r"),
+        # SDTS 	SDTS 	No 	Yes 	Yes
+        # multi-layer
+        #   ("SDTS", "r"),
+        # SEG-P1 / UKOOA P1/90 	SEGUKOOA 	No 	Yes 	Yes
+        # multi-layers
+        #   ("SEGUKOOA", "r"),
+        # SEG-Y 	SEGY 	No 	No 	Yes
+        ("SEGY", "r"),
+        # Norwegian SOSI Standard 	SOSI 	No 	Yes 	No, needs FYBA library
+        # SQLite/SpatiaLite 	SQLite 	Yes 	Yes 	No, needs libsqlite3 or libspatialite
+        ("SQLite", "raw"),
+        # SUA 	SUA 	No 	Yes 	Yes
+        ("SUA", "r"),
+        # SVG 	SVG 	No 	Yes 	No, needs libexpat
+        # TopoJSON 	TopoJSON 	No 	Yes 	Yes
+        ("TopoJSON", "r"),
+        # UK .NTF 	UK. NTF 	No 	Yes 	Yes
+        # multi-layer
+        #   ("UK. NTF", "r"),
+        # U.S. Census TIGER/Line 	TIGER 	No 	Yes 	Yes
+        # multi-layer
+        #   ("TIGER", "r"),
+        # VFK data 	VFK 	No 	Yes 	Yes
+        # multi-layer
+        #   ("VFK", "r"),
+        # VRT - Virtual Datasource 	VRT 	No 	Yes 	Yes
+        # multi-layer
+        #   ("VRT", "r"),
+        # OGC WFS (Web Feature Service) 	WFS 	Yes 	Yes 	No, needs libcurl
+        # MS Excel format 	XLS 	No 	No 	No, needs libfreexl
+        # Office Open XML spreadsheet 	XLSX 	Yes 	No 	No, needs libexpat
+        # X-Plane/Flighgear aeronautical data 	XPLANE 	No 	Yes 	Yes
+        # multi-layer
+        #   ("XPLANE", "r")
+    ]
+)
 
 # Minimal gdal version for different modes
 driver_mode_mingdal = {
-<<<<<<< HEAD
     "r": {"GPKG": (1, 11, 0), "GeoJSONSeq": (2, 4, 0), "FlatGeobuf": (3, 1, 0)},
     "w": {
         "GPKG": (1, 11, 0),
         "PCIDSK": (2, 0, 0),
         "GeoJSONSeq": (2, 4, 0),
         "FlatGeobuf": (3, 1, 3),
+        "OpenFileGDB": (3, 6, 0),
     },
     "a": {
         "GPKG": (1, 11, 0),
         "PCIDSK": (2, 0, 0),
         "GeoJSON": (2, 1, 0),
+        "GeoJSONSeq": (3, 6, 0),
         "MapInfo File": (2, 0, 0),
-    },
-=======
-
-    'r': {'GPKG': (1, 11, 0),
-          'GeoJSONSeq': (2, 4, 0),
-          'FlatGeobuf': (3, 1, 0)},
-
-    'w': {'GPKG': (1, 11, 0),
-          'PCIDSK': (2, 0, 0),
-          'GeoJSONSeq': (2, 4, 0),
-          'FlatGeobuf': (3, 1, 3),
-          'OpenFileGDB': (3, 6, 0)},
-
-    'a': {'GPKG': (1, 11, 0),
-          'PCIDSK': (2, 0, 0),
-          'GeoJSON': (2, 1, 0),
-          'GeoJSONSeq': (3, 6, 0),
-          'MapInfo File': (2, 0, 0),
-          'FlatGeobuf': (3, 5, 1),
-          'OpenFileGDB': (3, 6, 0)}
->>>>>>> 5d55585d
+        "FlatGeobuf": (3, 5, 1),
+        "OpenFileGDB": (3, 6, 0),
+    },
 }
 
 
@@ -315,19 +300,19 @@
 
 # None: field type is never supported, (2, 0, 0) field type is supported starting with gdal 2.0
 _driver_field_type_unsupported = {
-    'time': {
-        'ESRI Shapefile': None,
-        'GPKG': (2, 0, 0),
-        'GPX': None,
-        'GPSTrackMaker': None,
-        'GML': (3, 1, 0),
-        'DGN': None,
-        'BNA': None,
-        'DXF': None,
-        'PCIDSK': (2, 1, 0),
-        'FileGDB': (3, 5, 0),
-        'FlatGeobuf': None,
-        'OpenFileGDB': None
+    "time": {
+        "ESRI Shapefile": None,
+        "GPKG": (2, 0, 0),
+        "GPX": None,
+        "GPSTrackMaker": None,
+        "GML": (3, 1, 0),
+        "DGN": None,
+        "BNA": None,
+        "DXF": None,
+        "PCIDSK": (2, 1, 0),
+        "FileGDB": (3, 5, 0),
+        "FlatGeobuf": None,
+        "OpenFileGDB": None,
     },
     'datetime': {
         'ESRI Shapefile': None,
@@ -337,17 +322,17 @@
         'DXF': None,
         'PCIDSK': (2, 1, 0)
     },
-    'date': {
-        'GPX': None,
-        'GPSTrackMaker': None,
-        'DGN': None,
-        'BNA': None,
-        'DXF': None,
-        'PCIDSK': (2, 1, 0),
-        'FileGDB': (3, 5, 0),
-        'FlatGeobuf': None,
-        'OpenFileGDB': None
-    }
+    "date": {
+        "GPX": None,
+        "GPSTrackMaker": None,
+        "DGN": None,
+        "BNA": None,
+        "DXF": None,
+        "PCIDSK": (2, 1, 0),
+        "FileGDB": (3, 5, 0),
+        "FlatGeobuf": None,
+        "OpenFileGDB": None,
+    },
 }
 
 
@@ -374,18 +359,18 @@
         'FileGDB': None,
         'SQLite': (2, 4, 0)
     },
-    'time': {
-        'MapInfo File': None,
-        'GPKG': None,
-        'GPSTrackMaker': None,
-        'GeoJSON': None,
-        'GeoJSONSeq': None,
-        'GML': None,
-        'CSV': None,
-        'GMT': None,
-        'OGR_GMT': None,
-        'SQLite': None
-    }
+    "time": {
+        "MapInfo File": None,
+        "GPKG": None,
+        "GPSTrackMaker": None,
+        "GeoJSON": None,
+        "GeoJSONSeq": None,
+        "GML": None,
+        "CSV": None,
+        "GMT": None,
+        "OGR_GMT": None,
+        "SQLite": None,
+    },
 }
 
 
@@ -404,9 +389,9 @@
 
 # None: driver never supports timezones, (2, 0, 0): driver supports timezones with GDAL 2.0.0
 _drivers_not_supporting_milliseconds = {
-    'GPSTrackMaker': None,
-    'FileGDB': None,
-    'OpenFileGDB': None
+    "GPSTrackMaker": None,
+    "FileGDB": None,
+    "OpenFileGDB": None,
 }
 
 
