--- conflicted
+++ resolved
@@ -1,12 +1,6 @@
 # -*- coding: utf-8 -*-
-<<<<<<< HEAD
-from fiona._env import calc_gdal_version_num, get_gdal_version_num
-
 from fiona.env import Env, GDALVersion
-=======
-from fiona.env import Env
 from fiona._env import get_gdal_version_num, calc_gdal_version_num
->>>>>>> 7559619b
 
 gdal_version = GDALVersion.runtime()
 
@@ -169,17 +163,11 @@
 }
 
 
-<<<<<<< HEAD
-def driver_supports_mode(driver, mode):
-    """ Returns True if driver supports mode, False otherwise"""
-
-=======
 def _driver_supports_mode(driver, mode):
     """ Returns True if driver supports mode, False otherwise
 
         Note: this function is not part of Fiona's public API.
     """
->>>>>>> 7559619b
     if driver not in supported_drivers:
         return False
     if mode not in supported_drivers[driver]:
@@ -208,7 +196,178 @@
 
 _filter_supported_drivers()
 
-<<<<<<< HEAD
+# driver_converts_to_str contains field type, driver combinations that are silently converted to string
+# None: field type is always converted to str
+# (2, 0, 0): starting from gdal 2.0 field type is not converted to string
+_driver_converts_to_str = {
+    'time': {
+        'CSV': None,
+        'PCIDSK': None,
+        'GeoJSON': (2, 0, 0),
+        'GPKG': None,
+        'GMT': None,
+        'OGR_GMT': None
+    },
+    'datetime': {
+        'CSV': None,
+        'PCIDSK': None,
+        'GeoJSON': (2, 0, 0),
+        'GML': (3, 1, 0),
+    },
+    'date': {
+        'CSV': None,
+        'PCIDSK': None,
+        'GeoJSON': (2, 0, 0),
+        'GMT': None,
+        'OGR_GMT': None,
+        'GML': (3, 1, 0),
+    }
+}
+
+
+def _driver_converts_field_type_silently_to_str(driver, field_type):
+    """ Returns True if the driver converts the field_type silently to str, False otherwise
+
+        Note: this function is not part of Fiona's public API.
+    """
+    if field_type in _driver_converts_to_str and driver in _driver_converts_to_str[field_type]:
+        if _driver_converts_to_str[field_type][driver] is None:
+            return True
+        elif get_gdal_version_num() < calc_gdal_version_num(*_driver_converts_to_str[field_type][driver]):
+            return True
+    return False
+
+
+# None: field type is never supported, (2, 0, 0) field type is supported starting with gdal 2.0
+_driver_field_type_unsupported = {
+    'time': {
+        'ESRI Shapefile': None,
+        'GPKG': (2, 0, 0),
+        'GPX': None,
+        'GPSTrackMaker': None,
+        'GML': (3, 1, 0),
+        'DGN': None,
+        'BNA': None,
+        'DXF': None,
+        'PCIDSK': (2, 1, 0),
+        'FileGDB': None
+    },
+    'datetime': {
+        'ESRI Shapefile': None,
+        'GPKG': (2, 0, 0),
+        'DGN': None,
+        'BNA': None,
+        'DXF': None,
+        'PCIDSK': (2, 1, 0)
+    },
+    'date': {
+        'GPX': None,
+        'GPSTrackMaker': None,
+        'DGN': None,
+        'BNA': None,
+        'DXF': None,
+        'PCIDSK': (2, 1, 0),
+        'FileGDB': None
+    }
+}
+
+
+def _driver_supports_field(driver, field_type):
+    """ Returns True if the driver supports the field_type, False otherwise
+
+        Note: this function is not part of Fiona's public API.
+    """
+    if field_type in _driver_field_type_unsupported and driver in _driver_field_type_unsupported[field_type]:
+        if _driver_field_type_unsupported[field_type][driver] is None:
+            return False
+        elif get_gdal_version_num() < calc_gdal_version_num(*_driver_field_type_unsupported[field_type][driver]):
+            return False
+
+    return True
+
+
+# None: field type never supports timezones, (2, 0, 0): field type supports timezones with GDAL 2.0.0
+_drivers_not_supporting_timezones = {
+    'datetime': {
+        'MapInfo File': None,
+        'GPKG': (3, 1, 0),
+        'GPSTrackMaker': (3, 1, 1),
+        'FileGDB': None
+    },
+    'time': {
+        'MapInfo File': None,
+        'GPKG': None,
+        'GPSTrackMaker': None,
+        'GeoJSON': None,
+        'GeoJSONSeq': None,
+        'GML': None,
+        'CSV': None,
+        'GMT': None,
+        'OGR_GMT': None
+    }
+}
+
+
+def _driver_supports_timezones(driver, field_type):
+    """ Returns True if the driver supports timezones for field_type, False otherwise
+
+        Note: this function is not part of Fiona's public API.
+    """
+    if field_type in _drivers_not_supporting_timezones and driver in _drivers_not_supporting_timezones[field_type]:
+        if _drivers_not_supporting_timezones[field_type][driver] is None:
+            return False
+        elif get_gdal_version_num() < calc_gdal_version_num(*_drivers_not_supporting_timezones[field_type][driver]):
+            return False
+    return True
+
+
+# None: driver never supports timezones, (2, 0, 0): driver supports timezones with GDAL 2.0.0
+_drivers_not_supporting_milliseconds = {
+    'GPSTrackMaker': None,
+    'FileGDB': None
+}
+
+
+def _driver_supports_milliseconds(driver):
+    """ Returns True if the driver supports milliseconds, False otherwise
+
+        Note: this function is not part of Fiona's public API.
+    """
+    # GDAL 2.0 introduced support for milliseconds
+    if get_gdal_version_num() < calc_gdal_version_num(2, 0, 0):
+        return False
+
+    if driver in _drivers_not_supporting_milliseconds:
+        if _drivers_not_supporting_milliseconds[driver] is None:
+            return False
+        elif calc_gdal_version_num(*_drivers_not_supporting_milliseconds[driver]) < get_gdal_version_num():
+            return False
+
+    return True
+
+
+# None: field type never supports unknown timezones, (2, 0, 0): field type supports unknown timezones with GDAL 2.0.0
+_drivers_not_supporting_unknown_timezone = {
+    'datetime':
+        {'GPKG': None,
+         'GPX': (2, 4, 0)
+         }
+}
+
+
+def _driver_supports_unknown_timezones(driver, field_type):
+    """ Returns True if the driver supports timezones for field_type, False otherwise
+
+        Note: this function is not part of Fiona's public API.
+    """
+    if (field_type in _drivers_not_supporting_unknown_timezone and
+            driver in _drivers_not_supporting_unknown_timezone[field_type]):
+        if _drivers_not_supporting_unknown_timezone[field_type][driver] is None:
+            return False
+        elif get_gdal_version_num() < calc_gdal_version_num(*_drivers_not_supporting_unknown_timezone[field_type][driver]):
+            return False
+    return True
+
 
 # zip_memoryfile_not_supported['/vsizip/']['w']['GMT'] = GDALVersion(2, 0): write mode is not supported for '/vsizip/'
 # before GDAL 2.0
@@ -234,6 +393,7 @@
             'MapInfo File': None,
             'PCIDSK': None,
             'GPSTrackMaker': None,
+            'OGR_GMT': None
         }
     }
 }
@@ -247,99 +407,11 @@
         if zip_memoryfile_not_supported[vsi][mode][driver] is None:
             return False
         elif gdal_version < zip_memoryfile_not_supported[vsi][mode][driver]:
-=======
-# driver_converts_to_str contains field type, driver combinations that are silently converted to string
-# None: field type is always converted to str
-# (2, 0, 0): starting from gdal 2.0 field type is not converted to string
-_driver_converts_to_str = {
-    'time': {
-        'CSV': None,
-        'PCIDSK': None,
-        'GeoJSON': (2, 0, 0),
-        'GPKG': None,
-        'GMT': None,
-        'OGR_GMT': None
-    },
-    'datetime': {
-        'CSV': None,
-        'PCIDSK': None,
-        'GeoJSON': (2, 0, 0),
-        'GML': (3, 1, 0),
-    },
-    'date': {
-        'CSV': None,
-        'PCIDSK': None,
-        'GeoJSON': (2, 0, 0),
-        'GMT': None,
-        'OGR_GMT': None,
-        'GML': (3, 1, 0),
-    }
-}
-
-
-def _driver_converts_field_type_silently_to_str(driver, field_type):
-    """ Returns True if the driver converts the field_type silently to str, False otherwise
-
-        Note: this function is not part of Fiona's public API.
-    """
-    if field_type in _driver_converts_to_str and driver in _driver_converts_to_str[field_type]:
-        if _driver_converts_to_str[field_type][driver] is None:
-            return True
-        elif get_gdal_version_num() < calc_gdal_version_num(*_driver_converts_to_str[field_type][driver]):
-            return True
-    return False
-
-
-# None: field type is never supported, (2, 0, 0) field type is supported starting with gdal 2.0
-_driver_field_type_unsupported = {
-    'time': {
-        'ESRI Shapefile': None,
-        'GPKG': (2, 0, 0),
-        'GPX': None,
-        'GPSTrackMaker': None,
-        'GML': (3, 1, 0),
-        'DGN': None,
-        'BNA': None,
-        'DXF': None,
-        'PCIDSK': (2, 1, 0),
-        'FileGDB': None
-    },
-    'datetime': {
-        'ESRI Shapefile': None,
-        'GPKG': (2, 0, 0),
-        'DGN': None,
-        'BNA': None,
-        'DXF': None,
-        'PCIDSK': (2, 1, 0)
-    },
-    'date': {
-        'GPX': None,
-        'GPSTrackMaker': None,
-        'DGN': None,
-        'BNA': None,
-        'DXF': None,
-        'PCIDSK': (2, 1, 0),
-        'FileGDB': None
-    }
-}
-
-
-def _driver_supports_field(driver, field_type):
-    """ Returns True if the driver supports the field_type, False otherwise
-
-        Note: this function is not part of Fiona's public API.
-    """
-    if field_type in _driver_field_type_unsupported and driver in _driver_field_type_unsupported[field_type]:
-        if _driver_field_type_unsupported[field_type][driver] is None:
-            return False
-        elif get_gdal_version_num() < calc_gdal_version_num(*_driver_field_type_unsupported[field_type][driver]):
->>>>>>> 7559619b
-            return False
-
-    return True
-
-
-<<<<<<< HEAD
+            return False
+
+    return True
+
+
 memoryfile_not_supported = {
     'w': {
         'BNA': GDALVersion(2, 0),
@@ -364,86 +436,5 @@
         if memoryfile_not_supported[mode][driver] is None:
             return False
         elif gdal_version < memoryfile_not_supported[mode][driver]:
-=======
-# None: field type never supports timezones, (2, 0, 0): field type supports timezones with GDAL 2.0.0
-_drivers_not_supporting_timezones = {
-    'datetime': {
-        'MapInfo File': None,
-        'GPKG': (3, 1, 0),
-        'GPSTrackMaker': (3, 1, 1),
-        'FileGDB': None
-    },
-    'time': {
-        'MapInfo File': None,
-        'GPKG': None,
-        'GPSTrackMaker': None,
-        'GeoJSON': None,
-        'GeoJSONSeq': None,
-        'GML': None,
-        'CSV': None,
-        'GMT': None,
-        'OGR_GMT': None
-    }
-}
-
-
-def _driver_supports_timezones(driver, field_type):
-    """ Returns True if the driver supports timezones for field_type, False otherwise
-
-        Note: this function is not part of Fiona's public API.
-    """
-    if field_type in _drivers_not_supporting_timezones and driver in _drivers_not_supporting_timezones[field_type]:
-        if _drivers_not_supporting_timezones[field_type][driver] is None:
-            return False
-        elif get_gdal_version_num() < calc_gdal_version_num(*_drivers_not_supporting_timezones[field_type][driver]):
-            return False
-    return True
-
-
-# None: driver never supports timezones, (2, 0, 0): driver supports timezones with GDAL 2.0.0
-_drivers_not_supporting_milliseconds = {
-    'GPSTrackMaker': None,
-    'FileGDB': None
-}
-
-
-def _driver_supports_milliseconds(driver):
-    """ Returns True if the driver supports milliseconds, False otherwise
-
-        Note: this function is not part of Fiona's public API.
-    """
-    # GDAL 2.0 introduced support for milliseconds
-    if get_gdal_version_num() < calc_gdal_version_num(2, 0, 0):
-        return False
-
-    if driver in _drivers_not_supporting_milliseconds:
-        if _drivers_not_supporting_milliseconds[driver] is None:
-            return False
-        elif calc_gdal_version_num(*_drivers_not_supporting_milliseconds[driver]) < get_gdal_version_num():
-            return False
-
-    return True
-
-
-# None: field type never supports unknown timezones, (2, 0, 0): field type supports unknown timezones with GDAL 2.0.0
-_drivers_not_supporting_unknown_timezone = {
-    'datetime':
-        {'GPKG': None,
-         'GPX': (2, 4, 0)
-         }
-}
-
-
-def _driver_supports_unknown_timezones(driver, field_type):
-    """ Returns True if the driver supports timezones for field_type, False otherwise
-
-        Note: this function is not part of Fiona's public API.
-    """
-    if (field_type in _drivers_not_supporting_unknown_timezone and
-            driver in _drivers_not_supporting_unknown_timezone[field_type]):
-        if _drivers_not_supporting_unknown_timezone[field_type][driver] is None:
-            return False
-        elif get_gdal_version_num() < calc_gdal_version_num(*_drivers_not_supporting_unknown_timezone[field_type][driver]):
->>>>>>> 7559619b
             return False
     return True