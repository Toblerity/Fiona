"""Fiona data model"""

<<<<<<< HEAD
import itertools
=======
from binascii import hexlify
>>>>>>> f950b5e3
from collections.abc import MutableMapping
from collections import OrderedDict
from enum import Enum
import itertools
from json import JSONEncoder
from warnings import warn

from fiona.errors import FionaDeprecationWarning


class OGRGeometryType(Enum):
    Unknown = 0
    Point = 1
    LineString = 2
    Polygon = 3
    MultiPoint = 4
    MultiLineString = 5
    MultiPolygon = 6
    GeometryCollection = 7
    CircularString = 8
    CompoundCurve = 9
    CurvePolygon = 10
    MultiCurve = 11
    MultiSurface = 12
    Curve = 13
    Surface = 14
    PolyhedralSurface = 15
    TIN = 16
    Triangle = 17
    NONE = 100
    LinearRing = 101
    CircularStringZ = 1008
    CompoundCurveZ = 1009
    CurvePolygonZ = 1010
    MultiCurveZ = 1011
    MultiSurfaceZ = 1012
    CurveZ = 1013
    SurfaceZ = 1014
    PolyhedralSurfaceZ = 1015
    TINZ = 1016
    TriangleZ = 1017
    PointM = 2001
    LineStringM = 2002
    PolygonM = 2003
    MultiPointM = 2004
    MultiLineStringM = 2005
    MultiPolygonM = 2006
    GeometryCollectionM = 2007
    CircularStringM = 2008
    CompoundCurveM = 2009
    CurvePolygonM = 2010
    MultiCurveM = 2011
    MultiSurfaceM = 2012
    CurveM = 2013
    SurfaceM = 2014
    PolyhedralSurfaceM = 2015
    TINM = 2016
    TriangleM = 2017
    PointZM = 3001
    LineStringZM = 3002
    PolygonZM = 3003
    MultiPointZM = 3004
    MultiLineStringZM = 3005
    MultiPolygonZM = 3006
    GeometryCollectionZM = 3007
    CircularStringZM = 3008
    CompoundCurveZM = 3009
    CurvePolygonZM = 3010
    MultiCurveZM = 3011
    MultiSurfaceZM = 3012
    CurveZM = 3013
    SurfaceZM = 3014
    PolyhedralSurfaceZM = 3015
    TINZM = 3016
    TriangleZM = 3017
    Point25D = 0x80000001
    LineString25D = 0x80000002
    Polygon25D = 0x80000003
    MultiPoint25D = 0x80000004
    MultiLineString25D = 0x80000005
    MultiPolygon25D = 0x80000006
    GeometryCollection25D = 0x80000007


# Mapping of OGR integer geometry types to GeoJSON type names.
_GEO_TYPES = {
    OGRGeometryType.Unknown.value: "Unknown",
    OGRGeometryType.Point.value: "Point",
    OGRGeometryType.LineString.value: "LineString",
    OGRGeometryType.Polygon.value: "Polygon",
    OGRGeometryType.MultiPoint.value: "MultiPoint",
    OGRGeometryType.MultiLineString.value: "MultiLineString",
    OGRGeometryType.MultiPolygon.value: "MultiPolygon",
    OGRGeometryType.GeometryCollection.value: "GeometryCollection"
}

GEOMETRY_TYPES = {
    **_GEO_TYPES,
    OGRGeometryType.NONE.value: "None",
    OGRGeometryType.LinearRing.value: "LinearRing",
    OGRGeometryType.Point25D.value: "3D Point",
    OGRGeometryType.LineString25D.value: "3D LineString",
    OGRGeometryType.Polygon25D.value: "3D Polygon",
    OGRGeometryType.MultiPoint25D.value: "3D MultiPoint",
    OGRGeometryType.MultiLineString25D.value: "3D MultiLineString",
    OGRGeometryType.MultiPolygon25D.value: "3D MultiPolygon",
    OGRGeometryType.GeometryCollection25D.value: "3D GeometryCollection",
}


class Object(MutableMapping):
    """Base class for CRS, geometry, and feature objects

    In Fiona 2.0, the implementation of those objects will change.  They
    will no longer be dicts or derive from dict, and will lose some
    features like mutability and default JSON serialization.

    Object will be used for these objects in Fiona 1.9. This class warns
    about future deprecation of features.
    """

    _delegated_properties = []

    def __init__(self, **kwds):
        self._data = dict(**kwds)

    def _props(self):
        return {
            k: getattr(self._delegate, k)
            for k in self._delegated_properties
            if k is not None  # getattr(self._delegate, k) is not None
        }

    def __getitem__(self, item):
        props = self._props()
        props.update(**self._data)
        return props[item]

    def __iter__(self):
        props = self._props()
        return itertools.chain(iter(props), iter(self._data))

    def __len__(self):
        props = self._props()
        return len(props) + len(self._data)

    def __setitem__(self, key, value):
        warn(
            "instances of this class -- CRS, geometry, and feature objects -- will become immutable in fiona version 2.0",
            FionaDeprecationWarning,
            stacklevel=2,
        )
        if key in self._delegated_properties:
            setattr(self._delegate, key, value)
        else:
            self._data[key] = value

    def __delitem__(self, key):
        warn(
            "instances of this class -- CRS, geometry, and feature objects -- will become immutable in fiona version 2.0",
            FionaDeprecationWarning,
            stacklevel=2,
        )
        if key in self._delegated_properties:
            setattr(self._delegate, key, None)
        else:
            del self._data[key]

    def __eq__(self, other):
        return dict(**self) == dict(**other)


class _Geometry:
    def __init__(self, coordinates=None, type=None, geometries=None):
        self.coordinates = coordinates
        self.type = type
        self.geometries = geometries


class Geometry(Object):
    """A GeoJSON-like geometry

    Notes
    -----
    Delegates coordinates and type properties to an instance of
    _Geometry, which will become an extension class in Fiona 2.0.

    """

    _delegated_properties = ["coordinates", "type", "geometries"]

    def __init__(self, coordinates=None, type=None, geometries=None, **data):
        self._delegate = _Geometry(
            coordinates=coordinates, type=type, geometries=geometries
        )
        super().__init__(**data)

    @classmethod
    def from_dict(cls, ob=None, **kwargs):
        if ob is not None:
            data = dict(getattr(ob, "__geo_interface__", ob))
            data.update(kwargs)
        else:
            data = kwargs

        if "geometries" in data and data["type"] == "GeometryCollection":
            _ = data.pop("coordinates", None)
            _ = data.pop("type", None)
            return Geometry(
                type="GeometryCollection",
                geometries=[
                    Geometry.from_dict(part) for part in data.pop("geometries")
                ],
                **data
            )
        else:
            _ = data.pop("geometries", None)
            return Geometry(
                type=data.pop("type", None),
                coordinates=data.pop("coordinates", []),
                **data
            )

    @property
    def coordinates(self):
        """The geometry's coordinates

        Returns
        -------
        Sequence

        """
        return self._delegate.coordinates

    @property
    def type(self):
        """The geometry's type

        Returns
        -------
        str

        """
        return self._delegate.type

    @property
    def geometries(self):
        """A collection's geometries.

        Returns
        -------
        list

        """
        return self._delegate.geometries

    @property
    def __geo_interface__(self):
        return ObjectEncoder().default(self)


class _Feature:
    def __init__(self, geometry=None, id=None, properties=None):
        self.geometry = geometry
        self.id = id
        self.properties = properties


class Feature(Object):
    """A GeoJSON-like feature

    Notes
    -----
    Delegates geometry and properties to an instance of _Feature, which
    will become an extension class in Fiona 2.0.

    """

    _delegated_properties = ["geometry", "id", "properties"]

    def __init__(self, geometry=None, id=None, properties=None, **data):
        if properties is None:
            properties = Properties()
        self._delegate = _Feature(geometry=geometry, id=id, properties=properties)
        super().__init__(**data)

    @classmethod
    def from_dict(cls, ob=None, **kwargs):
        if ob is not None:
            data = dict(getattr(ob, "__geo_interface__", ob))
            data.update(kwargs)
        else:
            data = kwargs
        geom_data = data.pop("geometry", None)

        if isinstance(geom_data, Geometry):
            geom = geom_data
        else:
            geom = Geometry.from_dict(geom_data) if geom_data is not None else None

        props_data = data.pop("properties", None)

        if isinstance(props_data, Properties):
            props = props_data
        else:
            props = Properties(**props_data) if props_data is not None else None

        fid = data.pop("id", None)
        return Feature(geometry=geom, id=fid, properties=props, **data)

    def __eq__(self, other):
        return (
            self.geometry == other.geometry
            and self.id == other.id
            and self.properties == other.properties
        )

    @property
    def geometry(self):
        """The feature's geometry object

        Returns
        -------
        Geometry

        """
        return self._delegate.geometry

    @property
    def id(self):
        """The feature's id

        Returns
        ------
        object

        """
        return self._delegate.id

    @property
    def properties(self):
        """The feature's properties

        Returns
        -------
        object

        """
        return self._delegate.properties

    @property
    def type(self):
        """The Feature's type

        Returns
        -------
        str

        """
        return "Feature"

    @property
    def __geo_interface__(self):
        return ObjectEncoder().default(self)


class Properties(Object):
    """A GeoJSON-like feature's properties"""

    def __init__(self, **kwds):
        super().__init__(**kwds)

    @classmethod
    def from_dict(cls, mapping=None, **kwargs):
        if mapping:
            return Properties(**mapping, **kwargs)
        return Properties(**kwargs)


class ObjectEncoder(JSONEncoder):
    """Encodes Geometry, Feature, and Properties."""

    def default(self, o):
        if isinstance(o, (Geometry, Properties)):
            return {k: self.default(v) for k, v in o.items() if v is not None}
        elif isinstance(o, Feature):
            o_dict = dict(o)
            o_dict["type"] = "Feature"
            if o.geometry is not None:
                o_dict["geometry"] = self.default(o.geometry)
            if o.properties is not None:
                o_dict["properties"] = self.default(o.properties)
            return o_dict
        elif isinstance(o, bytes):
            return hexlify(o)
        else:
            return o


def decode_object(obj):
    """A json.loads object_hook

    Parameters
    ----------
    obj : dict
        A decoded dict.

    Returns
    -------
    Feature, Geometry, or dict

    """
    if isinstance(obj, Object):
        return obj
    else:
        obj = obj.get("__geo_interface__", obj)

        _type = obj.get("type", None)
        if (_type == "Feature") or "geometry" in obj:
            return Feature.from_dict(obj)
        elif _type in _GEO_TYPES.values():
            return Geometry.from_dict(obj)
        else:
            return obj


def to_dict(val):
    """Converts an object to a dict"""
    try:
        obj = ObjectEncoder().default(val)
    except TypeError:
        return val
    else:
        return obj<|MERGE_RESOLUTION|>--- conflicted
+++ resolved
@@ -1,12 +1,7 @@
 """Fiona data model"""
 
-<<<<<<< HEAD
-import itertools
-=======
 from binascii import hexlify
->>>>>>> f950b5e3
 from collections.abc import MutableMapping
-from collections import OrderedDict
 from enum import Enum
 import itertools
 from json import JSONEncoder
