# These are extension functions and classes using the OGR C API.


import datetime
import json
import locale
import logging
import os
import warnings
import math
import uuid

from six import integer_types, string_types, text_type

cimport ogrext1
from _geometry cimport (
    GeomBuilder, OGRGeomBuilder, geometry_type_code,
    normalize_geometry_type_code)
from fiona._err cimport exc_wrap_pointer

from fiona._err import cpl_errs
from fiona._geometry import GEOMETRY_TYPES
from fiona import compat
from fiona.errors import (
    DriverError, DriverIOError, SchemaError, CRSError, FionaValueError)
from fiona.compat import OrderedDict
from fiona.rfc3339 import parse_date, parse_datetime, parse_time
from fiona.rfc3339 import FionaDateType, FionaDateTimeType, FionaTimeType


log = logging.getLogger("Fiona")
class NullHandler(logging.Handler):
    def emit(self, record):
        pass
log.addHandler(NullHandler())


# Mapping of OGR integer field types to Fiona field type names.
#
# Lists are currently unsupported in this version, but might be done as
# arrays in a future version.

FIELD_TYPES = [
    'int',          # OFTInteger, Simple 32bit integer
    None,           # OFTIntegerList, List of 32bit integers
    'float',        # OFTReal, Double Precision floating point
    None,           # OFTRealList, List of doubles
    'str',          # OFTString, String of ASCII chars
    None,           # OFTStringList, Array of strings
    None,           # OFTWideString, deprecated
    None,           # OFTWideStringList, deprecated
    None,           # OFTBinary, Raw Binary data
    'date',         # OFTDate, Date
    'time',         # OFTTime, Time
    'datetime',     # OFTDateTime, Date and Time
    'int',          # OFTInteger64, Single 64bit integer #Not supported
    None,           # OFTInteger64List, List of 64bit integers #Not supported
    ]

# Mapping of Fiona field type names to Python types.
FIELD_TYPES_MAP = {
    'int':      int,
    'float':    float,
    'str':      text_type,
    'date':     FionaDateType,
    'time':     FionaTimeType,
    'datetime': FionaDateTimeType
   }

# OGR Driver capability
cdef const char * ODrCCreateDataSource = "CreateDataSource"
cdef const char * ODrCDeleteDataSource = "DeleteDataSource"

# OGR Layer capability
cdef const char * OLC_RANDOMREAD = "RandomRead"
cdef const char * OLC_SEQUENTIALWRITE = "SequentialWrite"
cdef const char * OLC_RANDOMWRITE = "RandomWrite"
cdef const char * OLC_FASTSPATIALFILTER = "FastSpatialFilter"
cdef const char * OLC_FASTFEATURECOUNT = "FastFeatureCount"
cdef const char * OLC_FASTGETEXTENT = "FastGetExtent"
cdef const char * OLC_FASTSETNEXTBYINDEX = "FastSetNextByIndex"
cdef const char * OLC_CREATEFIELD = "CreateField"
cdef const char * OLC_CREATEGEOMFIELD = "CreateGeomField"
cdef const char * OLC_DELETEFIELD = "DeleteField"
cdef const char * OLC_REORDERFIELDS = "ReorderFields"
cdef const char * OLC_ALTERFIELDDEFN = "AlterFieldDefn"
cdef const char * OLC_DELETEFEATURE = "DeleteFeature"
cdef const char * OLC_STRINGSASUTF8 = "StringsAsUTF8"
cdef const char * OLC_TRANSACTIONS = "Transactions"

# OGR integer error types.

OGRERR_NONE = 0
OGRERR_NOT_ENOUGH_DATA = 1    # not enough data to deserialize */
OGRERR_NOT_ENOUGH_MEMORY = 2
OGRERR_UNSUPPORTED_GEOMETRY_TYPE = 3
OGRERR_UNSUPPORTED_OPERATION = 4
OGRERR_CORRUPT_DATA = 5
OGRERR_FAILURE = 6
OGRERR_UNSUPPORTED_SRS = 7
OGRERR_INVALID_HANDLE = 8


def _explode(coords):
    """Explode a GeoJSON geometry's coordinates object and yield
    coordinate tuples. As long as the input is conforming, the type of
    the geometry doesn't matter."""
    for e in coords:
        if isinstance(e, (float, int)):
            yield coords
            break
        else:
            for f in _explode(e):
                yield f


def _bounds(geometry):
    """Bounding box of a GeoJSON geometry"""
    try:
        xyz = tuple(zip(*list(_explode(geometry['coordinates']))))
        return min(xyz[0]), min(xyz[1]), max(xyz[0]), max(xyz[1])
    except (KeyError, TypeError):
        return None

def calc_gdal_version_num(maj, min, rev):
    """Calculates the internal gdal version number based on major, minor and revision"""
    return int(maj * 1000000 + min * 10000 + rev*100)

def get_gdal_version_num():
    """Return current internal version number of gdal"""
    return int(ogrext1.GDALVersionInfo("VERSION_NUM"))

def get_gdal_release_name():
    """Return release name of gdal"""
    return ogrext1.GDALVersionInfo("RELEASE_NAME")


# Feature extension classes and functions follow.

cdef class FeatureBuilder:
    """Build Fiona features from OGR feature pointers.

    No OGR objects are allocated by this function and the feature
    argument is not destroyed.
    """

    cdef build(self, void *feature, encoding='utf-8', bbox=False, driver=None):
        # The only method anyone ever needs to call
        cdef void *fdefn
        cdef int i
        cdef int y = 0
        cdef int m = 0
        cdef int d = 0
        cdef int hh = 0
        cdef int mm = 0
        cdef int ss = 0
        cdef int tz = 0
        cdef int retval
        cdef char *key_c
        props = OrderedDict()
        for i in range(ogrext1.OGR_F_GetFieldCount(feature)):
            fdefn = ogrext1.OGR_F_GetFieldDefnRef(feature, i)
            if fdefn == NULL:
                raise ValueError("Null feature definition")
            key_c = ogrext1.OGR_Fld_GetNameRef(fdefn)
            if key_c == NULL:
                raise ValueError("Null field name reference")
            key_b = key_c
            key = key_b.decode(encoding)
            fieldtypename = FIELD_TYPES[ogrext1.OGR_Fld_GetType(fdefn)]
            if not fieldtypename:
                log.warning(
                    "Skipping field %s: invalid type %s", 
                    key,
                    ogrext1.OGR_Fld_GetType(fdefn))
                continue

            # TODO: other types
            fieldtype = FIELD_TYPES_MAP[fieldtypename]
            if not ogrext1.OGR_F_IsFieldSet(feature, i):
                props[key] = None
            elif fieldtype is int:
                props[key] = ogrext1.OGR_F_GetFieldAsInteger(feature, i)
            elif fieldtype is float:
                props[key] = ogrext1.OGR_F_GetFieldAsDouble(feature, i)

            elif fieldtype is text_type:
                try:
                    val = ogrext1.OGR_F_GetFieldAsString(feature, i)
                    val = val.decode(encoding)
                except UnicodeError:
                    log.error("Failed to decode property '%s' value '%s'",
                              key, val)
                    raise

                # Does the text contain a JSON object? Let's check.
                # Let's check as cheaply as we can.
                if driver == 'GeoJSON' and val.startswith('{'):
                    try:
                        val = json.loads(val)
                    except ValueError as err:
                        log.warning(str(err))

                # Now add to the properties object.
                props[key] = val

            elif fieldtype in (FionaDateType, FionaTimeType, FionaDateTimeType):
                retval = ogrext1.OGR_F_GetFieldAsDateTime(
                    feature, i, &y, &m, &d, &hh, &mm, &ss, &tz)
                if fieldtype is FionaDateType:
                    props[key] = datetime.date(y, m, d).isoformat()
                elif fieldtype is FionaTimeType:
                    props[key] = datetime.time(hh, mm, ss).isoformat()
                else:
                    props[key] = datetime.datetime(
                        y, m, d, hh, mm, ss).isoformat()
            else:
                log.debug("%s: None, fieldtype: %r, %r" % (key, fieldtype, fieldtype in string_types))
                props[key] = None

        cdef void *cogr_geometry = ogrext1.OGR_F_GetGeometryRef(feature)
        if cogr_geometry != NULL:
            geom = GeomBuilder().build(cogr_geometry)
        else:
            geom = None
        return {
            'type': 'Feature',
            'id': str(ogrext1.OGR_F_GetFID(feature)),
            'geometry': geom,
            'properties': props }


cdef class OGRFeatureBuilder:
    
    """Builds an OGR Feature from a Fiona feature mapping.

    Allocates one OGR Feature which should be destroyed by the caller.
    Borrows a layer definition from the collection.
    """
    
    cdef void * build(self, feature, collection) except NULL:
        cdef void *cogr_geometry = NULL
        cdef char *string_c
        cdef WritingSession session
        session = collection.session
        cdef void *cogr_layer = session.cogr_layer
        if cogr_layer == NULL:
            raise ValueError("Null layer")
        cdef void *cogr_featuredefn = ogrext1.OGR_L_GetLayerDefn(cogr_layer)
        if cogr_featuredefn == NULL:
            raise ValueError("Null feature definition")
        cdef void *cogr_feature = ogrext1.OGR_F_Create(cogr_featuredefn)
        if cogr_feature == NULL:
            raise ValueError("Null feature")
        
        if feature['geometry'] is not None:
            cogr_geometry = OGRGeomBuilder().build(
                                feature['geometry'])
        ogrext1.OGR_F_SetGeometryDirectly(cogr_feature, cogr_geometry)
        
        # OGR_F_SetFieldString takes UTF-8 encoded strings ('bytes' in 
        # Python 3).
        encoding = session.get_internalencoding()

        for key, value in feature['properties'].items():
            log.debug(
                "Looking up %s in %s", key, repr(session._schema_mapping))
            ogr_key = session._schema_mapping[key]
            schema_type = collection.schema['properties'][key]

            # Catch and re-raise unicode encoding errors.
            try:
                key_bytes = ogr_key.encode(encoding)
            except UnicodeError:
                log.error("Failed to encode property '%s' value '%s'",
                          key, value)
                raise

            key_c = key_bytes
            i = ogrext1.OGR_F_GetFieldIndex(cogr_feature, key_c)
            if i < 0:
                continue

            # Special case: serialize dicts to assist OGR.
            if isinstance(value, dict):
                value = json.dumps(value)

            # Continue over the standard OGR types.
            if isinstance(value, integer_types):
                ogrext1.OGR_F_SetFieldInteger(cogr_feature, i, value)
            elif isinstance(value, float):
                ogrext1.OGR_F_SetFieldDouble(cogr_feature, i, value)
            elif (isinstance(value, string_types) 
            and schema_type in ['date', 'time', 'datetime']):
                if schema_type == 'date':
                    y, m, d, hh, mm, ss, ff = parse_date(value)
                elif schema_type == 'time':
                    y, m, d, hh, mm, ss, ff = parse_time(value)
                else:
                    y, m, d, hh, mm, ss, ff = parse_datetime(value)
                ogrext1.OGR_F_SetFieldDateTime(
                    cogr_feature, i, y, m, d, hh, mm, ss, 0)
            elif (isinstance(value, datetime.date)
            and schema_type == 'date'):
                y, m, d = value.year, value.month, value.day
                ogrext1.OGR_F_SetFieldDateTime(
                    cogr_feature, i, y, m, d, 0, 0, 0, 0)
            elif (isinstance(value, datetime.datetime)
            and schema_type == 'datetime'):
                y, m, d = value.year, value.month, value.day
                hh, mm, ss = value.hour, value.minute, value.second
                ogrext1.OGR_F_SetFieldDateTime(
                    cogr_feature, i, y, m, d, hh, mm, ss, 0)
            elif (isinstance(value, datetime.time)
            and schema_type == 'time'):
                hh, mm, ss = value.hour, value.minute, value.second
                ogrext1.OGR_F_SetFieldDateTime(
                    cogr_feature, i, 0, 0, 0, hh, mm, ss, 0)
            elif isinstance(value, string_types):
                # Catch, log, and re-raise string field value encoding errors.
                try:
                    value_bytes = value.encode(encoding)
                except UnicodeError:
                    log.error("Failed to encode property '%s' value '%s'",
                              key, value)
                    raise
                string_c = value_bytes
                ogrext1.OGR_F_SetFieldString(cogr_feature, i, string_c)
            elif value is None:
                pass # keep field unset/null
            else:
                raise ValueError("Invalid field type %s" % type(value))
            log.debug("Set field %s: %s" % (key, value))
        return cogr_feature


cdef _deleteOgrFeature(void *cogr_feature):
    """Delete an OGR feature"""
    if cogr_feature != NULL:
        ogrext1.OGR_F_Destroy(cogr_feature)
    cogr_feature = NULL


def featureRT(feature, collection):
    # For testing purposes only, leaks the JSON data
    cdef void *cogr_feature = OGRFeatureBuilder().build(feature, collection)
    cdef void *cogr_geometry = ogrext1.OGR_F_GetGeometryRef(cogr_feature)
    if cogr_geometry == NULL:
        raise ValueError("Null geometry")
    log.debug("Geometry: %s" % ogrext1.OGR_G_ExportToJson(cogr_geometry))
    encoding = collection.encoding or 'utf-8'
    result = FeatureBuilder().build(
        cogr_feature,
        bbox=False,
        encoding=encoding,
        driver=collection.driver
    )
    _deleteOgrFeature(cogr_feature)
    return result


# Collection-related extension classes and functions

cdef class Session:

    cdef void *cogr_ds
    cdef void *cogr_layer
    cdef object _fileencoding
    cdef object _encoding
    cdef object collection

    def __init__(self):
        self.cogr_ds = NULL
        self.cogr_layer = NULL
        self._fileencoding = None
        self._encoding = None

    def __dealloc__(self):
        self.stop()

    def start(self, collection):
        cdef const char *path_c = NULL
        cdef const char *name_c = NULL
        cdef void *drv = NULL
        cdef void *ds = NULL

        if collection.path == '-':
            path = '/vsistdin/'
        else:
            path = collection.path
        try:
            path_b = path.encode('utf-8')
        except UnicodeError:
            # Presume already a UTF-8 encoded string
            path_b = path
        path_c = path_b
        
        with cpl_errs:
            drivers = []
            if collection._driver:
                drivers = [collection._driver]
            elif collection.enabled_drivers:
                drivers = collection.enabled_drivers
            if drivers:
                for name in drivers:
                    name_b = name.encode()
                    name_c = name_b
                    log.debug("Trying driver: %s", name)
                    drv = ogrext1.OGRGetDriverByName(name_c)
                    if drv != NULL:
                        ds = ogrext1.OGR_Dr_Open(drv, path_c, 0)
                    if ds != NULL:
                        self.cogr_ds = ds
                        collection._driver = name
                        break
            else:
                self.cogr_ds = ogrext1.OGROpen(path_c, 0, NULL)

        if self.cogr_ds == NULL:
            raise FionaValueError(
                "No dataset found at path '%s' using drivers: %s" % (
                    collection.path,
                    drivers or '*'))
        
        if isinstance(collection.name, string_types):
            name_b = collection.name.encode('utf-8')
            name_c = name_b
            self.cogr_layer = ogrext1.OGR_DS_GetLayerByName(
                                self.cogr_ds, name_c)
        elif isinstance(collection.name, int):
            self.cogr_layer = ogrext1.OGR_DS_GetLayer(
                                self.cogr_ds, collection.name)
            name_c = ogrext1.OGR_L_GetName(self.cogr_layer)
            name_b = name_c
            collection.name = name_b.decode('utf-8')

        if self.cogr_layer == NULL:
            raise ValueError("Null layer: " + repr(collection.name))
        
        self.collection = collection
        
        userencoding = self.collection.encoding
        if userencoding:
            ogrext1.CPLSetThreadLocalConfigOption('SHAPE_ENCODING', '')
            self._fileencoding = userencoding.upper()
        else:
            self._fileencoding = (
                ogrext1.OGR_L_TestCapability(
                    self.cogr_layer, OLC_STRINGSASUTF8) and
                'utf-8') or (
                self.get_driver() == "ESRI Shapefile" and
                'ISO-8859-1') or locale.getpreferredencoding().upper()

    def stop(self):
        self.cogr_layer = NULL
        if self.cogr_ds != NULL:
            ogrext1.OGR_DS_Destroy(self.cogr_ds)
        self.cogr_ds = NULL

    def get_fileencoding(self):
        return self._fileencoding

    def get_internalencoding(self):
        if not self._encoding:
            fileencoding = self.get_fileencoding()
            self._encoding = (
                ogrext1.OGR_L_TestCapability(
                    self.cogr_layer, OLC_STRINGSASUTF8) and
                'utf-8') or fileencoding
        return self._encoding

    def get_length(self):
        if self.cogr_layer == NULL:
            raise ValueError("Null layer")
        return ogrext1.OGR_L_GetFeatureCount(self.cogr_layer, 0)

    def get_driver(self):
        cdef void *cogr_driver = ogrext1.OGR_DS_GetDriver(self.cogr_ds)
        if cogr_driver == NULL:
            raise ValueError("Null driver")
        cdef char *name = ogrext1.OGR_Dr_GetName(cogr_driver)
        driver_name = name
        return driver_name.decode()
 
    def get_schema(self):
        cdef int i
        cdef int n
        cdef void *cogr_featuredefn
        cdef void *cogr_fielddefn
        cdef char *key_c
        props = []
        
        if self.cogr_layer == NULL:
            raise ValueError("Null layer")

        cogr_featuredefn = ogrext1.OGR_L_GetLayerDefn(self.cogr_layer)
        if cogr_featuredefn == NULL:
            raise ValueError("Null feature definition")
        n = ogrext1.OGR_FD_GetFieldCount(cogr_featuredefn)
        for i from 0 <= i < n:
            cogr_fielddefn = ogrext1.OGR_FD_GetFieldDefn(cogr_featuredefn, i)
            if cogr_fielddefn == NULL:
                raise ValueError("Null field definition")
            key_c = ogrext1.OGR_Fld_GetNameRef(cogr_fielddefn)
            key_b = key_c
            if not bool(key_b):
                raise ValueError("Invalid field name ref: %s" % key)
            key = key_b.decode(self.get_internalencoding())
            fieldtypename = FIELD_TYPES[ogrext1.OGR_Fld_GetType(cogr_fielddefn)]
            if not fieldtypename:
                log.warning(
                    "Skipping field %s: invalid type %s", 
                    key,
                    ogrext1.OGR_Fld_GetType(cogr_fielddefn))
                continue
            val = fieldtypename
            if fieldtypename == 'float':
                fmt = ""
                width = ogrext1.OGR_Fld_GetWidth(cogr_fielddefn)
                if width: # and width != 24:
                    fmt = ":%d" % width
                precision = ogrext1.OGR_Fld_GetPrecision(cogr_fielddefn)
                if precision: # and precision != 15:
                    fmt += ".%d" % precision
                val = "float" + fmt
            elif fieldtypename == 'int':
                fmt = ""
                width = ogrext1.OGR_Fld_GetWidth(cogr_fielddefn)
                if width: # and width != 11:
                    fmt = ":%d" % width
                val = fieldtypename + fmt
            elif fieldtypename == 'str':
                fmt = ""
                width = ogrext1.OGR_Fld_GetWidth(cogr_fielddefn)
                if width: # and width != 80:
                    fmt = ":%d" % width
                val = fieldtypename + fmt

            props.append((key, val))

        code = normalize_geometry_type_code(
            ogrext1.OGR_FD_GetGeomType(cogr_featuredefn))

        return {
            'properties': OrderedDict(props),
            'geometry': GEOMETRY_TYPES[code]}

    def get_crs(self):
        cdef char *proj_c = NULL
        cdef char *auth_key = NULL
        cdef char *auth_val = NULL
        cdef void *cogr_crs = NULL
        if self.cogr_layer == NULL:
            raise ValueError("Null layer")
        cogr_crs = ogrext1.OGR_L_GetSpatialRef(self.cogr_layer)
        crs = {}
        if cogr_crs != NULL:
            log.debug("Got coordinate system")

            retval = ogrext1.OSRAutoIdentifyEPSG(cogr_crs)
            if retval > 0:
                log.info("Failed to auto identify EPSG: %d", retval)
            
            auth_key = ogrext1.OSRGetAuthorityName(cogr_crs, NULL)
            auth_val = ogrext1.OSRGetAuthorityCode(cogr_crs, NULL)

            if auth_key != NULL and auth_val != NULL:
                key_b = auth_key
                key = key_b.decode('utf-8')
                if key == 'EPSG':
                    val_b = auth_val
                    val = val_b.decode('utf-8')
                    crs['init'] = "epsg:" + val
            else:
                ogrext1.OSRExportToProj4(cogr_crs, &proj_c)
                if proj_c == NULL:
                    raise ValueError("Null projection")
                proj_b = proj_c
                log.debug("Params: %s", proj_b)
                value = proj_b.decode()
                value = value.strip()
                for param in value.split():
                    kv = param.split("=")
                    if len(kv) == 2:
                        k, v = kv
                        try:
                            v = float(v)
                            if v % 1 == 0:
                                v = int(v)
                        except ValueError:
                            # Leave v as a string
                            pass
                    elif len(kv) == 1:
                        k, v = kv[0], True
                    else:
                        raise ValueError("Unexpected proj parameter %s" % param)
                    k = k.lstrip("+")
                    crs[k] = v

            ogrext1.CPLFree(proj_c)
        else:
            log.debug("Projection not found (cogr_crs was NULL)")
        return crs

    def get_crs_wkt(self):
        cdef char *proj_c = NULL
        if self.cogr_layer == NULL:
            raise ValueError("Null layer")
        cogr_crs = ogrext1.OGR_L_GetSpatialRef(self.cogr_layer)
        crs_wkt = ""
        if cogr_crs != NULL:
            log.debug("Got coordinate system")
            ogrext1.OSRExportToWkt(cogr_crs, &proj_c)
            if proj_c == NULL:
                raise ValueError("Null projection")
            proj_b = proj_c
            crs_wkt = proj_b.decode('utf-8')
            ogrext1.CPLFree(proj_c)
        else:
            log.debug("Projection not found (cogr_crs was NULL)")
        return crs_wkt

    def get_extent(self):
        if self.cogr_layer == NULL:
            raise ValueError("Null layer")
        cdef ogrext1.OGREnvelope extent
        result = ogrext1.OGR_L_GetExtent(self.cogr_layer, &extent, 1)
        return (extent.MinX, extent.MinY, extent.MaxX, extent.MaxY)

    def has_feature(self, fid):
        """Provides access to feature data by FID.

        Supports Collection.__contains__().
        """
        cdef void * cogr_feature
        fid = int(fid)
        cogr_feature = ogrext1.OGR_L_GetFeature(self.cogr_layer, fid)
        if cogr_feature != NULL:
            _deleteOgrFeature(cogr_feature)
            return True
        else:
            return False

    def get_feature(self, fid):
        """Provides access to feature data by FID.

        Supports Collection.__contains__().
        """
        cdef void * cogr_feature
        fid = int(fid)
        cogr_feature = ogrext1.OGR_L_GetFeature(self.cogr_layer, fid)
        if cogr_feature != NULL:
            _deleteOgrFeature(cogr_feature)
            return True
        else:
            return False


    def __getitem__(self, item):
        cdef void * cogr_feature
        if isinstance(item, slice):
            itr = Iterator(self.collection, item.start, item.stop, item.step)
            log.debug("Slice: %r", item)
            return list(itr)
        elif isinstance(item, int):
            index = item
            # from the back
            if index < 0:
                ftcount = ogrext1.OGR_L_GetFeatureCount(self.cogr_layer, 0)
                if ftcount == -1:
                    raise IndexError(
                        "collection's dataset does not support negative indexes")
                index += ftcount
            cogr_feature = ogrext1.OGR_L_GetFeature(self.cogr_layer, index)
            if cogr_feature == NULL:
                return None
            feature = FeatureBuilder().build(
                cogr_feature,
                bbox=False,
                encoding=self.get_internalencoding(),
                driver=self.collection.driver
            )
            _deleteOgrFeature(cogr_feature)
            return feature


    def isactive(self):
        if self.cogr_layer != NULL and self.cogr_ds != NULL:
            return 1
        else:
            return 0


cdef class WritingSession(Session):
    
    cdef object _schema_mapping

    def start(self, collection):
        cdef void *cogr_fielddefn
        cdef void *cogr_driver
        cdef void *cogr_ds = NULL
        cdef void *cogr_layer = NULL
        cdef void *cogr_srs = NULL
        cdef char **options = NULL
        self.collection = collection
        cdef char *path_c
        cdef char *driver_c
        cdef char *name_c
        cdef char *proj_c
        cdef char *fileencoding_c
        path = collection.path

        if collection.mode == 'a':
            if os.path.exists(path):
                try:
                    path_b = path.encode('utf-8')
                except UnicodeError:
                    path_b = path
                path_c = path_b
                with cpl_errs:
                    self.cogr_ds = ogrext1.OGROpen(path_c, 1, NULL)
                if self.cogr_ds == NULL:
                    raise RuntimeError("Failed to open %s" % path)
                cogr_driver = ogrext1.OGR_DS_GetDriver(self.cogr_ds)
                if cogr_driver == NULL:
                    raise ValueError("Null driver")

                if isinstance(collection.name, string_types):
                    name_b = collection.name.encode()
                    name_c = name_b
                    self.cogr_layer = ogrext1.OGR_DS_GetLayerByName(
                                        self.cogr_ds, name_c)
                elif isinstance(collection.name, int):
                    self.cogr_layer = ogrext1.OGR_DS_GetLayer(
                                        self.cogr_ds, collection.name)

                if self.cogr_layer == NULL:
                    raise RuntimeError(
                        "Failed to get layer %s" % collection.name)
            else:
                raise OSError("No such file or directory %s" % path)

            userencoding = self.collection.encoding
            self._fileencoding = (userencoding or (
                ogrext1.OGR_L_TestCapability(self.cogr_layer, OLC_STRINGSASUTF8) and
                'utf-8') or (
                self.get_driver() == "ESRI Shapefile" and
                'ISO-8859-1') or locale.getpreferredencoding()).upper()

        elif collection.mode == 'w':
            try:
                path_b = path.encode('utf-8')
            except UnicodeError:
                path_b = path
            path_c = path_b

            driver_b = collection.driver.encode()
            driver_c = driver_b

            # TODO: use exc_wrap_pointer()
            cogr_driver = ogrext1.OGRGetDriverByName(driver_c)
            if cogr_driver == NULL:
                raise ValueError("Null driver")

            # Our most common use case is the creation of a new data
            # file and historically we've assumed that it's a file on
            # the local filesystem and queryable via os.path.
            #
            # TODO: remove the assumption.
            # TODO: use exc_wrap_pointer().
            if not os.path.exists(path):
                cogr_ds = ogrext1.OGR_Dr_CreateDataSource(
                    cogr_driver, path_c, NULL)

            else:
                cogr_ds = ogrext1.OGROpen(path_c, 1, NULL)
                if cogr_ds == NULL:
                    try:
                        cogr_ds = exc_wrap_pointer(
                            ogrext1.OGR_Dr_CreateDataSource(
                                cogr_driver, path_c, NULL))
                    except Exception as exc:
                        raise DriverIOError(str(exc))

                elif collection.name is None:
                    ogrext1.OGR_DS_Destroy(cogr_ds)
                    cogr_ds = NULL
                    log.debug("Deleted pre-existing data at %s", path)

                    cogr_ds = ogrext1.OGR_Dr_CreateDataSource(
                        cogr_driver, path_c, NULL)

                else:
                    pass

            if cogr_ds == NULL:
                raise RuntimeError("Failed to open %s" % path)
            else:
                self.cogr_ds = cogr_ds

            # Set the spatial reference system from the crs given to the
            # collection constructor. We by-pass the crs_wkt and crs
            # properties because they aren't accessible until the layer
            # is constructed (later).
            col_crs = collection._crs_wkt or collection._crs
            if col_crs:
                cogr_srs = ogrext1.OSRNewSpatialReference(NULL)
                if cogr_srs == NULL:
                    raise ValueError("NULL spatial reference")
                # First, check for CRS strings like "EPSG:3857".
                if isinstance(col_crs, string_types):
                    proj_b = col_crs.encode('utf-8')
                    proj_c = proj_b
                    ogrext1.OSRSetFromUserInput(cogr_srs, proj_c)
                elif isinstance(col_crs, compat.DICT_TYPES):
                    # EPSG is a special case.
                    init = col_crs.get('init')
                    if init:
                        log.debug("Init: %s", init)
                        auth, val = init.split(':')
                        if auth.upper() == 'EPSG':
                            log.debug("Setting EPSG: %s", val)
                            ogrext1.OSRImportFromEPSG(cogr_srs, int(val))
                    else:
                        params = []
                        col_crs['wktext'] = True
                        for k, v in col_crs.items():
                            if v is True or (k in ('no_defs', 'wktext') and v):
                                params.append("+%s" % k)
                            else:
                                params.append("+%s=%s" % (k, v))
                        proj = " ".join(params)
                        log.debug("PROJ.4 to be imported: %r", proj)
                        proj_b = proj.encode('utf-8')
                        proj_c = proj_b
                        ogrext1.OSRImportFromProj4(cogr_srs, proj_c)
                else:
                    raise ValueError("Invalid CRS")

                # Fixup, export to WKT, and set the GDAL dataset's projection.
                ogrext1.OSRFixup(cogr_srs)

            # Figure out what encoding to use. The encoding parameter given
            # to the collection constructor takes highest precedence, then
            # 'iso-8859-1', then the system's default encoding as last resort.
            sysencoding = locale.getpreferredencoding()
            userencoding = collection.encoding
            self._fileencoding = (userencoding or (
                collection.driver == "ESRI Shapefile" and
                'ISO-8859-1') or sysencoding).upper()

            fileencoding = self.get_fileencoding()
            if fileencoding:
                fileencoding_b = fileencoding.encode('utf-8')
                fileencoding_c = fileencoding_b
                options = ogrext1.CSLSetNameValue(options, "ENCODING", fileencoding_c)
                log.debug("Output file encoding: %s", fileencoding)

            # Does the layer exist already? If so, we delete it.
            layer_count = ogrext1.OGR_DS_GetLayerCount(self.cogr_ds)
            layer_names = []
            for i in range(layer_count):
                cogr_layer = ogrext1.OGR_DS_GetLayer(cogr_ds, i)
                name_c = ogrext1.OGR_L_GetName(cogr_layer)
                name_b = name_c
                layer_names.append(name_b.decode('utf-8'))

            idx = -1
            if isinstance(collection.name, string_types):
                if collection.name in layer_names:
                    idx = layer_names.index(collection.name)
            elif isinstance(collection.name, int):
                if collection.name >= 0 and collection.name < layer_count:
                    idx = collection.name
            if idx >= 0:
                log.debug("Deleted pre-existing layer at %s", collection.name)
                ogrext1.OGR_DS_DeleteLayer(self.cogr_ds, idx)
            
            # Create the named layer in the datasource.
            name_b = collection.name.encode('utf-8')
            name_c = name_b
<<<<<<< HEAD
            try:
                self.cogr_layer = exc_wrap_pointer(
                    ogrext1.OGR_DS_CreateLayer(
                        self.cogr_ds, name_c, cogr_srs,
                        geometry_type_code(
                            collection.schema.get('geometry', 'Unknown')),
                        options))
            except Exception as exc:
                raise DriverError(str(exc))
            finally:
                if cogr_srs != NULL:
                    ogrext1.OSRDestroySpatialReference(cogr_srs)
                if options != NULL:
                    ogrext1.CSLDestroy(options)

=======
            self.cogr_layer = ogrext1.OGR_DS_CreateLayer(
                self.cogr_ds,
                name_c,
                cogr_srs,
                geometry_type_code(
                    collection.schema.get('geometry', 'Unknown')),
                options)

            # Shapefile layers make a copy of the passed srs. GPKG
            # layers, on the other hand, increment its reference
            # count. OSRRelease() is the safe way to release
            # OGRSpatialReferenceH.
            if cogr_srs != NULL:
                ogrext1.OSRRelease(cogr_srs)
            if options != NULL:
                ogrext1.CSLDestroy(options)

            if self.cogr_layer == NULL:
                raise ValueError("Null layer")
>>>>>>> e72df2aa
            log.debug("Created layer")
            
            # Next, make a layer definition from the given schema properties,
            # which are an ordered dict since Fiona 1.0.1.
            for key, value in collection.schema['properties'].items():
                log.debug("Creating field: %s %s", key, value)

                # Convert 'long' to 'int'. See
                # https://github.com/Toblerity/Fiona/issues/101.
                if value == 'long':
                    value = 'int'
                
                # Is there a field width/precision?
                width = precision = None
                if ':' in value:
                    value, fmt = value.split(':')
                    if '.' in fmt:
                        width, precision = map(int, fmt.split('.'))
                    else:
                        width = int(fmt)
                
                encoding = self.get_internalencoding()
                key_bytes = key.encode(encoding)
                cogr_fielddefn = ogrext1.OGR_Fld_Create(
                    key_bytes, 
                    FIELD_TYPES.index(value) )
                if cogr_fielddefn == NULL:
                    raise ValueError("Null field definition")
                if width:
                    ogrext1.OGR_Fld_SetWidth(cogr_fielddefn, width)
                if precision:
                    ogrext1.OGR_Fld_SetPrecision(cogr_fielddefn, precision)
                ogrext1.OGR_L_CreateField(self.cogr_layer, cogr_fielddefn, 1)
                ogrext1.OGR_Fld_Destroy(cogr_fielddefn)
            log.debug("Created fields")

        # Mapping of the Python collection schema to the munged 
        # OGR schema.
        ogr_schema = self.get_schema()
        self._schema_mapping = dict(zip(
            collection.schema['properties'].keys(), 
            ogr_schema['properties'].keys() ))

        log.debug("Writing started")

    def writerecs(self, records, collection):
        """Writes buffered records to OGR."""
        cdef void *cogr_driver
        cdef void *cogr_feature

        cdef void *cogr_layer = self.cogr_layer
        if cogr_layer == NULL:
            raise ValueError("Null layer")
    
        schema_geom_type = collection.schema['geometry']
        cogr_driver = ogrext1.OGR_DS_GetDriver(self.cogr_ds)
        if ogrext1.OGR_Dr_GetName(cogr_driver) == b"GeoJSON":
            def validate_geometry_type(rec):
                return True
        elif ogrext1.OGR_Dr_GetName(cogr_driver) == b"ESRI Shapefile" \
                and "Point" not in collection.schema['geometry']:
            schema_geom_type = collection.schema['geometry'].lstrip(
                "3D ").lstrip("Multi")
            def validate_geometry_type(rec):
                return rec['geometry'] is None or \
                rec['geometry']['type'].lstrip(
                    "3D ").lstrip("Multi") == schema_geom_type
        else:
            schema_geom_type = collection.schema['geometry'].lstrip("3D ")
            def validate_geometry_type(rec):
                return rec['geometry'] is None or \
                       rec['geometry']['type'].lstrip("3D ") == schema_geom_type

        schema_props_keys = set(collection.schema['properties'].keys())
        for record in records:
            log.debug("Creating feature in layer: %s" % record)
            # Validate against collection's schema.
            if set(record['properties'].keys()) != schema_props_keys:
                raise ValueError(
                    "Record does not match collection schema: %r != %r" % (
                        record['properties'].keys(), 
                        list(schema_props_keys) ))
            if not validate_geometry_type(record):
                raise ValueError(
                    "Record's geometry type does not match "
                    "collection schema's geometry type: %r != %r" % (
                         record['geometry']['type'],
                         collection.schema['geometry'] ))

            cogr_feature = OGRFeatureBuilder().build(record, collection)
            result = ogrext1.OGR_L_CreateFeature(cogr_layer, cogr_feature)
            if result != OGRERR_NONE:
                raise RuntimeError("Failed to write record: %s" % record)
            _deleteOgrFeature(cogr_feature)

    def sync(self, collection):
        """Syncs OGR to disk."""
        cdef void *cogr_ds = self.cogr_ds
        cdef void *cogr_layer = self.cogr_layer
        if cogr_ds == NULL:
            raise ValueError("Null data source")
        log.debug("Syncing OGR to disk")
        retval = ogrext1.OGR_DS_SyncToDisk(cogr_ds)
        if retval != OGRERR_NONE:
            raise RuntimeError("Failed to sync to disk")


cdef class Iterator:

    """Provides iterated access to feature data.
    """

    # Reference to its Collection
    cdef collection
    cdef encoding
    cdef int next_index
    cdef stop
    cdef start
    cdef step
    cdef fastindex
    cdef stepsign

    def __cinit__(self, collection, start=None, stop=None, step=None,
                  bbox=None, mask=None):
        if collection.session is None:
            raise ValueError("I/O operation on closed collection")
        self.collection = collection
        cdef Session session
        cdef void *cogr_geometry
        session = self.collection.session
        cdef void *cogr_layer = session.cogr_layer
        if cogr_layer == NULL:
            raise ValueError("Null layer")
        ogrext1.OGR_L_ResetReading(cogr_layer)
        
        if bbox and mask:
            raise ValueError("mask and bbox can not be set together")
        
        if bbox:
            ogrext1.OGR_L_SetSpatialFilterRect(
                cogr_layer, bbox[0], bbox[1], bbox[2], bbox[3])
        elif mask:
            cogr_geometry = OGRGeomBuilder().build(mask)
            ogrext1.OGR_L_SetSpatialFilter(cogr_layer, cogr_geometry)
            ogrext1.OGR_G_DestroyGeometry(cogr_geometry)
            
        else:
            ogrext1.OGR_L_SetSpatialFilter(
                cogr_layer, NULL)
        self.encoding = session.get_internalencoding()

        self.fastindex = ogrext1.OGR_L_TestCapability(
            session.cogr_layer, OLC_FASTSETNEXTBYINDEX)

        ftcount = ogrext1.OGR_L_GetFeatureCount(session.cogr_layer, 0)
        if ftcount == -1 and ((start is not None and start < 0) or
                              (stop is not None and stop < 0)):
            raise IndexError(
                "collection's dataset does not support negative slice indexes")

        if stop is not None and stop < 0:
            stop += ftcount

        if start is None:
            start = 0
        if start is not None and start < 0:
            start += ftcount

        # step size
        if step is None:
            step = 1
        if step == 0:
            raise ValueError("slice step cannot be zero")
        if step < 0 and not self.fastindex:
            warnings.warn("Layer does not support" \
                    "OLCFastSetNextByIndex, negative step size may" \
                    " be slow", RuntimeWarning)
        self.stepsign = int(math.copysign(1, step))
        self.stop = stop
        self.start = start
        self.step = step

        self.next_index = start
        log.debug("Index: %d", self.next_index)
        ogrext1.OGR_L_SetNextByIndex(session.cogr_layer, self.next_index)


    def __iter__(self):
        return self


    def _next(self):
        """Internal method to set read cursor to next item"""

        cdef Session session
        session = self.collection.session

        # Check if next_index is valid
        if self.next_index < 0:
            raise StopIteration
        
        if self.stepsign == 1:
            if self.next_index < self.start or (self.stop is not None and self.next_index >= self.stop):
                raise StopIteration
        else:
            if self.next_index > self.start or (self.stop is not None and self.next_index <= self.stop):
                raise StopIteration


        # Set read cursor to next_item position
        if self.step > 1 and self.fastindex:
            ogrext1.OGR_L_SetNextByIndex(session.cogr_layer, self.next_index)

        elif self.step > 1 and not self.fastindex and not self.next_index == self.start:
            for _ in range(self.step - 1):
                # TODO rbuffat add test -> OGR_L_GetNextFeature increments cursor by 1, therefore self.step - 1 as one increment was performed when feature is read
                cogr_feature = ogrext1.OGR_L_GetNextFeature(session.cogr_layer)
                if cogr_feature == NULL:
                    raise StopIteration
        elif self.step > 1 and not self.fastindex and self.next_index == self.start:
            ogrext1.OGR_L_SetNextByIndex(session.cogr_layer, self.next_index)

        elif self.step == 0:
            # ogrext1.OGR_L_GetNextFeature increments read cursor by one
            pass
        elif self.step < 0:
            ogrext1.OGR_L_SetNextByIndex(session.cogr_layer, self.next_index)
            
        # set the next index
        self.next_index += self.step


    def __next__(self):
        cdef void * cogr_feature
        cdef Session session
        session = self.collection.session

        #Update read cursor
        self._next()

        # Get the next feature.
        cogr_feature = ogrext1.OGR_L_GetNextFeature(session.cogr_layer)
        if cogr_feature == NULL:
            raise StopIteration

        feature = FeatureBuilder().build(
            cogr_feature,
            bbox=False,
            encoding=self.encoding,
            driver=self.collection.driver
        )
        _deleteOgrFeature(cogr_feature)
        return feature


cdef class ItemsIterator(Iterator):

    def __next__(self):

        cdef long fid
        cdef void * cogr_feature
        cdef Session session
        session = self.collection.session

        #Update read cursor
        self._next()

        # Get the next feature.
        cogr_feature = ogrext1.OGR_L_GetNextFeature(session.cogr_layer)
        if cogr_feature == NULL:
            raise StopIteration


        fid = ogrext1.OGR_F_GetFID(cogr_feature)
        feature = FeatureBuilder().build(
            cogr_feature,
            bbox=False,
            encoding=self.encoding,
            driver=self.collection.driver
        )
        _deleteOgrFeature(cogr_feature)

        return fid, feature


cdef class KeysIterator(Iterator):

    def __next__(self):
        cdef long fid
        cdef void * cogr_feature
        cdef Session session
        session = self.collection.session

        #Update read cursor
        self._next()

        # Get the next feature.
        cogr_feature = ogrext1.OGR_L_GetNextFeature(session.cogr_layer)
        if cogr_feature == NULL:
            raise StopIteration

        fid = ogrext1.OGR_F_GetFID(cogr_feature)
        _deleteOgrFeature(cogr_feature)

        return fid


def _remove(path, driver=None):
    """Deletes an OGR data source
    """
    cdef void *cogr_driver
    cdef int result

    if driver is None:
        driver = 'ESRI Shapefile'

    cogr_driver = ogrext1.OGRGetDriverByName(driver.encode('utf-8'))
    if cogr_driver == NULL:
        raise ValueError("Null driver")

    if not ogrext1.OGR_Dr_TestCapability(cogr_driver, ODrCDeleteDataSource):
        raise RuntimeError("Driver does not support dataset removal operation")

    result = ogrext1.OGR_Dr_DeleteDataSource(cogr_driver, path.encode('utf-8'))
    if result != OGRERR_NONE:
        raise RuntimeError("Failed to remove data source {}".format(path))


def _listlayers(path):

    """Provides a list of the layers in an OGR data source.
    """
    
    cdef void *cogr_ds
    cdef void *cogr_layer
    cdef char *path_c
    cdef char *name_c
    
    # Open OGR data source.
    try:
        path_b = path.encode('utf-8')
    except UnicodeError:
        path_b = path
    path_c = path_b
    with cpl_errs:
        cogr_ds = ogrext1.OGROpen(path_c, 0, NULL)
    if cogr_ds == NULL:
        raise ValueError("No data available at path '%s'" % path)
    
    # Loop over the layers to get their names.
    layer_count = ogrext1.OGR_DS_GetLayerCount(cogr_ds)
    layer_names = []
    for i in range(layer_count):
        cogr_layer = ogrext1.OGR_DS_GetLayer(cogr_ds, i)
        name_c = ogrext1.OGR_L_GetName(cogr_layer)
        name_b = name_c
        layer_names.append(name_b.decode('utf-8'))
    
    # Close up data source.
    if cogr_ds != NULL:
        ogrext1.OGR_DS_Destroy(cogr_ds)
    cogr_ds = NULL

    return layer_names

def buffer_to_virtual_file(bytesbuf, ext=''):
    """Maps a bytes buffer to a virtual file.

    `ext` is empty or begins with a period and contains at most one period.
    """
    vsi_filename = os.path.join('/vsimem', uuid.uuid4().hex + ext)
    vsi_cfilename = vsi_filename if not isinstance(vsi_filename, string_types) else vsi_filename.encode('utf-8')

    vsi_handle = ogrext1.VSIFileFromMemBuffer(vsi_cfilename, bytesbuf, len(bytesbuf), 0)
    if vsi_handle == NULL:
        raise OSError('failed to map buffer to file')
    if ogrext1.VSIFCloseL(vsi_handle) != 0:
        raise OSError('failed to close mapped file handle')

    return vsi_filename

def remove_virtual_file(vsi_filename):
    vsi_cfilename = vsi_filename if not isinstance(vsi_filename, string_types) else vsi_filename.encode('utf-8')
    return ogrext1.VSIUnlink(vsi_cfilename)<|MERGE_RESOLUTION|>--- conflicted
+++ resolved
@@ -879,7 +879,7 @@
             # Create the named layer in the datasource.
             name_b = collection.name.encode('utf-8')
             name_c = name_b
-<<<<<<< HEAD
+
             try:
                 self.cogr_layer = exc_wrap_pointer(
                     ogrext1.OGR_DS_CreateLayer(
@@ -890,32 +890,15 @@
             except Exception as exc:
                 raise DriverError(str(exc))
             finally:
+                # Shapefile layers make a copy of the passed srs. GPKG
+                # layers, on the other hand, increment its reference
+                # count. OSRRelease() is the safe way to release
+                # OGRSpatialReferenceH.
                 if cogr_srs != NULL:
-                    ogrext1.OSRDestroySpatialReference(cogr_srs)
+                    ogrext1.OSRRelease(cogr_srs)
                 if options != NULL:
                     ogrext1.CSLDestroy(options)
 
-=======
-            self.cogr_layer = ogrext1.OGR_DS_CreateLayer(
-                self.cogr_ds,
-                name_c,
-                cogr_srs,
-                geometry_type_code(
-                    collection.schema.get('geometry', 'Unknown')),
-                options)
-
-            # Shapefile layers make a copy of the passed srs. GPKG
-            # layers, on the other hand, increment its reference
-            # count. OSRRelease() is the safe way to release
-            # OGRSpatialReferenceH.
-            if cogr_srs != NULL:
-                ogrext1.OSRRelease(cogr_srs)
-            if options != NULL:
-                ogrext1.CSLDestroy(options)
-
-            if self.cogr_layer == NULL:
-                raise ValueError("Null layer")
->>>>>>> e72df2aa
             log.debug("Created layer")
             
             # Next, make a layer definition from the given schema properties,
