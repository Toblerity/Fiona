--- conflicted
+++ resolved
@@ -19,7 +19,6 @@
 
 # mapping of GeoJSON type names to OGR integer geometry types
 GEOJSON2OGR_GEOMETRY_TYPES = dict((v, k) for k, v in GEOMETRY_TYPES.items())
-<<<<<<< HEAD
 
 cdef set LINEAR_GEOM_TYPES = {
     OGRGeometryType.CircularString.value,
@@ -37,8 +36,6 @@
     OGRGeometryType.Triangle.value
 }
 
-=======
->>>>>>> 7a221d1c
 
 cdef int ogr_get_geometry_type(void *geometry):
     # OGR_G_GetGeometryType with NULL geometry support
