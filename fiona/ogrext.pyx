# These are extension functions and classes using the OGR C API.

from __future__ import absolute_import

import datetime
import json
import locale
import logging
import os
import warnings
import math
<<<<<<< HEAD
import uuid
from collections import namedtuple, OrderedDict
=======
from uuid import uuid4
from collections import namedtuple
>>>>>>> b17199cb

from six import integer_types, string_types, text_type

from fiona._shim cimport *

from fiona._geometry cimport (
    GeomBuilder, OGRGeomBuilder, geometry_type_code,
    normalize_geometry_type_code, base_geometry_type_code)
from fiona._err cimport exc_wrap_int, exc_wrap_pointer, exc_wrap_vsilfile, get_last_error_msg

import fiona
from fiona._env import get_gdal_version_num, calc_gdal_version_num, get_gdal_version_tuple
from fiona._err import cpl_errs, FionaNullPointerError, CPLE_BaseError, CPLE_OpenFailedError
from fiona._geometry import GEOMETRY_TYPES
from fiona import compat
from fiona.env import Env
from fiona.errors import (
    DriverError, DriverIOError, SchemaError, CRSError, FionaValueError,
    TransactionError, GeometryTypeValidationError, DatasetDeleteError,
<<<<<<< HEAD
    FionaDeprecationWarning)
from fiona.compat import strencode
=======
    FeatureWarning, FionaDeprecationWarning)
from fiona.compat import OrderedDict
>>>>>>> b17199cb
from fiona.rfc3339 import parse_date, parse_datetime, parse_time
from fiona.rfc3339 import FionaDateType, FionaDateTimeType, FionaTimeType
from fiona.schema import FIELD_TYPES, FIELD_TYPES_MAP, normalize_field_type
from fiona.path import vsi_path

from fiona._shim cimport is_field_null, osr_get_name, osr_set_traditional_axis_mapping_strategy

from libc.stdlib cimport malloc, free
from libc.string cimport strcmp
from cpython cimport PyBytes_FromStringAndSize, PyBytes_AsString
from fiona.drvsupport import _driver_supports_timezones


cdef extern from "ogr_api.h" nogil:

    ctypedef void * OGRLayerH
    ctypedef void * OGRDataSourceH
    ctypedef void * OGRSFDriverH
    ctypedef void * OGRFieldDefnH
    ctypedef void * OGRFeatureDefnH
    ctypedef void * OGRFeatureH
    ctypedef void * OGRGeometryH


log = logging.getLogger(__name__)

DEFAULT_TRANSACTION_SIZE = 20000

# OGR Driver capability
cdef const char * ODrCCreateDataSource = "CreateDataSource"
cdef const char * ODrCDeleteDataSource = "DeleteDataSource"

# OGR Layer capability
cdef const char * OLC_RANDOMREAD = "RandomRead"
cdef const char * OLC_SEQUENTIALWRITE = "SequentialWrite"
cdef const char * OLC_RANDOMWRITE = "RandomWrite"
cdef const char * OLC_FASTSPATIALFILTER = "FastSpatialFilter"
cdef const char * OLC_FASTFEATURECOUNT = "FastFeatureCount"
cdef const char * OLC_FASTGETEXTENT = "FastGetExtent"
cdef const char * OLC_FASTSETNEXTBYINDEX = "FastSetNextByIndex"
cdef const char * OLC_CREATEFIELD = "CreateField"
cdef const char * OLC_CREATEGEOMFIELD = "CreateGeomField"
cdef const char * OLC_DELETEFIELD = "DeleteField"
cdef const char * OLC_REORDERFIELDS = "ReorderFields"
cdef const char * OLC_ALTERFIELDDEFN = "AlterFieldDefn"
cdef const char * OLC_DELETEFEATURE = "DeleteFeature"
cdef const char * OLC_STRINGSASUTF8 = "StringsAsUTF8"
cdef const char * OLC_TRANSACTIONS = "Transactions"
cdef const char * OLC_IGNOREFIELDS =  "IgnoreFields"

# OGR integer error types.

OGRERR_NONE = 0
OGRERR_NOT_ENOUGH_DATA = 1    # not enough data to deserialize */
OGRERR_NOT_ENOUGH_MEMORY = 2
OGRERR_UNSUPPORTED_GEOMETRY_TYPE = 3
OGRERR_UNSUPPORTED_OPERATION = 4
OGRERR_CORRUPT_DATA = 5
OGRERR_FAILURE = 6
OGRERR_UNSUPPORTED_SRS = 7
OGRERR_INVALID_HANDLE = 8


def _explode(coords):
    """Explode a GeoJSON geometry's coordinates object and yield
    coordinate tuples. As long as the input is conforming, the type of
    the geometry doesn't matter."""
    for e in coords:
        if isinstance(e, (float, int)):
            yield coords
            break
        else:
            for f in _explode(e):
                yield f


def _bounds(geometry):
    """Bounding box of a GeoJSON geometry"""
    try:
        xyz = tuple(zip(*list(_explode(geometry['coordinates']))))
        return min(xyz[0]), min(xyz[1]), max(xyz[0]), max(xyz[1])
    except (KeyError, TypeError):
        return None


cdef int GDAL_VERSION_NUM = get_gdal_version_num()


class TZ(datetime.tzinfo):

    def __init__(self, minutes):
        self.minutes = minutes

    def utcoffset(self, dt):
        return datetime.timedelta(minutes=self.minutes)

# Feature extension classes and functions follow.


cdef class FeatureBuilder:
    """Build Fiona features from OGR feature pointers.

    No OGR objects are allocated by this function and the feature
    argument is not destroyed.
    """

    cdef build(self, void *feature, encoding='utf-8', bbox=False, driver=None, ignore_fields=None, ignore_geometry=False):
        """Build a Fiona feature object from an OGR feature

        Parameters
        ----------
        feature : void *
            The OGR feature # TODO: use a real typedef
        encoding : str
            The encoding of OGR feature attributes
        bbox : bool
            Not used
        driver : str
            OGR format driver name like 'GeoJSON'
        ignore_fields : sequence
            A sequence of field names that will be ignored and omitted
            in the Fiona feature properties
        ignore_geometry : bool
            Flag for whether the OGR geometry field is to be ignored

        Returns
        -------
        dict
        """
        cdef void *fdefn = NULL
        cdef int i
        cdef unsigned char *data = NULL
        cdef int l
        cdef int retval
        cdef int fieldsubtype
        cdef const char *key_c = NULL
        # Parameters for get_field_as_datetime
        cdef int y = 0
        cdef int m = 0
        cdef int d = 0
        cdef int hh = 0
        cdef int mm = 0
        cdef float fss = 0.0
        cdef int tz = 0

        # Skeleton of the feature to be returned.
        fid = OGR_F_GetFID(feature)
        props = OrderedDict()
        fiona_feature = {
            "type": "Feature",
            "id": str(fid),
            "properties": props,
        }

        ignore_fields = set(ignore_fields or [])

        # Iterate over the fields of the OGR feature.
        for i in range(OGR_F_GetFieldCount(feature)):
            fdefn = OGR_F_GetFieldDefnRef(feature, i)
            if fdefn == NULL:
                raise ValueError("NULL field definition at index {}".format(i))
            key_c = OGR_Fld_GetNameRef(fdefn)
            if key_c == NULL:
                raise ValueError("NULL field name reference at index {}".format(i))
            key_b = key_c
            key = key_b.decode(encoding)
            if not key:
                warnings.warn("Empty field name at index {}".format(i))

            if key in ignore_fields:
                continue

            fieldtypename = FIELD_TYPES[OGR_Fld_GetType(fdefn)]
            fieldsubtype = get_field_subtype(fdefn)
            if not fieldtypename:
                log.warning(
                    "Skipping field %s: invalid type %s",
                    key,
                    OGR_Fld_GetType(fdefn))
                continue

            # TODO: other types
            fieldtype = FIELD_TYPES_MAP[fieldtypename]

            if is_field_null(feature, i):
                props[key] = None

            elif fieldtypename is 'int32':
                if fieldsubtype == OFSTBoolean:
                    props[key] = bool(OGR_F_GetFieldAsInteger(feature, i))
                else:
                    props[key] = OGR_F_GetFieldAsInteger(feature, i)

            elif fieldtype is int:
                if fieldsubtype == OFSTBoolean:
                    props[key] = bool(OGR_F_GetFieldAsInteger64(feature, i))
                else:
                    props[key] = OGR_F_GetFieldAsInteger64(feature, i)

            elif fieldtype is float:
                props[key] = OGR_F_GetFieldAsDouble(feature, i)

            elif fieldtype is text_type:
                val = OGR_F_GetFieldAsString(feature, i)
                try:
                    val = val.decode(encoding)
                except UnicodeDecodeError:
                    log.warning(
                        "Failed to decode %s using %s codec", val, encoding)

                # Does the text contain a JSON object? Let's check.
                # Let's check as cheaply as we can.
                if driver == 'GeoJSON' and val.startswith('{'):
                    try:
                        val = json.loads(val)
                    except ValueError as err:
                        log.warning(str(err))

                # Now add to the properties object.
                props[key] = val

            elif fieldtype in (FionaDateType, FionaTimeType, FionaDateTimeType):
                retval = get_field_as_datetime(feature, i, &y, &m, &d, &hh, &mm, &fss, &tz)
                ms, ss = math.modf(fss)
                ss = int(ss)
                ms = int(round(ms * 10**6))

                # OGR_F_GetFieldAsDateTimeEx: (0=unknown, 1=localtime, 100=GMT, see data model for details)
                # CPLParseRFC822DateTime: (0=unknown, 100=GMT, 101=GMT+15minute, 99=GMT-15minute), or NULL
                tzinfo = None
                if tz > 1:
                    tz_minutes = (tz - 100) * 15
                    tzinfo = TZ(tz_minutes)

                try:
                    if fieldtype is FionaDateType:
                        props[key] = datetime.date(y, m, d).isoformat()
                    elif fieldtype is FionaTimeType:
                        props[key] = datetime.time(hh, mm, ss, ms, tzinfo).isoformat()
                    else:
                        props[key] = datetime.datetime(y, m, d, hh, mm, ss, ms, tzinfo).isoformat()
                except ValueError as err:
                    log.exception(err)
                    props[key] = None

            elif fieldtype is bytes:
                data = OGR_F_GetFieldAsBinary(feature, i, &l)
                props[key] = data[:l]

            else:
                props[key] = None

        cdef void *cogr_geometry = NULL
        cdef void *org_geometry = NULL

        if not ignore_geometry:
            cogr_geometry = OGR_F_GetGeometryRef(feature)

            if cogr_geometry is not NULL:

                code = base_geometry_type_code(OGR_G_GetGeometryType(cogr_geometry))

                if 8 <= code <= 14:  # Curves.
                    cogr_geometry = get_linear_geometry(cogr_geometry)
                    geom = GeomBuilder().build(cogr_geometry)
                    OGR_G_DestroyGeometry(cogr_geometry)

                elif 15 <= code <= 17:
                    # We steal the geometry: the geometry of the in-memory feature is now null
                    # and we are responsible for cogr_geometry.
                    org_geometry = OGR_F_StealGeometry(feature)

                    if code in (15, 16):
                        cogr_geometry = OGR_G_ForceToMultiPolygon(org_geometry)
                    elif code == 17:
                        cogr_geometry = OGR_G_ForceToPolygon(org_geometry)

                    geom = GeomBuilder().build(cogr_geometry)
                    OGR_G_DestroyGeometry(cogr_geometry)

                else:
                    geom = GeomBuilder().build(cogr_geometry)

                fiona_feature["geometry"] = geom

            else:

                fiona_feature["geometry"] = None

        return fiona_feature


cdef class OGRFeatureBuilder:

    """Builds an OGR Feature from a Fiona feature mapping.

    Allocates one OGR Feature which should be destroyed by the caller.
    Borrows a layer definition from the collection.
    """

    cdef void * build(self, feature, collection) except NULL:
        cdef void *cogr_geometry = NULL
        cdef const char *string_c = NULL
        cdef WritingSession session
        session = collection.session
        cdef void *cogr_layer = session.cogr_layer
        if cogr_layer == NULL:
            raise ValueError("Null layer")
        cdef void *cogr_featuredefn = OGR_L_GetLayerDefn(cogr_layer)
        if cogr_featuredefn == NULL:
            raise ValueError("Null feature definition")
        cdef void *cogr_feature = OGR_F_Create(cogr_featuredefn)
        if cogr_feature == NULL:
            raise ValueError("Null feature")

        if feature['geometry'] is not None:
            cogr_geometry = OGRGeomBuilder().build(
                                feature['geometry'])
            exc_wrap_int(OGR_F_SetGeometryDirectly(cogr_feature, cogr_geometry))

        # OGR_F_SetFieldString takes encoded strings ('bytes' in Python 3).
        encoding = session._get_internal_encoding()

        for key, value in feature['properties'].items():
            ogr_key = session._schema_mapping[key]

            schema_type = normalize_field_type(collection.schema['properties'][key])

            key_bytes = strencode(ogr_key, encoding)
            key_c = key_bytes
            i = OGR_F_GetFieldIndex(cogr_feature, key_c)
            if i < 0:
                continue

            # Special case: serialize dicts to assist OGR.
            if isinstance(value, dict):
                value = json.dumps(value)

            # Continue over the standard OGR types.
            if isinstance(value, integer_types):
                if schema_type == 'int32':
                    OGR_F_SetFieldInteger(cogr_feature, i, value)
                else:
                    OGR_F_SetFieldInteger64(cogr_feature, i, value)

            elif isinstance(value, float):
                OGR_F_SetFieldDouble(cogr_feature, i, value)
            elif schema_type in ['date', 'time', 'datetime'] and value is not None:
                if isinstance(value, string_types):
                    if schema_type == 'date':
                        y, m, d, hh, mm, ss, ms, tz = parse_date(value)
                    elif schema_type == 'time':
                        y, m, d, hh, mm, ss, ms, tz = parse_time(value)
                    else:
                        y, m, d, hh, mm, ss, ms, tz = parse_datetime(value)
                elif (isinstance(value, datetime.date) and schema_type == 'date'):
                        y, m, d = value.year, value.month, value.day
                        hh = mm = ss = ms = 0
                        tz = None
                elif (isinstance(value, datetime.datetime) and schema_type == 'datetime'):
                        y, m, d = value.year, value.month, value.day
                        hh, mm, ss, ms = value.hour, value.minute, value.second, value.microsecond
                        if value.utcoffset() is None:
                            tz = None
                        else:
                            tz = value.utcoffset().total_seconds() / 60
                elif (isinstance(value, datetime.time) and schema_type == 'time'):
                        y = m = d = 0
                        hh, mm, ss, ms = value.hour, value.minute, value.second, value.microsecond
                        if value.utcoffset() is None:
                            tz = None
                        else:
                            tz = value.utcoffset().total_seconds() / 60

                # Convert to UTC if driver does not support timezones
                if tz is not None and not _driver_supports_timezones(collection.driver, schema_type):

                    if schema_type == 'datetime':
                        d_tz = datetime.datetime(y, m, d, hh, mm, ss, int(ms), TZ(tz))
                        d_utc = d_tz - d_tz.utcoffset()
                        y, m, d = d_utc.year, d_utc.month, d_utc.day
                        hh, mm, ss, ms = d_utc.hour, d_utc.minute, d_utc.second, d_utc.microsecond
                        tz = 0
                        del d_utc, d_tz
                    elif schema_type == 'time':
                        d_tz = datetime.datetime(1900, 1, 1, hh, mm, ss, int(ms), TZ(tz))
                        d_utc = d_tz - d_tz.utcoffset()
                        y = m = d = 0
                        hh, mm, ss, ms = d_utc.hour, d_utc.minute, d_utc.second, d_utc.microsecond
                        tz = 0
                        del d_utc, d_tz

                # tzinfo: (0=unknown, 100=GMT, 101=GMT+15minute, 99=GMT-15minute), or NULL
                if tz is not None:               
                    tzinfo = int(tz / 15.0 + 100)
                else:
                    tzinfo = 0

                # Add microseconds to seconds
                ss += ms / 10**6

                set_field_datetime(cogr_feature, i, y, m, d, hh, mm, ss, tzinfo)

            elif isinstance(value, bytes) and schema_type == "bytes":
                string_c = value
                OGR_F_SetFieldBinary(cogr_feature, i, len(value),
                    <unsigned char*>string_c)
            elif isinstance(value, string_types):
                value_bytes = strencode(value, encoding)
                string_c = value_bytes
                OGR_F_SetFieldString(cogr_feature, i, string_c)
            elif value is None:
                set_field_null(cogr_feature, i)
            else:
                raise ValueError("Invalid field type %s" % type(value))
        return cogr_feature


cdef _deleteOgrFeature(void *cogr_feature):
    """Delete an OGR feature"""
    if cogr_feature is not NULL:
        OGR_F_Destroy(cogr_feature)
    cogr_feature = NULL


def featureRT(feature, collection):
    # For testing purposes only, leaks the JSON data
    cdef void *cogr_feature = OGRFeatureBuilder().build(feature, collection)
    cdef void *cogr_geometry = OGR_F_GetGeometryRef(cogr_feature)
    if cogr_geometry == NULL:
        raise ValueError("Null geometry")
    result = FeatureBuilder().build(
        cogr_feature,
        encoding='utf-8',
        bbox=False,
        driver=collection.driver
    )
    _deleteOgrFeature(cogr_feature)
    return result


# Collection-related extension classes and functions

cdef class Session:

    cdef void *cogr_ds
    cdef void *cogr_layer
    cdef object _fileencoding
    cdef object _encoding
    cdef object collection
    cdef bint cursor_interrupted

    def __init__(self):
        self.cogr_ds = NULL
        self.cogr_layer = NULL
        self._fileencoding = None
        self._encoding = None
        self.cursor_interrupted = False

    def __dealloc__(self):
        self.stop()

    def start(self, collection, **kwargs):
        cdef const char *path_c = NULL
        cdef const char *name_c = NULL
        cdef void *drv = NULL
        cdef void *ds = NULL
        cdef char **ignore_fields = NULL

        path_b = collection.path.encode('utf-8')
        path_c = path_b

        self._fileencoding = kwargs.get('encoding') or collection.encoding

        # We have two ways of specifying drivers to try. Resolve the
        # values into a single set of driver short names.
        if collection._driver:
            drivers = set([collection._driver])
        elif collection.enabled_drivers:
            drivers = set(collection.enabled_drivers)
        else:
            drivers = None

        encoding = kwargs.pop('encoding', None)
        if encoding:
            kwargs['encoding'] = encoding.upper()

        self.cogr_ds = gdal_open_vector(path_c, 0, drivers, kwargs)

        if isinstance(collection.name, string_types):
            name_b = collection.name.encode('utf-8')
            name_c = name_b
            self.cogr_layer = GDALDatasetGetLayerByName(self.cogr_ds, name_c)
        elif isinstance(collection.name, int):
            self.cogr_layer = GDALDatasetGetLayer(self.cogr_ds, collection.name)
            name_c = OGR_L_GetName(self.cogr_layer)
            name_b = name_c
            collection.name = name_b.decode('utf-8')

        if self.cogr_layer == NULL:
            raise ValueError("Null layer: " + repr(collection.name))

        encoding = self._get_internal_encoding()

        if collection.ignore_fields:
            if not OGR_L_TestCapability(self.cogr_layer, OLC_IGNOREFIELDS):
                raise DriverError("Driver does not support ignore_fields")
            try:
                for name in collection.ignore_fields:
                    try:
                        name_b = name.encode(encoding)
                    except AttributeError:
                        raise TypeError("Ignored field \"{}\" has type \"{}\", expected string".format(name, name.__class__.__name__))
                    ignore_fields = CSLAddString(ignore_fields, <const char *>name_b)
                OGR_L_SetIgnoredFields(self.cogr_layer, <const char**>ignore_fields)
            finally:
                CSLDestroy(ignore_fields)

        self.collection = collection

    cpdef stop(self):
        self.cogr_layer = NULL
        if self.cogr_ds != NULL:
            GDALClose(self.cogr_ds)
        self.cogr_ds = NULL

    def get_fileencoding(self):
        """DEPRECATED"""
        warnings.warn("get_fileencoding is deprecated and will be removed in a future version.", FionaDeprecationWarning)
        return self._fileencoding

    def _get_fallback_encoding(self):
        """Determine a format-specific fallback encoding to use when using OGR_F functions

        Parameters
        ----------
        None

        Returns
        -------
        str

        """
        if "Shapefile" in self.get_driver():
            return 'iso-8859-1'
        else:
            return locale.getpreferredencoding()


    def _get_internal_encoding(self):
        """Determine the encoding to use when use OGR_F functions

        Parameters
        ----------
        None

        Returns
        -------
        str

        Notes
        -----
        If the layer implements RFC 23 support for UTF-8, the return
        value will be 'utf-8' and callers can be certain that this is
        correct.  If the layer does not have the OLC_STRINGSASUTF8
        capability marker, it is not possible to know exactly what the
        internal encoding is and this method returns best guesses. That
        means ISO-8859-1 for shapefiles and the locale's preferred
        encoding for other formats such as CSV files.

        """
        if OGR_L_TestCapability(self.cogr_layer, OLC_STRINGSASUTF8):
            return 'utf-8'
        else:
            return self._fileencoding or self._get_fallback_encoding()

    def get_length(self):
        if self.cogr_layer == NULL:
            raise ValueError("Null layer")
        return self._get_feature_count(0)

    def get_driver(self):
        cdef void *cogr_driver = GDALGetDatasetDriver(self.cogr_ds)
        if cogr_driver == NULL:
            raise ValueError("Null driver")
        cdef const char *name = OGR_Dr_GetName(cogr_driver)
        driver_name = name
        return driver_name.decode()

    def get_schema(self):
        cdef int i
        cdef int n
        cdef void *cogr_featuredefn = NULL
        cdef void *cogr_fielddefn = NULL
        cdef const char *key_c
        props = []

        if self.cogr_layer == NULL:
            raise ValueError("Null layer")

        if self.collection.ignore_fields:
            ignore_fields = self.collection.ignore_fields
        else:
            ignore_fields = set()

        cogr_featuredefn = OGR_L_GetLayerDefn(self.cogr_layer)
        if cogr_featuredefn == NULL:
            raise ValueError("Null feature definition")

        encoding = self._get_internal_encoding()

        n = OGR_FD_GetFieldCount(cogr_featuredefn)

        for i from 0 <= i < n:
            cogr_fielddefn = OGR_FD_GetFieldDefn(cogr_featuredefn, i)
            if cogr_fielddefn == NULL:
                raise ValueError("NULL field definition at index {}".format(i))

            key_c = OGR_Fld_GetNameRef(cogr_fielddefn)
            if key_c == NULL:
                raise ValueError("NULL field name reference at index {}".format(i))
            key_b = key_c
            key = key_b.decode(encoding)
            if not key:
                warnings.warn("Empty field name at index {}".format(i), FeatureWarning)

            if key in ignore_fields:
                continue

            fieldtypename = FIELD_TYPES[OGR_Fld_GetType(cogr_fielddefn)]
            if not fieldtypename:
                log.warning(
                    "Skipping field %s: invalid type %s",
                    key,
                    OGR_Fld_GetType(cogr_fielddefn))
                continue

            val = fieldtypename
            if fieldtypename == 'float':
                fmt = ""
                width = OGR_Fld_GetWidth(cogr_fielddefn)
                if width: # and width != 24:
                    fmt = ":%d" % width
                precision = OGR_Fld_GetPrecision(cogr_fielddefn)
                if precision: # and precision != 15:
                    fmt += ".%d" % precision
                val = "float" + fmt
            elif fieldtypename in ('int32', 'int64'):
                fmt = ""
                width = OGR_Fld_GetWidth(cogr_fielddefn)
                if width:
                    fmt = ":%d" % width
                val = 'int' + fmt
            elif fieldtypename == 'str':
                fmt = ""
                width = OGR_Fld_GetWidth(cogr_fielddefn)
                if width:
                    fmt = ":%d" % width
                val = fieldtypename + fmt

            props.append((key, val))

        ret = {"properties": OrderedDict(props)}

        if not self.collection.ignore_geometry:
            code = normalize_geometry_type_code(
                OGR_FD_GetGeomType(cogr_featuredefn))
            ret["geometry"] = GEOMETRY_TYPES[code]

        return ret

    def get_crs(self):
        """Get the layer's CRS

        Returns
        -------
        CRS

        """
        cdef char *proj_c = NULL
        cdef const char *auth_key = NULL
        cdef const char *auth_val = NULL
        cdef void *cogr_crs = NULL

        if self.cogr_layer == NULL:
            raise ValueError("Null layer")

        try:
            cogr_crs = exc_wrap_pointer(OGR_L_GetSpatialRef(self.cogr_layer))
        # TODO: we don't intend to use try/except for flow control
        # this is a work around for a GDAL issue.
        except FionaNullPointerError:
            log.debug("Layer has no coordinate system")

        if cogr_crs is not NULL:

            log.debug("Got coordinate system")
            crs = {}

            try:

                retval = OSRAutoIdentifyEPSG(cogr_crs)
                if retval > 0:
                    log.info("Failed to auto identify EPSG: %d", retval)

                try:
                    auth_key = <const char *>exc_wrap_pointer(<void *>OSRGetAuthorityName(cogr_crs, NULL))
                    auth_val = <const char *>exc_wrap_pointer(<void *>OSRGetAuthorityCode(cogr_crs, NULL))

                except CPLE_BaseError as exc:
                    log.debug("{}".format(exc))

                if auth_key != NULL and auth_val != NULL:
                    key_b = auth_key
                    key = key_b.decode('utf-8')
                    if key == 'EPSG':
                        val_b = auth_val
                        val = val_b.decode('utf-8')
                        crs['init'] = "epsg:" + val

                else:
                    OSRExportToProj4(cogr_crs, &proj_c)
                    if proj_c == NULL:
                        raise ValueError("Null projection")
                    proj_b = proj_c
                    log.debug("Params: %s", proj_b)
                    value = proj_b.decode()
                    value = value.strip()
                    for param in value.split():
                        kv = param.split("=")
                        if len(kv) == 2:
                            k, v = kv
                            try:
                                v = float(v)
                                if v % 1 == 0:
                                    v = int(v)
                            except ValueError:
                                # Leave v as a string
                                pass
                        elif len(kv) == 1:
                            k, v = kv[0], True
                        else:
                            raise ValueError("Unexpected proj parameter %s" % param)
                        k = k.lstrip("+")
                        crs[k] = v

            finally:
                CPLFree(proj_c)
                return crs

        else:
            log.debug("Projection not found (cogr_crs was NULL)")

        return {}

    def get_crs_wkt(self):
        cdef char *proj_c = NULL
        cdef void *cogr_crs = NULL

        if self.cogr_layer == NULL:
            raise ValueError("Null layer")

        try:
            cogr_crs = exc_wrap_pointer(OGR_L_GetSpatialRef(self.cogr_layer))

        # TODO: we don't intend to use try/except for flow control
        # this is a work around for a GDAL issue.
        except FionaNullPointerError:
            log.debug("Layer has no coordinate system")
        except fiona._err.CPLE_OpenFailedError as exc:
            log.debug("A support file wasn't opened. See the preceding ERROR level message.")
            cogr_crs = OGR_L_GetSpatialRef(self.cogr_layer)
            log.debug("Called OGR_L_GetSpatialRef() again without error checking.")
            if cogr_crs == NULL:
                raise exc

        if cogr_crs is not NULL:
            log.debug("Got coordinate system")

            try:
                OSRExportToWkt(cogr_crs, &proj_c)
                if proj_c == NULL:
                    raise ValueError("Null projection")
                proj_b = proj_c
                crs_wkt = proj_b.decode('utf-8')

            finally:
                CPLFree(proj_c)
                return crs_wkt

        else:
            log.debug("Projection not found (cogr_crs was NULL)")
            return ""

    def get_extent(self):
        cdef OGREnvelope extent

        if self.cogr_layer == NULL:
            raise ValueError("Null layer")

        result = OGR_L_GetExtent(self.cogr_layer, &extent, 1)
        self.cursor_interrupted = True
        if result != OGRERR_NONE:
            raise DriverError("Driver was not able to calculate bounds")
        return (extent.MinX, extent.MinY, extent.MaxX, extent.MaxY)
        
    
    cdef int _get_feature_count(self, force=0):
        if self.cogr_layer == NULL:
            raise ValueError("Null layer")
        self.cursor_interrupted = True
        return OGR_L_GetFeatureCount(self.cogr_layer, force)
    

    def has_feature(self, fid):
        """Provides access to feature data by FID.

        Supports Collection.__contains__().
        """
        cdef void * cogr_feature
        fid = int(fid)
        cogr_feature = OGR_L_GetFeature(self.cogr_layer, fid)
        if cogr_feature != NULL:
            _deleteOgrFeature(cogr_feature)
            return True
        else:
            return False

    def get_feature(self, fid):
        """Provides access to feature data by FID.

        Supports Collection.__contains__().
        """
        cdef void * cogr_feature
        fid = int(fid)
        cogr_feature = OGR_L_GetFeature(self.cogr_layer, fid)
        if cogr_feature != NULL:
            feature = FeatureBuilder().build(
                cogr_feature,
                encoding=self._get_internal_encoding(),
                bbox=False,
                driver=self.collection.driver,
                ignore_fields=self.collection.ignore_fields,
                ignore_geometry=self.collection.ignore_geometry,
            )
            _deleteOgrFeature(cogr_feature)
            return feature
        else:
            raise KeyError("There is no feature with fid {!r}".format(fid))

    get = get_feature

    # TODO: Make this an alias for get_feature in a future version.
    def __getitem__(self, item):
        cdef void * cogr_feature
        if isinstance(item, slice):
            warnings.warn("Collection slicing is deprecated and will be disabled in a future version.", FionaDeprecationWarning)
            itr = Iterator(self.collection, item.start, item.stop, item.step)
            return list(itr)
        elif isinstance(item, int):
            index = item
            # from the back
            if index < 0:
                ftcount = self._get_feature_count(0)
                if ftcount == -1:
                    raise IndexError(
                        "collection's dataset does not support negative indexes")
                index += ftcount
            cogr_feature = OGR_L_GetFeature(self.cogr_layer, index)
            if cogr_feature == NULL:
                return None
            feature = FeatureBuilder().build(
                cogr_feature,
                encoding=self._get_internal_encoding(),
                bbox=False,
                driver=self.collection.driver,
                ignore_fields=self.collection.ignore_fields,
                ignore_geometry=self.collection.ignore_geometry,
            )
            _deleteOgrFeature(cogr_feature)
            return feature

    def isactive(self):
        if self.cogr_layer != NULL and self.cogr_ds != NULL:
            return 1
        else:
            return 0


cdef class WritingSession(Session):

    cdef object _schema_mapping

    def start(self, collection, **kwargs):
        cdef OGRSpatialReferenceH cogr_srs = NULL
        cdef char **options = NULL
        cdef const char *path_c = NULL
        cdef const char *driver_c = NULL
        cdef const char *name_c = NULL
        cdef const char *proj_c = NULL
        cdef const char *fileencoding_c = NULL
        cdef OGRFieldSubType field_subtype
        cdef int ret
        path = collection.path
        self.collection = collection

        userencoding = kwargs.get('encoding')

        if collection.mode == 'a':

            if not os.path.exists(path):
                raise OSError("No such file or directory %s" % path)
            path_b = strencode(path)
            path_c = path_b

            try:
                self.cogr_ds = gdal_open_vector(path_c, 1, None, kwargs)

                if isinstance(collection.name, string_types):
                    name_b = collection.name.encode('utf-8')
                    name_c = name_b
                    self.cogr_layer = exc_wrap_pointer(GDALDatasetGetLayerByName(self.cogr_ds, name_c))

                elif isinstance(collection.name, int):
                    self.cogr_layer = exc_wrap_pointer(GDALDatasetGetLayer(self.cogr_ds, collection.name))

            except CPLE_BaseError as exc:
                GDALClose(self.cogr_ds)
                self.cogr_ds = NULL
                self.cogr_layer = NULL
                raise DriverError(u"{}".format(exc))

            else:
                self._fileencoding = userencoding or self._get_fallback_encoding()

            before_fields = self.get_schema()['properties']

        elif collection.mode == 'w':
            path_b = strencode(path)
            path_c = path_b

            driver_b = collection.driver.encode()
            driver_c = driver_b
            cogr_driver = exc_wrap_pointer(GDALGetDriverByName(driver_c))

            if not CPLCheckForFile(path_c, NULL):
                log.debug("File doesn't exist. Creating a new one...")
                cogr_ds = gdal_create(cogr_driver, path_c, {})

            else:
                if collection.driver == "GeoJSON":
                    # We must manually remove geojson files as GDAL doesn't do this for us.
                    log.debug("Removing GeoJSON file")
                    if path.startswith("/vsi"):
                        VSIUnlink(path_c)
                    else:
                        os.unlink(path)
                    with Env(GDAL_VALIDATE_CREATION_OPTIONS="NO"):
                        cogr_ds = gdal_create(cogr_driver, path_c, kwargs)

                else:
                    try:
                        # Attempt to open existing dataset in write mode,
                        # letting GDAL/OGR handle the overwriting.
                        cogr_ds = gdal_open_vector(path_c, 1, None, kwargs)
                    except DriverError:
                        # log.exception("Caught DriverError")
                        # failed, attempt to create it
                        with Env(GDAL_VALIDATE_CREATION_OPTIONS="NO"):
                            cogr_ds = gdal_create(cogr_driver, path_c, kwargs)
                    else:
                        # check capability of creating a new layer in the existing dataset
                        capability = check_capability_create_layer(cogr_ds)
                        if not capability or collection.name is None:
                            # unable to use existing dataset, recreate it
                            log.debug("Unable to use existing dataset: capability=%r, name=%r", capability, collection.name)
                            GDALClose(cogr_ds)
                            cogr_ds = NULL
                            with Env(GDAL_VALIDATE_CREATION_OPTIONS="NO"):
                                cogr_ds = gdal_create(cogr_driver, path_c, kwargs)

            self.cogr_ds = cogr_ds

            # Set the spatial reference system from the crs given to the
            # collection constructor. We by-pass the crs_wkt
            # properties because they aren't accessible until the layer
            # is constructed (later).
            try:
                col_crs = collection._crs_wkt
                if col_crs:
                    cogr_srs = exc_wrap_pointer(OSRNewSpatialReference(NULL))
                    proj_b = col_crs.encode('utf-8')
                    proj_c = proj_b
                    OSRSetFromUserInput(cogr_srs, proj_c)
                    osr_set_traditional_axis_mapping_strategy(cogr_srs)
            except CPLE_BaseError as exc:
                GDALClose(self.cogr_ds)
                self.cogr_ds = NULL
                self.cogr_layer = NULL
                raise CRSError(u"{}".format(exc))

            # Determine which encoding to use. The encoding parameter given to
            # the collection constructor takes highest precedence, then
            # 'iso-8859-1' (for shapefiles), then the system's default encoding
            # as last resort.
            sysencoding = locale.getpreferredencoding()
            self._fileencoding = userencoding or ("Shapefile" in collection.driver and 'iso-8859-1') or sysencoding

            if "Shapefile" in collection.driver:
                if self._fileencoding:
                    fileencoding_b = self._fileencoding.upper().encode('utf-8')
                    fileencoding_c = fileencoding_b
                    options = CSLSetNameValue(options, "ENCODING", fileencoding_c)

            # Does the layer exist already? If so, we delete it.
            layer_count = GDALDatasetGetLayerCount(self.cogr_ds)
            layer_names = []
            for i in range(layer_count):
                cogr_layer = GDALDatasetGetLayer(cogr_ds, i)
                name_c = OGR_L_GetName(cogr_layer)
                name_b = name_c
                layer_names.append(name_b.decode('utf-8'))

            idx = -1
            if isinstance(collection.name, string_types):
                if collection.name in layer_names:
                    idx = layer_names.index(collection.name)
            elif isinstance(collection.name, int):
                if collection.name >= 0 and collection.name < layer_count:
                    idx = collection.name
            if idx >= 0:
                log.debug("Deleted pre-existing layer at %s", collection.name)
                GDALDatasetDeleteLayer(self.cogr_ds, idx)

            # Create the named layer in the datasource.
            name_b = collection.name.encode('utf-8')
            name_c = name_b

            for k, v in kwargs.items():

                if v is None:
                    continue

                # We need to remove encoding from the layer creation
                # options if we're not creating a shapefile.
                if k == 'encoding' and "Shapefile" not in collection.driver:
                    continue

                k = k.upper().encode('utf-8')

                if isinstance(v, bool):
                    v = ('ON' if v else 'OFF').encode('utf-8')
                else:
                    v = str(v).encode('utf-8')
                log.debug("Set option %r: %r", k, v)
                options = CSLAddNameValue(options, <const char *>k, <const char *>v)

            geometry_type = collection.schema.get("geometry", "Unknown")
            if not isinstance(geometry_type, string_types) and geometry_type is not None:
                geometry_types = set(geometry_type)
                if len(geometry_types) > 1:
                    geometry_type = "Unknown"
                else:
                    geometry_type = geometry_types.pop()
            if geometry_type == "Any" or geometry_type is None:
                geometry_type = "Unknown"
            geometry_code = geometry_type_code(geometry_type)

            try:
                self.cogr_layer = exc_wrap_pointer(
                    GDALDatasetCreateLayer(
                        self.cogr_ds, name_c, cogr_srs,
                        <OGRwkbGeometryType>geometry_code, options))

            except Exception as exc:
                GDALClose(self.cogr_ds)
                self.cogr_ds = NULL
                raise DriverIOError(u"{}".format(exc))

            finally:
                if options != NULL:
                    CSLDestroy(options)

                # Shapefile layers make a copy of the passed srs. GPKG
                # layers, on the other hand, increment its reference
                # count. OSRRelease() is the safe way to release
                # OGRSpatialReferenceH.
                if cogr_srs != NULL:
                    OSRRelease(cogr_srs)

            log.debug("Created layer %s", collection.name)

            # Next, make a layer definition from the given schema properties,
            # which are an ordered dict since Fiona 1.0.1.

            encoding = self._get_internal_encoding()

            # Test if default fields are included in provided schema
            schema_fields = collection.schema['properties']
            default_fields = self.get_schema()['properties']
            for key, value in default_fields.items():
                if key in schema_fields and not schema_fields[key] == value:
                    raise SchemaError("Property '{}' must have type '{}' "
                    "for driver '{}'".format(key, value, self.collection.driver))

            new_fields = OrderedDict([(key, value) for key, value in schema_fields.items()
                                      if key not in default_fields])
            before_fields = default_fields.copy()
            before_fields.update(new_fields)

            for key, value in new_fields.items():

                log.debug("Begin creating field: %r value: %r", key, value)

                field_subtype = OFSTNone

                # Convert 'long' to 'int'. See
                # https://github.com/Toblerity/Fiona/issues/101.
                if fiona.gdal_version.major >= 2 and value in ('int', 'long'):
                    value = 'int64'
                elif value == 'int':
                    value = 'int32'

                if value == 'bool':
                    value = 'int32'
                    field_subtype = OFSTBoolean

                # Is there a field width/precision?
                width = precision = None
                if ':' in value:
                    value, fmt = value.split(':')

                    log.debug("Field format parsing, value: %r, fmt: %r", value, fmt)

                    if '.' in fmt:
                        width, precision = map(int, fmt.split('.'))
                    else:
                        width = int(fmt)

                    if value == 'int':
                        if GDAL_VERSION_NUM >= 2000000 and (width == 0 or width >= 10):
                            value = 'int64'
                        else:
                            value = 'int32'

                field_type = FIELD_TYPES.index(value)

                try:
                    key_bytes = key.encode(encoding)
                    cogr_fielddefn = exc_wrap_pointer(OGR_Fld_Create(key_bytes, <OGRFieldType>field_type))
                    if width:
                        OGR_Fld_SetWidth(cogr_fielddefn, width)
                    if precision:
                        OGR_Fld_SetPrecision(cogr_fielddefn, precision)
                    if field_subtype != OFSTNone:
                        # subtypes are new in GDAL 2.x, ignored in 1.x
                        set_field_subtype(cogr_fielddefn, field_subtype)
                    exc_wrap_int(OGR_L_CreateField(self.cogr_layer, cogr_fielddefn, 1))

                except (UnicodeEncodeError, CPLE_BaseError) as exc:
                    GDALClose(self.cogr_ds)
                    self.cogr_ds = NULL
                    self.cogr_layer = NULL
                    raise SchemaError(u"{}".format(exc))

                else:
                    OGR_Fld_Destroy(cogr_fielddefn)
                    log.debug("End creating field %r", key)

        # Mapping of the Python collection schema to the munged
        # OGR schema.
        after_fields = self.get_schema()['properties']
        self._schema_mapping = dict(zip(before_fields.keys(),
                                        after_fields.keys()))

        log.debug("Writing started")

    def writerecs(self, records, collection):
        """Writes buffered records to OGR."""
        cdef void *cogr_driver
        cdef void *cogr_feature
        cdef int features_in_transaction = 0

        cdef void *cogr_layer = self.cogr_layer
        if cogr_layer == NULL:
            raise ValueError("Null layer")

        schema_geom_type = collection.schema['geometry']
        cogr_driver = GDALGetDatasetDriver(self.cogr_ds)
        driver_name = OGR_Dr_GetName(cogr_driver).decode("utf-8")

        valid_geom_types = collection._valid_geom_types
        def validate_geometry_type(record):
            if record["geometry"] is None:
                return True
            return record["geometry"]["type"].lstrip("3D ") in valid_geom_types
        transactions_supported = check_capability_transaction(self.cogr_ds)
        log.debug("Transaction supported: {}".format(transactions_supported))
        if transactions_supported:
            log.debug("Starting transaction (initial)")
            result = gdal_start_transaction(self.cogr_ds, 0)
            if result == OGRERR_FAILURE:
                raise TransactionError("Failed to start transaction")

        schema_props_keys = set(collection.schema['properties'].keys())
        for record in records:
<<<<<<< HEAD
=======
            log.debug("Creating feature in layer: %s" % record)

            # Check for optional elements
            if 'properties' not in record:
                record['properties'] = {}
            if 'geometry' not in record:
                record['geometry'] = None

            # Validate against collection's schema.
            if set(record['properties'].keys()) != schema_props_keys:
                raise ValueError(
                    "Record does not match collection schema: %r != %r" % (
                        record['properties'].keys(),
                        list(schema_props_keys) ))
>>>>>>> b17199cb
            if not validate_geometry_type(record):
                raise GeometryTypeValidationError(
                    "Record's geometry type does not match "
                    "collection schema's geometry type: %r != %r" % (
                        record['geometry']['type'],
                        collection.schema['geometry'] ))
            # Validate against collection's schema to give useful message
            if set(record['properties'].keys()) != schema_props_keys:
                raise SchemaError(
                    "Record does not match collection schema: %r != %r" % (
                        record['properties'].keys(),
                        list(schema_props_keys) ))
            cogr_feature = OGRFeatureBuilder().build(record, collection)
            result = OGR_L_CreateFeature(cogr_layer, cogr_feature)
            if result != OGRERR_NONE:
                msg = get_last_error_msg()
                raise RuntimeError("GDAL Error: {msg} \n \n Failed to write record: "
                                   "{record}".format(msg=msg, record=record))
            _deleteOgrFeature(cogr_feature)

<<<<<<< HEAD
            features_in_transaction += 1
            if features_in_transaction == DEFAULT_TRANSACTION_SIZE:
                log.debug("Committing transaction (intermediate)")
                result = gdal_commit_transaction(self.cogr_ds)
                if result == OGRERR_FAILURE:
                    raise TransactionError("Failed to commit transaction")
                log.debug("Starting transaction (intermediate)")
                result = gdal_start_transaction(self.cogr_ds, 0)
                if result == OGRERR_FAILURE:
                    raise TransactionError("Failed to start transaction")
                features_in_transaction = 0

        log.debug("Committing transaction (final)")
        result = gdal_commit_transaction(self.cogr_ds)
        if result == OGRERR_FAILURE:
            raise TransactionError("Failed to commit transaction")
=======
            if transactions_supported:
                features_in_transaction += 1
                if features_in_transaction == DEFAULT_TRANSACTION_SIZE:
                    log.debug("Comitting transaction (intermediate)")
                    result = gdal_commit_transaction(self.cogr_ds)
                    if result == OGRERR_FAILURE:
                        raise TransactionError("Failed to commit transaction")
                    log.debug("Starting transaction (intermediate)")
                    result = gdal_start_transaction(self.cogr_ds, 0)
                    if result == OGRERR_FAILURE:
                        raise TransactionError("Failed to start transaction")
                    features_in_transaction = 0

        if transactions_supported:
            log.debug("Comitting transaction (final)")
            result = gdal_commit_transaction(self.cogr_ds)
            if result == OGRERR_FAILURE:
                raise TransactionError("Failed to commit transaction")
>>>>>>> b17199cb

    def sync(self, collection):
        """Syncs OGR to disk."""
        cdef void *cogr_ds = self.cogr_ds
        cdef void *cogr_layer = self.cogr_layer
        if cogr_ds == NULL:
            raise ValueError("Null data source")


        gdal_flush_cache(cogr_ds)
        log.debug("Flushed data source cache")

cdef class Iterator:

    """Provides iterated access to feature data.
    """

    # Reference to its Collection
    cdef collection
    cdef encoding
    cdef int next_index
    cdef stop
    cdef start
    cdef step
    cdef fastindex
    cdef fastcount
    cdef ftcount
    cdef stepsign

    def __cinit__(self, collection, start=None, stop=None, step=None,
                  bbox=None, mask=None):
        if collection.session is None:
            raise ValueError("I/O operation on closed collection")
        self.collection = collection
        cdef Session session
        cdef void *cogr_geometry
        session = self.collection.session
        cdef void *cogr_layer = session.cogr_layer
        if cogr_layer == NULL:
            raise ValueError("Null layer")
        OGR_L_ResetReading(cogr_layer)

        if bbox and mask:
            raise ValueError("mask and bbox can not be set together")

        if bbox:
            OGR_L_SetSpatialFilterRect(
                cogr_layer, bbox[0], bbox[1], bbox[2], bbox[3])
        elif mask:
            cogr_geometry = OGRGeomBuilder().build(mask)
            OGR_L_SetSpatialFilter(cogr_layer, cogr_geometry)
            OGR_G_DestroyGeometry(cogr_geometry)

        else:
            OGR_L_SetSpatialFilter(cogr_layer, NULL)

        self.encoding = session._get_internal_encoding()

        self.fastindex = OGR_L_TestCapability(
            session.cogr_layer, OLC_FASTSETNEXTBYINDEX)
        log.debug("OLC_FASTSETNEXTBYINDEX: {}".format(self.fastindex))

        self.fastcount = OGR_L_TestCapability(
            session.cogr_layer, OLC_FASTFEATURECOUNT)
        log.debug("OLC_FASTFEATURECOUNT: {}".format(self.fastcount))

        # In some cases we need to force count of all features
        # We need to check if start is not greater ftcount: (start is not None and start > 0)
        # If start is a negative index: (start is not None and start < 0)
        # If stop is a negative index: (stop is not None and stop < 0)
        if ((start is not None and not start == 0) or
                (stop is not None and stop < 0)):
            if not self.fastcount:
                warnings.warn("Layer does not support" \
                        " OLC_FASTFEATURECOUNT, negative slices or start values other than zero" \
                        " may be slow.", RuntimeWarning)
            self.ftcount = session._get_feature_count(1)
        else:
            self.ftcount = session._get_feature_count(0)

        if self.ftcount == -1 and ((start is not None and start < 0) or
                              (stop is not None and stop < 0)):
            raise IndexError(
                "collection's dataset does not support negative slice indexes")

        if stop is not None and stop < 0:
            stop += self.ftcount

        if start is None:
            start = 0
        if start is not None and start < 0:
            start += self.ftcount

        # step size
        if step is None:
            step = 1
        if step == 0:
            raise ValueError("slice step cannot be zero")
        if step < 0 and not self.fastindex:
            warnings.warn("Layer does not support" \
                    " OLCFastSetNextByIndex, negative step size may" \
                    " be slow.", RuntimeWarning)

        # Check if we are outside of the range:
        if not self.ftcount == -1:
            if start > self.ftcount and step > 0:
                start = -1
            if start > self.ftcount and step < 0:
                start = self.ftcount - 1
        elif self.ftcount == -1 and not start == 0:
            warnings.warn("Layer is unable to check if slice is within range of data.",
             RuntimeWarning)

        self.stepsign = int(math.copysign(1, step))
        self.stop = stop
        self.start = start
        self.step = step

        self.next_index = start
<<<<<<< HEAD
        OGR_L_SetNextByIndex(session.cogr_layer, self.next_index)
=======
        log.debug("Next index: %d", self.next_index)
        
        # Set OGR_L_SetNextByIndex only if within range
        if start >= 0 and (self.ftcount == -1 or self.start < self.ftcount):
            exc_wrap_int(OGR_L_SetNextByIndex(session.cogr_layer, self.next_index))
>>>>>>> b17199cb

    def __iter__(self):
        return self

    def _next(self):
        """Internal method to set read cursor to next item"""

        cdef Session session
        session = self.collection.session


        # Check if next_index is valid
        if self.next_index < 0:
            raise StopIteration

        # GeoJSON driver with gdal 2.1 - 2.2 returns last feature
        # if index greater than number of features
        if self.ftcount >= 0 and self.next_index >= self.ftcount:
            raise StopIteration

        if self.stepsign == 1:
            if self.next_index < self.start or (self.stop is not None and self.next_index >= self.stop):
                raise StopIteration
        else:
            if self.next_index > self.start or (self.stop is not None and self.next_index <= self.stop):
                raise StopIteration

        # Set read cursor to next_item position
        if session.cursor_interrupted:
            if not self.fastindex:
                warnings.warn("Sequential read of iterator was interrupted. Resetting iterator. "
                              "This can negatively impact the performance.", RuntimeWarning)
            exc_wrap_int(OGR_L_SetNextByIndex(session.cogr_layer, self.next_index))
            session.cursor_interrupted = False
        else:
            if self.step > 1 and self.fastindex:
                exc_wrap_int(OGR_L_SetNextByIndex(session.cogr_layer, self.next_index))
            elif self.step > 1 and not self.fastindex and not self.next_index == self.start:
                # GDALs default implementation of SetNextByIndex is calling ResetReading() and then
                # calling GetNextFeature n times. We can shortcut that if we know the previous index.
                # OGR_L_GetNextFeature increments cursor by 1, therefore self.step - 1 as one increment was performed when feature is read
                for _ in range(self.step - 1):
                    cogr_feature = OGR_L_GetNextFeature(session.cogr_layer)
                    if cogr_feature == NULL:
                        raise StopIteration
            elif self.step > 1 and not self.fastindex and self.next_index == self.start:
                exc_wrap_int(OGR_L_SetNextByIndex(session.cogr_layer, self.next_index))
            elif self.step < 0:
                exc_wrap_int(OGR_L_SetNextByIndex(session.cogr_layer, self.next_index))

        # set the next index
        self.next_index += self.step
        log.debug("Next index: %d", self.next_index)

    def __next__(self):
        cdef OGRFeatureH cogr_feature = NULL
        cdef OGRLayerH cogr_layer = NULL
        cdef Session session

        session = self.collection.session

        if not session or not session.isactive:
            raise FionaValueError("Session is inactive, dataset is closed or layer is unavailable.")

        # Update read cursor
        self._next()

        # Get the next feature.
        cogr_feature = OGR_L_GetNextFeature(session.cogr_layer)
        if cogr_feature == NULL:
            raise StopIteration

        try:
            return FeatureBuilder().build(
                cogr_feature,
                encoding=self.collection.session._get_internal_encoding(),
                bbox=False,
                driver=self.collection.driver,
                ignore_fields=self.collection.ignore_fields,
                ignore_geometry=self.collection.ignore_geometry,
            )
        finally:
            _deleteOgrFeature(cogr_feature)


cdef class ItemsIterator(Iterator):

    def __next__(self):

        cdef long fid
        cdef void * cogr_feature
        cdef Session session
        session = self.collection.session

        #Update read cursor
        self._next()

        # Get the next feature.
        cogr_feature = OGR_L_GetNextFeature(session.cogr_layer)
        if cogr_feature == NULL:
            raise StopIteration

        fid = OGR_F_GetFID(cogr_feature)
        feature = FeatureBuilder().build(
            cogr_feature,
            encoding=self.collection.session._get_internal_encoding(),
            bbox=False,
            driver=self.collection.driver,
            ignore_fields=self.collection.ignore_fields,
            ignore_geometry=self.collection.ignore_geometry,
        )

        _deleteOgrFeature(cogr_feature)

        return fid, feature


cdef class KeysIterator(Iterator):

    def __next__(self):
        cdef long fid
        cdef void * cogr_feature
        cdef Session session
        session = self.collection.session

        #Update read cursor
        self._next()

        # Get the next feature.
        cogr_feature = OGR_L_GetNextFeature(session.cogr_layer)
        if cogr_feature == NULL:
            raise StopIteration

        fid = OGR_F_GetFID(cogr_feature)
        _deleteOgrFeature(cogr_feature)

        return fid


def _remove(path, driver=None):
    """Deletes an OGR data source
    """
    cdef void *cogr_driver
    cdef void *cogr_ds
    cdef int result
    cdef char *driver_c

    if driver is None:
        # attempt to identify the driver by opening the dataset
        try:
            cogr_ds = gdal_open_vector(path.encode("utf-8"), 0, None, {})
        except (DriverError, FionaNullPointerError):
            raise DatasetDeleteError("Failed to remove data source {}".format(path))
        cogr_driver = GDALGetDatasetDriver(cogr_ds)
        GDALClose(cogr_ds)
    else:
        cogr_driver = GDALGetDriverByName(driver.encode("utf-8"))

    if cogr_driver == NULL:
        raise DatasetDeleteError("Null driver when attempting to delete {}".format(path))

    if not OGR_Dr_TestCapability(cogr_driver, ODrCDeleteDataSource):
        raise DatasetDeleteError("Driver does not support dataset removal operation")

    result = GDALDeleteDataset(cogr_driver, path.encode('utf-8'))
    if result != OGRERR_NONE:
        raise DatasetDeleteError("Failed to remove data source {}".format(path))


def _remove_layer(path, layer, driver=None):
    cdef void *cogr_ds
    cdef int layer_index

    if isinstance(layer, integer_types):
        layer_index = layer
        layer_str = str(layer_index)
    else:
        layer_names = _listlayers(path)
        try:
            layer_index = layer_names.index(layer)
        except ValueError:
            raise ValueError("Layer \"{}\" does not exist in datasource: {}".format(layer, path))
        layer_str = '"{}"'.format(layer)

    if layer_index < 0:
        layer_names = _listlayers(path)
        layer_index = len(layer_names) + layer_index

    try:
        cogr_ds = gdal_open_vector(path.encode("utf-8"), 1, None, {})
    except (DriverError, FionaNullPointerError):
        raise DatasetDeleteError("Failed to remove data source {}".format(path))

    result = GDALDatasetDeleteLayer(cogr_ds, layer_index)
    GDALClose(cogr_ds)
    if result == OGRERR_UNSUPPORTED_OPERATION:
        raise DatasetDeleteError("Removal of layer {} not supported by driver".format(layer_str))
    elif result != OGRERR_NONE:
        raise DatasetDeleteError("Failed to remove layer {} from datasource: {}".format(layer_str, path))


def _listlayers(path, **kwargs):

    """Provides a list of the layers in an OGR data source.
    """

    cdef void *cogr_ds = NULL
    cdef void *cogr_layer = NULL
    cdef const char *path_c
    cdef const char *name_c

    # Open OGR data source.
    path_b = strencode(path)
    path_c = path_b
    cogr_ds = gdal_open_vector(path_c, 0, None, kwargs)

    # Loop over the layers to get their names.
    layer_count = GDALDatasetGetLayerCount(cogr_ds)
    layer_names = []
    for i in range(layer_count):
        cogr_layer = GDALDatasetGetLayer(cogr_ds, i)
        name_c = OGR_L_GetName(cogr_layer)
        name_b = name_c
        layer_names.append(name_b.decode('utf-8'))

    # Close up data source.
    if cogr_ds != NULL:
        GDALClose(cogr_ds)
    cogr_ds = NULL

    return layer_names


def buffer_to_virtual_file(bytesbuf, ext=''):
    """Maps a bytes buffer to a virtual file.

    `ext` is empty or begins with a period and contains at most one period.
    """

    vsi_filename = '/vsimem/{}'.format(uuid4().hex + ext)
    vsi_cfilename = vsi_filename if not isinstance(vsi_filename, string_types) else vsi_filename.encode('utf-8')

    vsi_handle = VSIFileFromMemBuffer(vsi_cfilename, <unsigned char *>bytesbuf, len(bytesbuf), 0)

    if vsi_handle == NULL:
        raise OSError('failed to map buffer to file')
    if VSIFCloseL(vsi_handle) != 0:
        raise OSError('failed to close mapped file handle')

    return vsi_filename


def remove_virtual_file(vsi_filename):
    vsi_cfilename = vsi_filename if not isinstance(vsi_filename, string_types) else vsi_filename.encode('utf-8')
    return VSIUnlink(vsi_cfilename)


cdef class MemoryFileBase:
    """Base for a BytesIO-like class backed by an in-memory file."""

    cdef VSILFILE * _vsif

    def __init__(self, file_or_bytes=None, dirname=None, filename=None, ext=''):
        """A file in an in-memory filesystem.

        Parameters
        ----------
        file_or_bytes : file or bytes
            A file opened in binary mode or bytes
        filename : str
            A filename for the in-memory file under /vsimem
        ext : str
            A file extension for the in-memory file under /vsimem. Ignored if
            filename was provided.

        """
        if file_or_bytes:
            if hasattr(file_or_bytes, 'read'):
                initial_bytes = file_or_bytes.read()
            elif isinstance(file_or_bytes, bytes):
                initial_bytes = file_or_bytes
            else:
                raise TypeError(
                    "Constructor argument must be a file opened in binary "
                    "mode or bytes.")
        else:
            initial_bytes = b''

        # Make an in-memory directory specific to this dataset to help organize
        # auxiliary files.
        self._dirname = dirname or str(uuid4().hex)
        VSIMkdir("/vsimem/{0}".format(self._dirname).encode("utf-8"), 0666)

        if filename:
            # GDAL's SRTMHGT driver requires the filename to be "correct" (match
            # the bounds being written)
            self.name = "/vsimem/{0}/{1}".format(self._dirname, filename)
        else:
            # GDAL 2.1 requires a .zip extension for zipped files.
            self.name = "/vsimem/{0}/{0}{1}".format(self._dirname, ext)

        name_b = self.name.encode('utf-8')
        self._initial_bytes = initial_bytes
        cdef unsigned char *buffer = self._initial_bytes

        if self._initial_bytes:
            self._vsif = VSIFileFromMemBuffer(
               name_b, buffer, len(self._initial_bytes), 0)
            self.mode = "r"

        else:
            self._vsif = NULL
            self.mode = "r+"

        self.closed = False

    def _open(self):
        """Ensure that the instance has a valid VSI file handle."""
        cdef VSILFILE *fp = NULL
        name_b = self.name.encode('utf-8')

        if not self.exists():
            fp = VSIFOpenL(name_b, "w")
            if fp == NULL:
                raise OSError("VSIFOpenL failed")
            else:
                VSIFCloseL(fp)
            self._vsif = NULL

        if self._vsif == NULL:
            fp = VSIFOpenL(name_b, self.mode.encode("utf-8"))
            if fp == NULL:
                log.error("VSIFOpenL failed: name=%r, mode=%r", self.name, self.mode)
                raise OSError("VSIFOpenL failed")
            else:
                self._vsif = fp

    def _ensure_extension(self, drivername=None):
        """Ensure that the instance's name uses a file extension supported by the driver."""
        # Avoid a crashing bug with GDAL versions < 2.
        if get_gdal_version_tuple() < (2, ):
            return

        name_b = drivername.encode("utf-8")
        cdef const char *name_c = name_b
        cdef GDALDriverH driver = GDALGetDriverByName(name_c)
        cdef const char *extension_c = GDALGetMetadataItem(driver, "DMD_EXTENSION", NULL)

        if extension_c != NULL:
            extension_b = extension_c
            recommended_extension = extension_b.decode("utf-8")
            if not recommended_extension.startswith("."):
                recommended_extension = "." + recommended_extension
            root, ext = os.path.splitext(self.name)
            if not ext:
                log.info("Setting extension: root=%r, extension=%r", root, recommended_extension)
                self.name = root + recommended_extension

    def exists(self):
        """Test if the in-memory file exists.

        Returns
        -------
        bool
            True if the in-memory file exists.

        """
        cdef VSIStatBufL st_buf
        name_b = self.name.encode('utf-8')
        return VSIStatL(name_b, &st_buf) == 0

    def __len__(self):
        """Length of the file's buffer in number of bytes.

        Returns
        -------
        int

        """
        if not self.getbuffer():
            return 0        
        return self.getbuffer().size

    def getbuffer(self):
        """Return a view on bytes of the file, or None."""
        cdef unsigned char *buffer = NULL
        cdef vsi_l_offset buffer_len = 0
        cdef unsigned char [:] buff_view

        name_b = self.name.encode('utf-8')
        buffer = VSIGetMemFileBuffer(name_b, &buffer_len, 0)

        if buffer == NULL or buffer_len == 0:
            return None
        else:
            buff_view = <unsigned char [:buffer_len]>buffer
            return buff_view

    def close(self):
        """Close and tear down VSI file and directory."""
        if self._vsif != NULL:
            VSIFCloseL(self._vsif)
        self._vsif = NULL
        VSIRmdir(self._dirname.encode("utf-8"))
        self.closed = True

    def seek(self, offset, whence=0):
        self._open()
        return VSIFSeekL(self._vsif, offset, whence)

    def tell(self):
        self._open()
        if self._vsif != NULL:
            return VSIFTellL(self._vsif)
        else:
            return 0

    def read(self, size=-1):
        """Read size bytes from MemoryFile."""
        cdef bytes result
        cdef unsigned char *buffer = NULL
        cdef vsi_l_offset buffer_len = 0

        if size < 0:
            name_b = self.name.encode('utf-8')
            buffer = VSIGetMemFileBuffer(name_b, &buffer_len, 0)
            size = buffer_len

        buffer = <unsigned char *>CPLMalloc(size)

        self._open()

        try:
            objects_read = VSIFReadL(buffer, 1, size, self._vsif)
            result = <bytes>buffer[:objects_read]
            return result

        finally:
            CPLFree(buffer)

        return result

    def write(self, data):
        """Write data bytes to MemoryFile"""
        cdef const unsigned char *view = <bytes>data
        n = len(data)
        self._open()
        result = VSIFWriteL(view, 1, n, self._vsif)
        VSIFFlushL(self._vsif)
        return result<|MERGE_RESOLUTION|>--- conflicted
+++ resolved
@@ -9,13 +9,8 @@
 import os
 import warnings
 import math
-<<<<<<< HEAD
-import uuid
-from collections import namedtuple, OrderedDict
-=======
 from uuid import uuid4
 from collections import namedtuple
->>>>>>> b17199cb
 
 from six import integer_types, string_types, text_type
 
@@ -35,13 +30,8 @@
 from fiona.errors import (
     DriverError, DriverIOError, SchemaError, CRSError, FionaValueError,
     TransactionError, GeometryTypeValidationError, DatasetDeleteError,
-<<<<<<< HEAD
-    FionaDeprecationWarning)
-from fiona.compat import strencode
-=======
     FeatureWarning, FionaDeprecationWarning)
-from fiona.compat import OrderedDict
->>>>>>> b17199cb
+from fiona.compat import strencode, OrderedDict
 from fiona.rfc3339 import parse_date, parse_datetime, parse_time
 from fiona.rfc3339 import FionaDateType, FionaDateTimeType, FionaTimeType
 from fiona.schema import FIELD_TYPES, FIELD_TYPES_MAP, normalize_field_type
@@ -1248,8 +1238,6 @@
 
         schema_props_keys = set(collection.schema['properties'].keys())
         for record in records:
-<<<<<<< HEAD
-=======
             log.debug("Creating feature in layer: %s" % record)
 
             # Check for optional elements
@@ -1264,7 +1252,6 @@
                     "Record does not match collection schema: %r != %r" % (
                         record['properties'].keys(),
                         list(schema_props_keys) ))
->>>>>>> b17199cb
             if not validate_geometry_type(record):
                 raise GeometryTypeValidationError(
                     "Record's geometry type does not match "
@@ -1285,24 +1272,6 @@
                                    "{record}".format(msg=msg, record=record))
             _deleteOgrFeature(cogr_feature)
 
-<<<<<<< HEAD
-            features_in_transaction += 1
-            if features_in_transaction == DEFAULT_TRANSACTION_SIZE:
-                log.debug("Committing transaction (intermediate)")
-                result = gdal_commit_transaction(self.cogr_ds)
-                if result == OGRERR_FAILURE:
-                    raise TransactionError("Failed to commit transaction")
-                log.debug("Starting transaction (intermediate)")
-                result = gdal_start_transaction(self.cogr_ds, 0)
-                if result == OGRERR_FAILURE:
-                    raise TransactionError("Failed to start transaction")
-                features_in_transaction = 0
-
-        log.debug("Committing transaction (final)")
-        result = gdal_commit_transaction(self.cogr_ds)
-        if result == OGRERR_FAILURE:
-            raise TransactionError("Failed to commit transaction")
-=======
             if transactions_supported:
                 features_in_transaction += 1
                 if features_in_transaction == DEFAULT_TRANSACTION_SIZE:
@@ -1321,7 +1290,6 @@
             result = gdal_commit_transaction(self.cogr_ds)
             if result == OGRERR_FAILURE:
                 raise TransactionError("Failed to commit transaction")
->>>>>>> b17199cb
 
     def sync(self, collection):
         """Syncs OGR to disk."""
@@ -1441,15 +1409,11 @@
         self.step = step
 
         self.next_index = start
-<<<<<<< HEAD
-        OGR_L_SetNextByIndex(session.cogr_layer, self.next_index)
-=======
         log.debug("Next index: %d", self.next_index)
         
         # Set OGR_L_SetNextByIndex only if within range
         if start >= 0 and (self.ftcount == -1 or self.start < self.ftcount):
             exc_wrap_int(OGR_L_SetNextByIndex(session.cogr_layer, self.next_index))
->>>>>>> b17199cb
 
     def __iter__(self):
         return self
