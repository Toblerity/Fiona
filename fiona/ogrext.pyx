# These are extension functions and classes using the OGR C API.
from __future__ import absolute_import

include "gdal.pxi"

import datetime
import json
import locale
import logging
import os
import warnings
import math
from uuid import uuid4
from collections import namedtuple

from six import integer_types, string_types, text_type

from fiona._shim cimport *

from fiona._geometry cimport (
    GeomBuilder, OGRGeomBuilder, geometry_type_code,
    normalize_geometry_type_code, base_geometry_type_code)
from fiona._err cimport exc_wrap_int, exc_wrap_pointer, exc_wrap_vsilfile, get_last_error_msg

import fiona
from fiona._env import get_gdal_version_num, calc_gdal_version_num, get_gdal_version_tuple
from fiona._err import cpl_errs, FionaNullPointerError, CPLE_BaseError, CPLE_OpenFailedError
from fiona._geometry import GEOMETRY_TYPES
from fiona import compat
from fiona.env import Env
from fiona.errors import (
    DriverError, DriverIOError, SchemaError, CRSError, FionaValueError,
    TransactionError, GeometryTypeValidationError, DatasetDeleteError,
<<<<<<< HEAD
    FionaDeprecationWarning)
from fiona.compat import OrderedDict, strencode
=======
    FeatureWarning, FionaDeprecationWarning)
from fiona.compat import OrderedDict
>>>>>>> ccf5346c
from fiona.rfc3339 import parse_date, parse_datetime, parse_time
from fiona.rfc3339 import FionaDateType, FionaDateTimeType, FionaTimeType
from fiona.schema import FIELD_TYPES, FIELD_TYPES_MAP, normalize_field_type
from fiona.path import vsi_path

from fiona._shim cimport is_field_null, osr_get_name, osr_set_traditional_axis_mapping_strategy

from libc.stdlib cimport malloc, free
from libc.string cimport strcmp
from cpython cimport PyBytes_FromStringAndSize, PyBytes_AsString
from fiona.drvsupport import _driver_supports_timezones


cdef extern from "ogr_api.h" nogil:

    ctypedef void * OGRLayerH
    ctypedef void * OGRDataSourceH
    ctypedef void * OGRSFDriverH
    ctypedef void * OGRFieldDefnH
    ctypedef void * OGRFeatureDefnH
    ctypedef void * OGRFeatureH
    ctypedef void * OGRGeometryH


log = logging.getLogger(__name__)

DEFAULT_TRANSACTION_SIZE = 20000

# OGR Driver capability
cdef const char * ODrCCreateDataSource = "CreateDataSource"
cdef const char * ODrCDeleteDataSource = "DeleteDataSource"

# OGR Layer capability
cdef const char * OLC_RANDOMREAD = "RandomRead"
cdef const char * OLC_SEQUENTIALWRITE = "SequentialWrite"
cdef const char * OLC_RANDOMWRITE = "RandomWrite"
cdef const char * OLC_FASTSPATIALFILTER = "FastSpatialFilter"
cdef const char * OLC_FASTFEATURECOUNT = "FastFeatureCount"
cdef const char * OLC_FASTGETEXTENT = "FastGetExtent"
cdef const char * OLC_FASTSETNEXTBYINDEX = "FastSetNextByIndex"
cdef const char * OLC_CREATEFIELD = "CreateField"
cdef const char * OLC_CREATEGEOMFIELD = "CreateGeomField"
cdef const char * OLC_DELETEFIELD = "DeleteField"
cdef const char * OLC_REORDERFIELDS = "ReorderFields"
cdef const char * OLC_ALTERFIELDDEFN = "AlterFieldDefn"
cdef const char * OLC_DELETEFEATURE = "DeleteFeature"
cdef const char * OLC_STRINGSASUTF8 = "StringsAsUTF8"
cdef const char * OLC_TRANSACTIONS = "Transactions"
cdef const char * OLC_IGNOREFIELDS =  "IgnoreFields"

# OGR integer error types.

OGRERR_NONE = 0
OGRERR_NOT_ENOUGH_DATA = 1    # not enough data to deserialize */
OGRERR_NOT_ENOUGH_MEMORY = 2
OGRERR_UNSUPPORTED_GEOMETRY_TYPE = 3
OGRERR_UNSUPPORTED_OPERATION = 4
OGRERR_CORRUPT_DATA = 5
OGRERR_FAILURE = 6
OGRERR_UNSUPPORTED_SRS = 7
OGRERR_INVALID_HANDLE = 8


def _explode(coords):
    """Explode a GeoJSON geometry's coordinates object and yield
    coordinate tuples. As long as the input is conforming, the type of
    the geometry doesn't matter."""
    for e in coords:
        if isinstance(e, (float, int)):
            yield coords
            break
        else:
            for f in _explode(e):
                yield f


def _bounds(geometry):
    """Bounding box of a GeoJSON geometry"""
    try:
        xyz = tuple(zip(*list(_explode(geometry['coordinates']))))
        return min(xyz[0]), min(xyz[1]), max(xyz[0]), max(xyz[1])
    except (KeyError, TypeError):
        return None


cdef int GDAL_VERSION_NUM = get_gdal_version_num()


class TZ(datetime.tzinfo):

    def __init__(self, minutes):
        self.minutes = minutes

    def utcoffset(self, dt):
        return datetime.timedelta(minutes=self.minutes)

# Feature extension classes and functions follow.


cdef class FeatureBuilder:
    """Build Fiona features from OGR feature pointers.

    No OGR objects are allocated by this function and the feature
    argument is not destroyed.
    """

    cdef build(self, void *feature, encoding='utf-8', bbox=False, driver=None, ignore_fields=None, ignore_geometry=False):
        """Build a Fiona feature object from an OGR feature

        Parameters
        ----------
        feature : void *
            The OGR feature # TODO: use a real typedef
        encoding : str
            The encoding of OGR feature attributes
        bbox : bool
            Not used
        driver : str
            OGR format driver name like 'GeoJSON'
        ignore_fields : sequence
            A sequence of field names that will be ignored and omitted
            in the Fiona feature properties
        ignore_geometry : bool
            Flag for whether the OGR geometry field is to be ignored

        Returns
        -------
        dict
        """
        cdef void *fdefn = NULL
        cdef int i
        cdef unsigned char *data = NULL
        cdef int l
        cdef int retval
        cdef int fieldsubtype
        cdef const char *key_c = NULL
        # Parameters for get_field_as_datetime
        cdef int y = 0
        cdef int m = 0
        cdef int d = 0
        cdef int hh = 0
        cdef int mm = 0
        cdef float fss = 0.0
        cdef int tz = 0

        # Skeleton of the feature to be returned.
        fid = OGR_F_GetFID(feature)
        props = OrderedDict()
        fiona_feature = {
            "type": "Feature",
            "id": str(fid),
            "properties": props,
        }

        ignore_fields = set(ignore_fields or [])

        # Iterate over the fields of the OGR feature.
        for i in range(OGR_F_GetFieldCount(feature)):
            fdefn = OGR_F_GetFieldDefnRef(feature, i)
            if fdefn == NULL:
                raise ValueError("NULL field definition at index {}".format(i))
            key_c = OGR_Fld_GetNameRef(fdefn)
            if key_c == NULL:
                raise ValueError("NULL field name reference at index {}".format(i))
            key_b = key_c
            key = key_b.decode(encoding)
            if not key:
                warnings.warn("Empty field name at index {}".format(i))

            if key in ignore_fields:
                continue

            fieldtypename = FIELD_TYPES[OGR_Fld_GetType(fdefn)]
            fieldsubtype = get_field_subtype(fdefn)
            if not fieldtypename:
                log.warning(
                    "Skipping field %s: invalid type %s",
                    key,
                    OGR_Fld_GetType(fdefn))
                continue

            # TODO: other types
            fieldtype = FIELD_TYPES_MAP[fieldtypename]

            if is_field_null(feature, i):
                props[key] = None

            elif fieldtypename is 'int32':
                if fieldsubtype == OFSTBoolean:
                    props[key] = bool(OGR_F_GetFieldAsInteger(feature, i))
                else:
                    props[key] = OGR_F_GetFieldAsInteger(feature, i)

            elif fieldtype is int:
                if fieldsubtype == OFSTBoolean:
                    props[key] = bool(OGR_F_GetFieldAsInteger64(feature, i))
                else:
                    props[key] = OGR_F_GetFieldAsInteger64(feature, i)

            elif fieldtype is float:
                props[key] = OGR_F_GetFieldAsDouble(feature, i)

            elif fieldtype is text_type:
                val = OGR_F_GetFieldAsString(feature, i)
                try:
                    val = val.decode(encoding)
                except UnicodeDecodeError:
                    log.warning(
                        "Failed to decode %s using %s codec", val, encoding)

                # Does the text contain a JSON object? Let's check.
                # Let's check as cheaply as we can.
                if driver == 'GeoJSON' and val.startswith('{'):
                    try:
                        val = json.loads(val)
                    except ValueError as err:
                        log.warning(str(err))

                # Now add to the properties object.
                props[key] = val

            elif fieldtype in (FionaDateType, FionaTimeType, FionaDateTimeType):
                retval = get_field_as_datetime(feature, i, &y, &m, &d, &hh, &mm, &fss, &tz)
                ms, ss = math.modf(fss)
                ss = int(ss)
                ms = int(round(ms * 10**6))

                # OGR_F_GetFieldAsDateTimeEx: (0=unknown, 1=localtime, 100=GMT, see data model for details)
                # CPLParseRFC822DateTime: (0=unknown, 100=GMT, 101=GMT+15minute, 99=GMT-15minute), or NULL
                tzinfo = None
                if tz > 1:
                    tz_minutes = (tz - 100) * 15
                    tzinfo = TZ(tz_minutes)

                try:
                    if fieldtype is FionaDateType:
                        props[key] = datetime.date(y, m, d).isoformat()
                    elif fieldtype is FionaTimeType:
                        props[key] = datetime.time(hh, mm, ss, ms, tzinfo).isoformat()
                    else:
                        props[key] = datetime.datetime(y, m, d, hh, mm, ss, ms, tzinfo).isoformat()
                except ValueError as err:
                    log.exception(err)
                    props[key] = None

            elif fieldtype is bytes:
                data = OGR_F_GetFieldAsBinary(feature, i, &l)
                props[key] = data[:l]

            else:
                props[key] = None

        cdef void *cogr_geometry = NULL
        cdef void *org_geometry = NULL

        if not ignore_geometry:
            cogr_geometry = OGR_F_GetGeometryRef(feature)

            if cogr_geometry is not NULL:

                code = base_geometry_type_code(OGR_G_GetGeometryType(cogr_geometry))

                if 8 <= code <= 14:  # Curves.
                    cogr_geometry = get_linear_geometry(cogr_geometry)
                    geom = GeomBuilder().build(cogr_geometry)
                    OGR_G_DestroyGeometry(cogr_geometry)

                elif 15 <= code <= 17:
                    # We steal the geometry: the geometry of the in-memory feature is now null
                    # and we are responsible for cogr_geometry.
                    org_geometry = OGR_F_StealGeometry(feature)

                    if code in (15, 16):
                        cogr_geometry = OGR_G_ForceToMultiPolygon(org_geometry)
                    elif code == 17:
                        cogr_geometry = OGR_G_ForceToPolygon(org_geometry)

                    geom = GeomBuilder().build(cogr_geometry)
                    OGR_G_DestroyGeometry(cogr_geometry)

                else:
                    geom = GeomBuilder().build(cogr_geometry)

                fiona_feature["geometry"] = geom

            else:

                fiona_feature["geometry"] = None

        return fiona_feature


cdef class OGRFeatureBuilder:

    """Builds an OGR Feature from a Fiona feature mapping.

    Allocates one OGR Feature which should be destroyed by the caller.
    Borrows a layer definition from the collection.
    """

    cdef void * build(self, feature, collection) except NULL:
        cdef void *cogr_geometry = NULL
        cdef const char *string_c = NULL
        cdef WritingSession session
        session = collection.session
        cdef void *cogr_layer = session.cogr_layer
        if cogr_layer == NULL:
            raise ValueError("Null layer")
        cdef void *cogr_featuredefn = OGR_L_GetLayerDefn(cogr_layer)
        if cogr_featuredefn == NULL:
            raise ValueError("Null feature definition")
        cdef void *cogr_feature = OGR_F_Create(cogr_featuredefn)
        if cogr_feature == NULL:
            raise ValueError("Null feature")

        if feature['geometry'] is not None:
            cogr_geometry = OGRGeomBuilder().build(
                                feature['geometry'])
<<<<<<< HEAD
        exc_wrap_int(OGR_F_SetGeometryDirectly(cogr_feature, cogr_geometry))
=======
            exc_wrap_int(OGR_F_SetGeometryDirectly(cogr_feature, cogr_geometry))
>>>>>>> ccf5346c

        # OGR_F_SetFieldString takes encoded strings ('bytes' in Python 3).
        encoding = session._get_internal_encoding()

        for key, value in feature['properties'].items():
            ogr_key = session._schema_mapping[key]

            schema_type = normalize_field_type(collection.schema['properties'][key])

            key_bytes = strencode(ogr_key, encoding)
            key_c = key_bytes
            i = OGR_F_GetFieldIndex(cogr_feature, key_c)
            if i < 0:
                continue

            # Special case: serialize dicts to assist OGR.
            if isinstance(value, dict):
                value = json.dumps(value)

            # Continue over the standard OGR types.
            if isinstance(value, integer_types):
                if schema_type == 'int32':
                    OGR_F_SetFieldInteger(cogr_feature, i, value)
                else:
                    OGR_F_SetFieldInteger64(cogr_feature, i, value)

            elif isinstance(value, float):
                OGR_F_SetFieldDouble(cogr_feature, i, value)
            elif schema_type in ['date', 'time', 'datetime'] and value is not None:
                if isinstance(value, string_types):
                    if schema_type == 'date':
                        y, m, d, hh, mm, ss, ms, tz = parse_date(value)
                    elif schema_type == 'time':
                        y, m, d, hh, mm, ss, ms, tz = parse_time(value)
                    else:
                        y, m, d, hh, mm, ss, ms, tz = parse_datetime(value)
                elif (isinstance(value, datetime.date) and schema_type == 'date'):
                        y, m, d = value.year, value.month, value.day
                        hh = mm = ss = ms = 0
                        tz = None
                elif (isinstance(value, datetime.datetime) and schema_type == 'datetime'):
                        y, m, d = value.year, value.month, value.day
                        hh, mm, ss, ms = value.hour, value.minute, value.second, value.microsecond
                        if value.utcoffset() is None:
                            tz = None
                        else:
                            tz = value.utcoffset().total_seconds() / 60
                elif (isinstance(value, datetime.time) and schema_type == 'time'):
                        y = m = d = 0
                        hh, mm, ss, ms = value.hour, value.minute, value.second, value.microsecond
                        if value.utcoffset() is None:
                            tz = None
                        else:
                            tz = value.utcoffset().total_seconds() / 60

                # Convert to UTC if driver does not support timezones
                if tz is not None and not _driver_supports_timezones(collection.driver, schema_type):

                    if schema_type == 'datetime':
                        d_tz = datetime.datetime(y, m, d, hh, mm, ss, int(ms), TZ(tz))
                        d_utc = d_tz - d_tz.utcoffset()
                        y, m, d = d_utc.year, d_utc.month, d_utc.day
                        hh, mm, ss, ms = d_utc.hour, d_utc.minute, d_utc.second, d_utc.microsecond
                        tz = 0
                        del d_utc, d_tz
                    elif schema_type == 'time':
                        d_tz = datetime.datetime(1900, 1, 1, hh, mm, ss, int(ms), TZ(tz))
                        d_utc = d_tz - d_tz.utcoffset()
                        y = m = d = 0
                        hh, mm, ss, ms = d_utc.hour, d_utc.minute, d_utc.second, d_utc.microsecond
                        tz = 0
                        del d_utc, d_tz

                # tzinfo: (0=unknown, 100=GMT, 101=GMT+15minute, 99=GMT-15minute), or NULL
                if tz is not None:               
                    tzinfo = int(tz / 15.0 + 100)
                else:
                    tzinfo = 0

                # Add microseconds to seconds
                ss += ms / 10**6

                set_field_datetime(cogr_feature, i, y, m, d, hh, mm, ss, tzinfo)

            elif isinstance(value, bytes) and schema_type == "bytes":
                string_c = value
                OGR_F_SetFieldBinary(cogr_feature, i, len(value),
                    <unsigned char*>string_c)
            elif isinstance(value, string_types):
                value_bytes = strencode(value, encoding)
                string_c = value_bytes
                OGR_F_SetFieldString(cogr_feature, i, string_c)
            elif value is None:
                set_field_null(cogr_feature, i)
            else:
                raise ValueError("Invalid field type %s" % type(value))
        return cogr_feature


cdef _deleteOgrFeature(void *cogr_feature):
    """Delete an OGR feature"""
    if cogr_feature is not NULL:
        OGR_F_Destroy(cogr_feature)
    cogr_feature = NULL


def featureRT(feature, collection):
    # For testing purposes only, leaks the JSON data
    cdef void *cogr_feature = OGRFeatureBuilder().build(feature, collection)
    cdef void *cogr_geometry = OGR_F_GetGeometryRef(cogr_feature)
    if cogr_geometry == NULL:
        raise ValueError("Null geometry")
    result = FeatureBuilder().build(
        cogr_feature,
        encoding='utf-8',
        bbox=False,
        driver=collection.driver
    )
    _deleteOgrFeature(cogr_feature)
    return result


# Collection-related extension classes and functions

cdef class Session:

    cdef void *cogr_ds
    cdef void *cogr_layer
    cdef object _fileencoding
    cdef object _encoding
    cdef object collection

    def __init__(self):
        self.cogr_ds = NULL
        self.cogr_layer = NULL
        self._fileencoding = None
        self._encoding = None

    def __dealloc__(self):
        self.stop()

    def start(self, collection, **kwargs):
        cdef const char *path_c = NULL
        cdef const char *name_c = NULL
        cdef void *drv = NULL
        cdef void *ds = NULL
        cdef char **ignore_fields = NULL

        path_b = collection.path.encode('utf-8')
        path_c = path_b

        self._fileencoding = kwargs.get('encoding') or collection.encoding

        # We have two ways of specifying drivers to try. Resolve the
        # values into a single set of driver short names.
        if collection._driver:
            drivers = set([collection._driver])
        elif collection.enabled_drivers:
            drivers = set(collection.enabled_drivers)
        else:
            drivers = None

        encoding = kwargs.pop('encoding', None)
        if encoding:
            kwargs['encoding'] = encoding.upper()

        self.cogr_ds = gdal_open_vector(path_c, 0, drivers, kwargs)

        if isinstance(collection.name, string_types):
            name_b = collection.name.encode('utf-8')
            name_c = name_b
            self.cogr_layer = GDALDatasetGetLayerByName(self.cogr_ds, name_c)
        elif isinstance(collection.name, int):
            self.cogr_layer = GDALDatasetGetLayer(self.cogr_ds, collection.name)
            name_c = OGR_L_GetName(self.cogr_layer)
            name_b = name_c
            collection.name = name_b.decode('utf-8')

        if self.cogr_layer == NULL:
            raise ValueError("Null layer: " + repr(collection.name))

        encoding = self._get_internal_encoding()

<<<<<<< HEAD
        if collection.ignore_fields or collection.include_fields is not None:
            if not OGR_L_TestCapability(self.cogr_layer, OLC_IGNOREFIELDS):
                raise DriverError("Driver does not support ignore_fields")

        self.collection = collection

        if self.collection.include_fields is not None:
            self.collection.ignore_fields = list(set(self.get_schema()["properties"]) - set(collection.include_fields))
        if self.collection.ignore_fields:
=======
        if collection.ignore_fields:
            if not OGR_L_TestCapability(self.cogr_layer, OLC_IGNOREFIELDS):
                raise DriverError("Driver does not support ignore_fields")
>>>>>>> ccf5346c
            try:
                for name in self.collection.ignore_fields:
                    try:
                        name_b = name.encode(encoding)
                    except AttributeError:
                        raise TypeError("Ignored field \"{}\" has type \"{}\", expected string".format(name, name.__class__.__name__))
                    ignore_fields = CSLAddString(ignore_fields, <const char *>name_b)
                OGR_L_SetIgnoredFields(self.cogr_layer, <const char**>ignore_fields)
            finally:
                CSLDestroy(ignore_fields)

    cpdef stop(self):
        self.cogr_layer = NULL
        if self.cogr_ds != NULL:
            GDALClose(self.cogr_ds)
        self.cogr_ds = NULL

    def get_fileencoding(self):
        """DEPRECATED"""
        warnings.warn("get_fileencoding is deprecated and will be removed in a future version.", FionaDeprecationWarning)
        return self._fileencoding

    def _get_fallback_encoding(self):
        """Determine a format-specific fallback encoding to use when using OGR_F functions

        Parameters
        ----------
        None

        Returns
        -------
        str

        """
        if "Shapefile" in self.get_driver():
            return 'iso-8859-1'
        else:
            return locale.getpreferredencoding()


    def _get_internal_encoding(self):
        """Determine the encoding to use when use OGR_F functions

        Parameters
        ----------
        None

        Returns
        -------
        str

        Notes
        -----
        If the layer implements RFC 23 support for UTF-8, the return
        value will be 'utf-8' and callers can be certain that this is
        correct.  If the layer does not have the OLC_STRINGSASUTF8
        capability marker, it is not possible to know exactly what the
        internal encoding is and this method returns best guesses. That
        means ISO-8859-1 for shapefiles and the locale's preferred
        encoding for other formats such as CSV files.

        """
        if OGR_L_TestCapability(self.cogr_layer, OLC_STRINGSASUTF8):
            return 'utf-8'
        else:
            return self._fileencoding or self._get_fallback_encoding()

    def get_length(self):
        if self.cogr_layer == NULL:
            raise ValueError("Null layer")
        return OGR_L_GetFeatureCount(self.cogr_layer, 0)

    def get_driver(self):
        cdef void *cogr_driver = GDALGetDatasetDriver(self.cogr_ds)
        if cogr_driver == NULL:
            raise ValueError("Null driver")
        cdef const char *name = OGR_Dr_GetName(cogr_driver)
        driver_name = name
        return driver_name.decode()

    def get_schema(self):
        cdef int i
        cdef int n
        cdef void *cogr_featuredefn = NULL
        cdef void *cogr_fielddefn = NULL
        cdef const char *key_c
        props = []

        if self.cogr_layer == NULL:
            raise ValueError("Null layer")

        if self.collection.ignore_fields:
            ignore_fields = self.collection.ignore_fields
        else:
            ignore_fields = set()

        cogr_featuredefn = OGR_L_GetLayerDefn(self.cogr_layer)
        if cogr_featuredefn == NULL:
            raise ValueError("Null feature definition")

        encoding = self._get_internal_encoding()

        n = OGR_FD_GetFieldCount(cogr_featuredefn)

        for i from 0 <= i < n:
            cogr_fielddefn = OGR_FD_GetFieldDefn(cogr_featuredefn, i)
            if cogr_fielddefn == NULL:
                raise ValueError("NULL field definition at index {}".format(i))

            key_c = OGR_Fld_GetNameRef(cogr_fielddefn)
            if key_c == NULL:
                raise ValueError("NULL field name reference at index {}".format(i))
            key_b = key_c
            key = key_b.decode(encoding)
            if not key:
                warnings.warn("Empty field name at index {}".format(i), FeatureWarning)

            if key in ignore_fields:
                continue

            fieldtypename = FIELD_TYPES[OGR_Fld_GetType(cogr_fielddefn)]
            if not fieldtypename:
                log.warning(
                    "Skipping field %s: invalid type %s",
                    key,
                    OGR_Fld_GetType(cogr_fielddefn))
                continue

            val = fieldtypename
            if fieldtypename == 'float':
                fmt = ""
                width = OGR_Fld_GetWidth(cogr_fielddefn)
                if width: # and width != 24:
                    fmt = ":%d" % width
                precision = OGR_Fld_GetPrecision(cogr_fielddefn)
                if precision: # and precision != 15:
                    fmt += ".%d" % precision
                val = "float" + fmt
            elif fieldtypename in ('int32', 'int64'):
                fmt = ""
                width = OGR_Fld_GetWidth(cogr_fielddefn)
                if width:
                    fmt = ":%d" % width
                val = 'int' + fmt
            elif fieldtypename == 'str':
                fmt = ""
                width = OGR_Fld_GetWidth(cogr_fielddefn)
                if width:
                    fmt = ":%d" % width
                val = fieldtypename + fmt

            props.append((key, val))

        ret = {"properties": OrderedDict(props)}

        if not self.collection.ignore_geometry:
            code = normalize_geometry_type_code(
                OGR_FD_GetGeomType(cogr_featuredefn))
            ret["geometry"] = GEOMETRY_TYPES[code]

        return ret

    def get_crs(self):
        """Get the layer's CRS

        Returns
        -------
        CRS

        """
        cdef char *proj_c = NULL
        cdef const char *auth_key = NULL
        cdef const char *auth_val = NULL
        cdef void *cogr_crs = NULL

        if self.cogr_layer == NULL:
            raise ValueError("Null layer")

        try:
            cogr_crs = exc_wrap_pointer(OGR_L_GetSpatialRef(self.cogr_layer))
        # TODO: we don't intend to use try/except for flow control
        # this is a work around for a GDAL issue.
        except FionaNullPointerError:
            log.debug("Layer has no coordinate system")

        if cogr_crs is not NULL:

            log.debug("Got coordinate system")
            crs = {}

            try:

                retval = OSRAutoIdentifyEPSG(cogr_crs)
                if retval > 0:
                    log.info("Failed to auto identify EPSG: %d", retval)

                try:
                    auth_key = <const char *>exc_wrap_pointer(<void *>OSRGetAuthorityName(cogr_crs, NULL))
                    auth_val = <const char *>exc_wrap_pointer(<void *>OSRGetAuthorityCode(cogr_crs, NULL))

                except CPLE_BaseError as exc:
                    log.debug("{}".format(exc))

                if auth_key != NULL and auth_val != NULL:
                    key_b = auth_key
                    key = key_b.decode('utf-8')
                    if key == 'EPSG':
                        val_b = auth_val
                        val = val_b.decode('utf-8')
                        crs['init'] = "epsg:" + val

                else:
                    OSRExportToProj4(cogr_crs, &proj_c)
                    if proj_c == NULL:
                        raise ValueError("Null projection")
                    proj_b = proj_c
                    log.debug("Params: %s", proj_b)
                    value = proj_b.decode()
                    value = value.strip()
                    for param in value.split():
                        kv = param.split("=")
                        if len(kv) == 2:
                            k, v = kv
                            try:
                                v = float(v)
                                if v % 1 == 0:
                                    v = int(v)
                            except ValueError:
                                # Leave v as a string
                                pass
                        elif len(kv) == 1:
                            k, v = kv[0], True
                        else:
                            raise ValueError("Unexpected proj parameter %s" % param)
                        k = k.lstrip("+")
                        crs[k] = v

            finally:
                CPLFree(proj_c)
                return crs

        else:
            log.debug("Projection not found (cogr_crs was NULL)")

        return {}

    def get_crs_wkt(self):
        cdef char *proj_c = NULL
        cdef void *cogr_crs = NULL

        if self.cogr_layer == NULL:
            raise ValueError("Null layer")

        try:
            cogr_crs = exc_wrap_pointer(OGR_L_GetSpatialRef(self.cogr_layer))

        # TODO: we don't intend to use try/except for flow control
        # this is a work around for a GDAL issue.
        except FionaNullPointerError:
            log.debug("Layer has no coordinate system")
        except fiona._err.CPLE_OpenFailedError as exc:
            log.debug("A support file wasn't opened. See the preceding ERROR level message.")
            cogr_crs = OGR_L_GetSpatialRef(self.cogr_layer)
            log.debug("Called OGR_L_GetSpatialRef() again without error checking.")
            if cogr_crs == NULL:
                raise exc

        if cogr_crs is not NULL:
            log.debug("Got coordinate system")

            try:
                OSRExportToWkt(cogr_crs, &proj_c)
                if proj_c == NULL:
                    raise ValueError("Null projection")
                proj_b = proj_c
                crs_wkt = proj_b.decode('utf-8')

            finally:
                CPLFree(proj_c)
                return crs_wkt

        else:
            log.debug("Projection not found (cogr_crs was NULL)")
            return ""

    def get_extent(self):
        cdef OGREnvelope extent

        if self.cogr_layer == NULL:
            raise ValueError("Null layer")

        result = OGR_L_GetExtent(self.cogr_layer, &extent, 1)
        
        if result != OGRERR_NONE:
            raise DriverError("Driver was not able to calculate bounds")

        return (extent.MinX, extent.MinY, extent.MaxX, extent.MaxY)

    def has_feature(self, fid):
        """Provides access to feature data by FID.

        Supports Collection.__contains__().
        """
        cdef void * cogr_feature
        fid = int(fid)
        cogr_feature = OGR_L_GetFeature(self.cogr_layer, fid)
        if cogr_feature != NULL:
            _deleteOgrFeature(cogr_feature)
            return True
        else:
            return False

    def get_feature(self, fid):
        """Provides access to feature data by FID.

        Supports Collection.__contains__().
        """
        cdef void * cogr_feature
        fid = int(fid)
        cogr_feature = OGR_L_GetFeature(self.cogr_layer, fid)
        if cogr_feature != NULL:
            feature = FeatureBuilder().build(
                cogr_feature,
                encoding=self._get_internal_encoding(),
                bbox=False,
                driver=self.collection.driver,
                ignore_fields=self.collection.ignore_fields,
                ignore_geometry=self.collection.ignore_geometry,
            )
            _deleteOgrFeature(cogr_feature)
            return feature
        else:
            raise KeyError("There is no feature with fid {!r}".format(fid))

    get = get_feature

    # TODO: Make this an alias for get_feature in a future version.
    def __getitem__(self, item):
        cdef void * cogr_feature
        if isinstance(item, slice):
            warnings.warn("Collection slicing is deprecated and will be disabled in a future version.", FionaDeprecationWarning)
            itr = Iterator(self.collection, item.start, item.stop, item.step)
            return list(itr)
        elif isinstance(item, int):
            index = item
            # from the back
            if index < 0:
                ftcount = OGR_L_GetFeatureCount(self.cogr_layer, 0)
                if ftcount == -1:
                    raise IndexError(
                        "collection's dataset does not support negative indexes")
                index += ftcount
            cogr_feature = OGR_L_GetFeature(self.cogr_layer, index)
            if cogr_feature == NULL:
                return None
            feature = FeatureBuilder().build(
                cogr_feature,
                encoding=self._get_internal_encoding(),
                bbox=False,
                driver=self.collection.driver,
                ignore_fields=self.collection.ignore_fields,
                ignore_geometry=self.collection.ignore_geometry,
            )
            _deleteOgrFeature(cogr_feature)
            return feature

    def isactive(self):
        if self.cogr_layer != NULL and self.cogr_ds != NULL:
            return 1
        else:
            return 0


    def tags(self, ns=None):
        """Returns a dict containing copies of the dataset or layers's
        tags. Tags are pairs of key and value strings. Tags belong to
        namespaces.  The standard namespaces are: default (None) and
        'IMAGE_STRUCTURE'.  Applications can create their own additional
        namespaces.

        Parameters
        ----------
        ns: str, optional
            Can be used to select a namespace other than the default.

        Returns
        -------
        dict
        """
        cdef GDALMajorObjectH obj = NULL
        if self.cogr_layer != NULL:
            obj = self.cogr_layer
        else:
            obj = self.cogr_ds

        cdef const char *domain = NULL
        if ns:
            ns = ns.encode('utf-8')
            domain = ns

        cdef char **metadata = NULL
        metadata = GDALGetMetadata(obj, domain)
        num_items = CSLCount(metadata)

        return dict(metadata[i].decode('utf-8').split('=', 1) for i in range(num_items))


    def get_tag_item(self, key, ns=None):
        """Returns tag item value

        Parameters
        ----------
        key: str
            The key for the metadata item to fetch.
        ns: str, optional
            Used to select a namespace other than the default.

        Returns
        -------
        str
        """

        key = key.encode('utf-8')
        cdef const char *name = key

        cdef const char *domain = NULL
        if ns:
            ns = ns.encode('utf-8')
            domain = ns

        cdef GDALMajorObjectH obj = NULL
        if self.cogr_layer != NULL:
            obj = self.cogr_layer
        else:
            obj = self.cogr_ds

        cdef char *value = NULL
        value = GDALGetMetadataItem(obj, name, domain)
        if value == NULL:
            return None
        return value.decode("utf-8")


cdef class WritingSession(Session):

    cdef object _schema_mapping

    def start(self, collection, **kwargs):
        cdef OGRSpatialReferenceH cogr_srs = NULL
        cdef char **options = NULL
        cdef const char *path_c = NULL
        cdef const char *driver_c = NULL
        cdef const char *name_c = NULL
        cdef const char *proj_c = NULL
        cdef const char *fileencoding_c = NULL
        cdef OGRFieldSubType field_subtype
        cdef int ret
        path = collection.path
        self.collection = collection

        userencoding = kwargs.get('encoding')

        if collection.mode == 'a':

            if not os.path.exists(path):
                raise OSError("No such file or directory %s" % path)
            path_b = strencode(path)
            path_c = path_b

            try:
                self.cogr_ds = gdal_open_vector(path_c, 1, None, kwargs)

                if isinstance(collection.name, string_types):
                    name_b = collection.name.encode('utf-8')
                    name_c = name_b
                    self.cogr_layer = exc_wrap_pointer(GDALDatasetGetLayerByName(self.cogr_ds, name_c))

                elif isinstance(collection.name, int):
                    self.cogr_layer = exc_wrap_pointer(GDALDatasetGetLayer(self.cogr_ds, collection.name))

            except CPLE_BaseError as exc:
                GDALClose(self.cogr_ds)
                self.cogr_ds = NULL
                self.cogr_layer = NULL
                raise DriverError(u"{}".format(exc))

            else:
                self._fileencoding = userencoding or self._get_fallback_encoding()

            before_fields = self.get_schema()['properties']

        elif collection.mode == 'w':
            path_b = strencode(path)
            path_c = path_b

            driver_b = collection.driver.encode()
            driver_c = driver_b
            cogr_driver = exc_wrap_pointer(GDALGetDriverByName(driver_c))

            if not CPLCheckForFile(path_c, NULL):
                log.debug("File doesn't exist. Creating a new one...")
                cogr_ds = gdal_create(cogr_driver, path_c, {})

            else:
                if collection.driver == "GeoJSON":
                    # We must manually remove geojson files as GDAL doesn't do this for us.
                    log.debug("Removing GeoJSON file")
                    if path.startswith("/vsi"):
                        VSIUnlink(path_c)
                    else:
                        os.unlink(path)
                    with Env(GDAL_VALIDATE_CREATION_OPTIONS="NO"):
                        cogr_ds = gdal_create(cogr_driver, path_c, kwargs)

                else:
                    try:
                        # Attempt to open existing dataset in write mode,
                        # letting GDAL/OGR handle the overwriting.
                        cogr_ds = gdal_open_vector(path_c, 1, None, kwargs)
                    except DriverError:
                        # log.exception("Caught DriverError")
                        # failed, attempt to create it
                        with Env(GDAL_VALIDATE_CREATION_OPTIONS="NO"):
                            cogr_ds = gdal_create(cogr_driver, path_c, kwargs)
                    else:
                        # check capability of creating a new layer in the existing dataset
                        capability = check_capability_create_layer(cogr_ds)
                        if not capability or collection.name is None:
                            # unable to use existing dataset, recreate it
                            log.debug("Unable to use existing dataset: capability=%r, name=%r", capability, collection.name)
                            GDALClose(cogr_ds)
                            cogr_ds = NULL
                            with Env(GDAL_VALIDATE_CREATION_OPTIONS="NO"):
                                cogr_ds = gdal_create(cogr_driver, path_c, kwargs)

            self.cogr_ds = cogr_ds

            # Set the spatial reference system from the crs given to the
            # collection constructor. We by-pass the crs_wkt
            # properties because they aren't accessible until the layer
            # is constructed (later).
            try:
                col_crs = collection._crs_wkt
                if col_crs:
                    cogr_srs = exc_wrap_pointer(OSRNewSpatialReference(NULL))
                    proj_b = col_crs.encode('utf-8')
                    proj_c = proj_b
                    OSRSetFromUserInput(cogr_srs, proj_c)
                    osr_set_traditional_axis_mapping_strategy(cogr_srs)
            except CPLE_BaseError as exc:
                GDALClose(self.cogr_ds)
                self.cogr_ds = NULL
                self.cogr_layer = NULL
                raise CRSError(u"{}".format(exc))

            # Determine which encoding to use. The encoding parameter given to
            # the collection constructor takes highest precedence, then
            # 'iso-8859-1' (for shapefiles), then the system's default encoding
            # as last resort.
            sysencoding = locale.getpreferredencoding()
            self._fileencoding = userencoding or ("Shapefile" in collection.driver and 'iso-8859-1') or sysencoding

            if "Shapefile" in collection.driver:
                if self._fileencoding:
                    fileencoding_b = self._fileencoding.upper().encode('utf-8')
                    fileencoding_c = fileencoding_b
                    options = CSLSetNameValue(options, "ENCODING", fileencoding_c)

            # Does the layer exist already? If so, we delete it.
            layer_count = GDALDatasetGetLayerCount(self.cogr_ds)
            layer_names = []
            for i in range(layer_count):
                cogr_layer = GDALDatasetGetLayer(cogr_ds, i)
                name_c = OGR_L_GetName(cogr_layer)
                name_b = name_c
                layer_names.append(name_b.decode('utf-8'))

            idx = -1
            if isinstance(collection.name, string_types):
                if collection.name in layer_names:
                    idx = layer_names.index(collection.name)
            elif isinstance(collection.name, int):
                if collection.name >= 0 and collection.name < layer_count:
                    idx = collection.name
            if idx >= 0:
                log.debug("Deleted pre-existing layer at %s", collection.name)
                GDALDatasetDeleteLayer(self.cogr_ds, idx)

            # Create the named layer in the datasource.
            name_b = collection.name.encode('utf-8')
            name_c = name_b

            for k, v in kwargs.items():

                if v is None:
                    continue

                # We need to remove encoding from the layer creation
                # options if we're not creating a shapefile.
                if k == 'encoding' and "Shapefile" not in collection.driver:
                    continue

                k = k.upper().encode('utf-8')

                if isinstance(v, bool):
                    v = ('ON' if v else 'OFF').encode('utf-8')
                else:
                    v = str(v).encode('utf-8')
                log.debug("Set option %r: %r", k, v)
                options = CSLAddNameValue(options, <const char *>k, <const char *>v)

            geometry_type = collection.schema.get("geometry", "Unknown")
            if not isinstance(geometry_type, string_types) and geometry_type is not None:
                geometry_types = set(geometry_type)
                if len(geometry_types) > 1:
                    geometry_type = "Unknown"
                else:
                    geometry_type = geometry_types.pop()
            if geometry_type == "Any" or geometry_type is None:
                geometry_type = "Unknown"
            geometry_code = geometry_type_code(geometry_type)

            try:
                self.cogr_layer = exc_wrap_pointer(
                    GDALDatasetCreateLayer(
                        self.cogr_ds, name_c, cogr_srs,
                        <OGRwkbGeometryType>geometry_code, options))

            except Exception as exc:
                GDALClose(self.cogr_ds)
                self.cogr_ds = NULL
                raise DriverIOError(u"{}".format(exc))

            finally:
                if options != NULL:
                    CSLDestroy(options)

                # Shapefile layers make a copy of the passed srs. GPKG
                # layers, on the other hand, increment its reference
                # count. OSRRelease() is the safe way to release
                # OGRSpatialReferenceH.
                if cogr_srs != NULL:
                    OSRRelease(cogr_srs)

            log.debug("Created layer %s", collection.name)

            # Next, make a layer definition from the given schema properties,
            # which are an ordered dict since Fiona 1.0.1.

            encoding = self._get_internal_encoding()

            # Test if default fields are included in provided schema
            schema_fields = collection.schema['properties']
            default_fields = self.get_schema()['properties']
            for key, value in default_fields.items():
                if key in schema_fields and not schema_fields[key] == value:
                    raise SchemaError("Property '{}' must have type '{}' "
                    "for driver '{}'".format(key, value, self.collection.driver))

            new_fields = OrderedDict([(key, value) for key, value in schema_fields.items()
                                      if key not in default_fields])
            before_fields = default_fields.copy()
            before_fields.update(new_fields)

            for key, value in new_fields.items():

                log.debug("Begin creating field: %r value: %r", key, value)

                field_subtype = OFSTNone

                # Convert 'long' to 'int'. See
                # https://github.com/Toblerity/Fiona/issues/101.
                if fiona.gdal_version.major >= 2 and value in ('int', 'long'):
                    value = 'int64'
                elif value == 'int':
                    value = 'int32'

                if value == 'bool':
                    value = 'int32'
                    field_subtype = OFSTBoolean

                # Is there a field width/precision?
                width = precision = None
                if ':' in value:
                    value, fmt = value.split(':')

                    log.debug("Field format parsing, value: %r, fmt: %r", value, fmt)

                    if '.' in fmt:
                        width, precision = map(int, fmt.split('.'))
                    else:
                        width = int(fmt)

                    if value == 'int':
                        if GDAL_VERSION_NUM >= 2000000 and (width == 0 or width >= 10):
                            value = 'int64'
                        else:
                            value = 'int32'

                field_type = FIELD_TYPES.index(value)

                try:
                    key_bytes = key.encode(encoding)
                    cogr_fielddefn = exc_wrap_pointer(OGR_Fld_Create(key_bytes, <OGRFieldType>field_type))
                    if width:
                        OGR_Fld_SetWidth(cogr_fielddefn, width)
                    if precision:
                        OGR_Fld_SetPrecision(cogr_fielddefn, precision)
                    if field_subtype != OFSTNone:
                        # subtypes are new in GDAL 2.x, ignored in 1.x
                        set_field_subtype(cogr_fielddefn, field_subtype)
                    exc_wrap_int(OGR_L_CreateField(self.cogr_layer, cogr_fielddefn, 1))

                except (UnicodeEncodeError, CPLE_BaseError) as exc:
                    GDALClose(self.cogr_ds)
                    self.cogr_ds = NULL
                    self.cogr_layer = NULL
                    raise SchemaError(u"{}".format(exc))

                else:
                    OGR_Fld_Destroy(cogr_fielddefn)
                    log.debug("End creating field %r", key)

        # Mapping of the Python collection schema to the munged
        # OGR schema.
        after_fields = self.get_schema()['properties']
        self._schema_mapping = dict(zip(before_fields.keys(),
                                        after_fields.keys()))

        log.debug("Writing started")

    def writerecs(self, records, collection):
        """Writes buffered records to OGR."""
        cdef void *cogr_driver
        cdef void *cogr_feature
        cdef int features_in_transaction = 0

        cdef void *cogr_layer = self.cogr_layer
        if cogr_layer == NULL:
            raise ValueError("Null layer")

        schema_geom_type = collection.schema['geometry']
        cogr_driver = GDALGetDatasetDriver(self.cogr_ds)
        driver_name = OGR_Dr_GetName(cogr_driver).decode("utf-8")

        valid_geom_types = collection._valid_geom_types
        def validate_geometry_type(record):
            if record["geometry"] is None:
                return True
            return record["geometry"]["type"].lstrip("3D ") in valid_geom_types
        transactions_supported = check_capability_transaction(self.cogr_ds)
        log.debug("Transaction supported: {}".format(transactions_supported))
        if transactions_supported:
            log.debug("Starting transaction (initial)")
            result = gdal_start_transaction(self.cogr_ds, 0)
            if result == OGRERR_FAILURE:
                raise TransactionError("Failed to start transaction")

        schema_props_keys = set(collection.schema['properties'].keys())
        for record in records:
<<<<<<< HEAD
=======
            log.debug("Creating feature in layer: %s" % record)

            # Check for optional elements
            if 'properties' not in record:
                record['properties'] = {}
            if 'geometry' not in record:
                record['geometry'] = None

            # Validate against collection's schema.
            if set(record['properties'].keys()) != schema_props_keys:
                raise ValueError(
                    "Record does not match collection schema: %r != %r" % (
                        record['properties'].keys(),
                        list(schema_props_keys) ))
>>>>>>> ccf5346c
            if not validate_geometry_type(record):
                raise GeometryTypeValidationError(
                    "Record's geometry type does not match "
                    "collection schema's geometry type: %r != %r" % (
                        record['geometry']['type'],
                        collection.schema['geometry'] ))
            # Validate against collection's schema to give useful message
            if set(record['properties'].keys()) != schema_props_keys:
                raise SchemaError(
                    "Record does not match collection schema: %r != %r" % (
                        record['properties'].keys(),
                        list(schema_props_keys) ))
            cogr_feature = OGRFeatureBuilder().build(record, collection)
            result = OGR_L_CreateFeature(cogr_layer, cogr_feature)
            if result != OGRERR_NONE:
                msg = get_last_error_msg()
                raise RuntimeError("GDAL Error: {msg} \n \n Failed to write record: "
                                   "{record}".format(msg=msg, record=record))
            _deleteOgrFeature(cogr_feature)

            if transactions_supported:
                features_in_transaction += 1
                if features_in_transaction == DEFAULT_TRANSACTION_SIZE:
                    log.debug("Comitting transaction (intermediate)")
                    result = gdal_commit_transaction(self.cogr_ds)
                    if result == OGRERR_FAILURE:
                        raise TransactionError("Failed to commit transaction")
                    log.debug("Starting transaction (intermediate)")
                    result = gdal_start_transaction(self.cogr_ds, 0)
                    if result == OGRERR_FAILURE:
                        raise TransactionError("Failed to start transaction")
                    features_in_transaction = 0

        if transactions_supported:
            log.debug("Comitting transaction (final)")
            result = gdal_commit_transaction(self.cogr_ds)
            if result == OGRERR_FAILURE:
                raise TransactionError("Failed to commit transaction")

    def sync(self, collection):
        """Syncs OGR to disk."""
        cdef void *cogr_ds = self.cogr_ds
        cdef void *cogr_layer = self.cogr_layer
        if cogr_ds == NULL:
            raise ValueError("Null data source")


        gdal_flush_cache(cogr_ds)
        log.debug("Flushed data source cache")

    def update_tags(self, tags, ns=None):
        """Writes a dict containing the dataset or layers's tags.
        Tags are pairs of key and value strings. Tags belong to
        namespaces.  The standard namespaces are: default (None) and
        'IMAGE_STRUCTURE'.  Applications can create their own additional
        namespaces.

        Parameters
        ----------
        tags: dict
            The dict of metadata items to set.
        ns: str, optional
            Used to select a namespace other than the default.

        Returns
        -------
        int
        """
        cdef GDALMajorObjectH obj = NULL
        if self.cogr_layer != NULL:
            obj = self.cogr_layer
        else:
            obj = self.cogr_ds

        cdef const char *domain = NULL
        if ns:
            ns = ns.encode('utf-8')
            domain = ns

        cdef char **metadata = NULL
        try:
            for key, value in tags.items():
                key = key.encode("utf-8")
                value = value.encode("utf-8")
                metadata = CSLAddNameValue(metadata, <const char *>key, <const char *>value)
            return GDALSetMetadata(obj, metadata, domain)
        finally:
            CSLDestroy(metadata)

    def update_tag_item(self, key, tag, ns=None):
        """Updates the tag item value

        Parameters
        ----------
        key: str
            The key for the metadata item to set.
        tag: str
            The value of the metadata item to set.
        ns: str
            Used to select a namespace other than the default.

        Returns
        -------
        int
        """
        key = key.encode('utf-8')
        cdef const char *name = key
        tag = tag.encode("utf-8")
        cdef char *value = tag

        cdef const char *domain = NULL
        if ns:
            ns = ns.encode('utf-8')
            domain = ns

        cdef GDALMajorObjectH obj = NULL
        if self.cogr_layer != NULL:
            obj = self.cogr_layer
        else:
            obj = self.cogr_ds

        return GDALSetMetadataItem(obj, name, value, domain)


cdef class Iterator:

    """Provides iterated access to feature data.
    """

    # Reference to its Collection
    cdef collection
    cdef encoding
    cdef int next_index
    cdef stop
    cdef start
    cdef step
    cdef fastindex
    cdef fastcount
    cdef ftcount
    cdef stepsign

    def __cinit__(self, collection, start=None, stop=None, step=None,
                  bbox=None, mask=None):
        if collection.session is None:
            raise ValueError("I/O operation on closed collection")
        self.collection = collection
        cdef Session session
        cdef void *cogr_geometry
        session = self.collection.session
        cdef void *cogr_layer = session.cogr_layer
        if cogr_layer == NULL:
            raise ValueError("Null layer")
        OGR_L_ResetReading(cogr_layer)

        if bbox and mask:
            raise ValueError("mask and bbox can not be set together")

        if bbox:
            OGR_L_SetSpatialFilterRect(
                cogr_layer, bbox[0], bbox[1], bbox[2], bbox[3])
        elif mask:
            cogr_geometry = OGRGeomBuilder().build(mask)
            OGR_L_SetSpatialFilter(cogr_layer, cogr_geometry)
            OGR_G_DestroyGeometry(cogr_geometry)

        else:
            OGR_L_SetSpatialFilter(cogr_layer, NULL)

        self.encoding = session._get_internal_encoding()

        self.fastindex = OGR_L_TestCapability(
            session.cogr_layer, OLC_FASTSETNEXTBYINDEX)
        log.debug("OLC_FASTSETNEXTBYINDEX: {}".format(self.fastindex))

        self.fastcount = OGR_L_TestCapability(
            session.cogr_layer, OLC_FASTFEATURECOUNT)
        log.debug("OLC_FASTFEATURECOUNT: {}".format(self.fastcount))

        # In some cases we need to force count of all features
        # We need to check if start is not greater ftcount: (start is not None and start > 0)
        # If start is a negative index: (start is not None and start < 0)
        # If stop is a negative index: (stop is not None and stop < 0)
        if ((start is not None and not start == 0) or
                (stop is not None and stop < 0)):
            if not self.fastcount:
                warnings.warn("Layer does not support" \
                        " OLC_FASTFEATURECOUNT, negative slices or start values other than zero" \
                        " may be slow.", RuntimeWarning)
            self.ftcount = OGR_L_GetFeatureCount(session.cogr_layer, 1)
        else:
            self.ftcount = OGR_L_GetFeatureCount(session.cogr_layer, 0)

        if self.ftcount == -1 and ((start is not None and start < 0) or
                              (stop is not None and stop < 0)):
            raise IndexError(
                "collection's dataset does not support negative slice indexes")

        if stop is not None and stop < 0:
            stop += self.ftcount

        if start is None:
            start = 0
        if start is not None and start < 0:
            start += self.ftcount

        # step size
        if step is None:
            step = 1
        if step == 0:
            raise ValueError("slice step cannot be zero")
        if step < 0 and not self.fastindex:
            warnings.warn("Layer does not support" \
                    " OLCFastSetNextByIndex, negative step size may" \
                    " be slow.", RuntimeWarning)

        # Check if we are outside of the range:
        if not self.ftcount == -1:
            if start > self.ftcount and step > 0:
                start = -1
            if start > self.ftcount and step < 0:
                start = self.ftcount - 1
        elif self.ftcount == -1 and not start == 0:
            warnings.warn("Layer is unable to check if slice is within range of data.",
             RuntimeWarning)

        self.stepsign = int(math.copysign(1, step))
        self.stop = stop
        self.start = start
        self.step = step

        self.next_index = start
<<<<<<< HEAD
        exc_wrap_int(OGR_L_SetNextByIndex(session.cogr_layer, self.next_index))
=======
        log.debug("Next index: %d", self.next_index)
        
        # Set OGR_L_SetNextByIndex only if within range
        if start >= 0 and (self.ftcount == -1 or self.start < self.ftcount):
            exc_wrap_int(OGR_L_SetNextByIndex(session.cogr_layer, self.next_index))
>>>>>>> ccf5346c

    def __iter__(self):
        return self

    def _next(self):
        """Internal method to set read cursor to next item"""

        cdef Session session
        session = self.collection.session


        # Check if next_index is valid
        if self.next_index < 0:
            raise StopIteration

        # GeoJSON driver with gdal 2.1 - 2.2 returns last feature
        # if index greater than number of features
        if self.ftcount >= 0 and self.next_index >= self.ftcount:
            raise StopIteration

        if self.stepsign == 1:
            if self.next_index < self.start or (self.stop is not None and self.next_index >= self.stop):
                raise StopIteration
        else:
            if self.next_index > self.start or (self.stop is not None and self.next_index <= self.stop):
                raise StopIteration

        # Set read cursor to next_item position
        if self.step > 1 and self.fastindex:
            exc_wrap_int(OGR_L_SetNextByIndex(session.cogr_layer, self.next_index))
<<<<<<< HEAD

=======
>>>>>>> ccf5346c
        elif self.step > 1 and not self.fastindex and not self.next_index == self.start:
            # GDALs default implementation of SetNextByIndex is calling ResetReading() and then
            # calling GetNextFeature n times. We can shortcut that if we know the previous index.
            # OGR_L_GetNextFeature increments cursor by 1, therefore self.step - 1 as one increment was performed when feature is read
            for _ in range(self.step - 1):
                cogr_feature = OGR_L_GetNextFeature(session.cogr_layer)
                if cogr_feature == NULL:
                    raise StopIteration
        elif self.step > 1 and not self.fastindex and self.next_index == self.start:
            exc_wrap_int(OGR_L_SetNextByIndex(session.cogr_layer, self.next_index))
<<<<<<< HEAD

        elif self.step == 0:
            # OGR_L_GetNextFeature increments read cursor by one
            pass
=======
>>>>>>> ccf5346c
        elif self.step < 0:
            exc_wrap_int(OGR_L_SetNextByIndex(session.cogr_layer, self.next_index))

        # set the next index
        self.next_index += self.step
        log.debug("Next index: %d", self.next_index)

    def __next__(self):
        cdef OGRFeatureH cogr_feature = NULL
        cdef OGRLayerH cogr_layer = NULL
        cdef Session session

        session = self.collection.session

        if not session or not session.isactive:
            raise FionaValueError("Session is inactive, dataset is closed or layer is unavailable.")

        # Update read cursor
        self._next()

        # Get the next feature.
        cogr_feature = OGR_L_GetNextFeature(session.cogr_layer)
        if cogr_feature == NULL:
            raise StopIteration

        try:
            return FeatureBuilder().build(
                cogr_feature,
                encoding=self.collection.session._get_internal_encoding(),
                bbox=False,
                driver=self.collection.driver,
                ignore_fields=self.collection.ignore_fields,
                ignore_geometry=self.collection.ignore_geometry,
            )
        finally:
            _deleteOgrFeature(cogr_feature)


cdef class ItemsIterator(Iterator):

    def __next__(self):

        cdef long fid
        cdef void * cogr_feature
        cdef Session session
        session = self.collection.session

        #Update read cursor
        self._next()

        # Get the next feature.
        cogr_feature = OGR_L_GetNextFeature(session.cogr_layer)
        if cogr_feature == NULL:
            raise StopIteration

        fid = OGR_F_GetFID(cogr_feature)
        feature = FeatureBuilder().build(
            cogr_feature,
            encoding=self.collection.session._get_internal_encoding(),
            bbox=False,
            driver=self.collection.driver,
            ignore_fields=self.collection.ignore_fields,
            ignore_geometry=self.collection.ignore_geometry,
        )

        _deleteOgrFeature(cogr_feature)

        return fid, feature


cdef class KeysIterator(Iterator):

    def __next__(self):
        cdef long fid
        cdef void * cogr_feature
        cdef Session session
        session = self.collection.session

        #Update read cursor
        self._next()

        # Get the next feature.
        cogr_feature = OGR_L_GetNextFeature(session.cogr_layer)
        if cogr_feature == NULL:
            raise StopIteration

        fid = OGR_F_GetFID(cogr_feature)
        _deleteOgrFeature(cogr_feature)

        return fid


def _remove(path, driver=None):
    """Deletes an OGR data source
    """
    cdef void *cogr_driver
    cdef void *cogr_ds
    cdef int result
    cdef char *driver_c

    if driver is None:
        # attempt to identify the driver by opening the dataset
        try:
            cogr_ds = gdal_open_vector(path.encode("utf-8"), 0, None, {})
        except (DriverError, FionaNullPointerError):
            raise DatasetDeleteError("Failed to remove data source {}".format(path))
        cogr_driver = GDALGetDatasetDriver(cogr_ds)
        GDALClose(cogr_ds)
    else:
        cogr_driver = GDALGetDriverByName(driver.encode("utf-8"))

    if cogr_driver == NULL:
        raise DatasetDeleteError("Null driver when attempting to delete {}".format(path))

    if not OGR_Dr_TestCapability(cogr_driver, ODrCDeleteDataSource):
        raise DatasetDeleteError("Driver does not support dataset removal operation")

    result = GDALDeleteDataset(cogr_driver, path.encode('utf-8'))
    if result != OGRERR_NONE:
        raise DatasetDeleteError("Failed to remove data source {}".format(path))


def _remove_layer(path, layer, driver=None):
    cdef void *cogr_ds
    cdef int layer_index

    if isinstance(layer, integer_types):
        layer_index = layer
        layer_str = str(layer_index)
    else:
        layer_names = _listlayers(path)
        try:
            layer_index = layer_names.index(layer)
        except ValueError:
            raise ValueError("Layer \"{}\" does not exist in datasource: {}".format(layer, path))
        layer_str = '"{}"'.format(layer)

    if layer_index < 0:
        layer_names = _listlayers(path)
        layer_index = len(layer_names) + layer_index

    try:
        cogr_ds = gdal_open_vector(path.encode("utf-8"), 1, None, {})
    except (DriverError, FionaNullPointerError):
        raise DatasetDeleteError("Failed to remove data source {}".format(path))

    result = GDALDatasetDeleteLayer(cogr_ds, layer_index)
    GDALClose(cogr_ds)
    if result == OGRERR_UNSUPPORTED_OPERATION:
        raise DatasetDeleteError("Removal of layer {} not supported by driver".format(layer_str))
    elif result != OGRERR_NONE:
        raise DatasetDeleteError("Failed to remove layer {} from datasource: {}".format(layer_str, path))


def _listlayers(path, **kwargs):

    """Provides a list of the layers in an OGR data source.
    """

    cdef void *cogr_ds = NULL
    cdef void *cogr_layer = NULL
    cdef const char *path_c
    cdef const char *name_c

    # Open OGR data source.
    path_b = strencode(path)
    path_c = path_b
    cogr_ds = gdal_open_vector(path_c, 0, None, kwargs)

    # Loop over the layers to get their names.
    layer_count = GDALDatasetGetLayerCount(cogr_ds)
    layer_names = []
    for i in range(layer_count):
        cogr_layer = GDALDatasetGetLayer(cogr_ds, i)
        name_c = OGR_L_GetName(cogr_layer)
        name_b = name_c
        layer_names.append(name_b.decode('utf-8'))

    # Close up data source.
    if cogr_ds != NULL:
        GDALClose(cogr_ds)
    cogr_ds = NULL

    return layer_names


def buffer_to_virtual_file(bytesbuf, ext=''):
    """Maps a bytes buffer to a virtual file.

    `ext` is empty or begins with a period and contains at most one period.
    """

    vsi_filename = '/vsimem/{}'.format(uuid4().hex + ext)
    vsi_cfilename = vsi_filename if not isinstance(vsi_filename, string_types) else vsi_filename.encode('utf-8')

    vsi_handle = VSIFileFromMemBuffer(vsi_cfilename, <unsigned char *>bytesbuf, len(bytesbuf), 0)

    if vsi_handle == NULL:
        raise OSError('failed to map buffer to file')
    if VSIFCloseL(vsi_handle) != 0:
        raise OSError('failed to close mapped file handle')

    return vsi_filename


def remove_virtual_file(vsi_filename):
    vsi_cfilename = vsi_filename if not isinstance(vsi_filename, string_types) else vsi_filename.encode('utf-8')
    return VSIUnlink(vsi_cfilename)


cdef class MemoryFileBase:
    """Base for a BytesIO-like class backed by an in-memory file."""

    cdef VSILFILE * _vsif

    def __init__(self, file_or_bytes=None, dirname=None, filename=None, ext=''):
        """A file in an in-memory filesystem.

        Parameters
        ----------
        file_or_bytes : file or bytes
            A file opened in binary mode or bytes
        filename : str
            A filename for the in-memory file under /vsimem
        ext : str
            A file extension for the in-memory file under /vsimem. Ignored if
            filename was provided.

        """
        if file_or_bytes:
            if hasattr(file_or_bytes, 'read'):
                initial_bytes = file_or_bytes.read()
            elif isinstance(file_or_bytes, bytes):
                initial_bytes = file_or_bytes
            else:
                raise TypeError(
                    "Constructor argument must be a file opened in binary "
                    "mode or bytes.")
        else:
            initial_bytes = b''

        # Make an in-memory directory specific to this dataset to help organize
        # auxiliary files.
        self._dirname = dirname or str(uuid4().hex)
        VSIMkdir("/vsimem/{0}".format(self._dirname).encode("utf-8"), 0666)

        if filename:
            # GDAL's SRTMHGT driver requires the filename to be "correct" (match
            # the bounds being written)
            self.name = "/vsimem/{0}/{1}".format(self._dirname, filename)
        else:
            # GDAL 2.1 requires a .zip extension for zipped files.
            self.name = "/vsimem/{0}/{0}{1}".format(self._dirname, ext)

        name_b = self.name.encode('utf-8')
        self._initial_bytes = initial_bytes
        cdef unsigned char *buffer = self._initial_bytes

        if self._initial_bytes:
            self._vsif = VSIFileFromMemBuffer(
               name_b, buffer, len(self._initial_bytes), 0)
            self.mode = "r"

        else:
            self._vsif = NULL
            self.mode = "r+"

        self.closed = False

    def _open(self):
        """Ensure that the instance has a valid VSI file handle."""
        cdef VSILFILE *fp = NULL
        name_b = self.name.encode('utf-8')

        if not self.exists():
            fp = VSIFOpenL(name_b, "w")
            if fp == NULL:
                raise OSError("VSIFOpenL failed")
            else:
                VSIFCloseL(fp)
            self._vsif = NULL

        if self._vsif == NULL:
            fp = VSIFOpenL(name_b, self.mode.encode("utf-8"))
            if fp == NULL:
                log.error("VSIFOpenL failed: name=%r, mode=%r", self.name, self.mode)
                raise OSError("VSIFOpenL failed")
            else:
                self._vsif = fp

    def _ensure_extension(self, drivername=None):
        """Ensure that the instance's name uses a file extension supported by the driver."""
        # Avoid a crashing bug with GDAL versions < 2.
        if get_gdal_version_tuple() < (2, ):
            return

        name_b = drivername.encode("utf-8")
        cdef const char *name_c = name_b
        cdef GDALDriverH driver = GDALGetDriverByName(name_c)
        cdef const char *extension_c = GDALGetMetadataItem(driver, "DMD_EXTENSION", NULL)

        if extension_c != NULL:
            extension_b = extension_c
            recommended_extension = extension_b.decode("utf-8")
            if not recommended_extension.startswith("."):
                recommended_extension = "." + recommended_extension
            root, ext = os.path.splitext(self.name)
            if not ext:
                log.info("Setting extension: root=%r, extension=%r", root, recommended_extension)
                self.name = root + recommended_extension

    def exists(self):
        """Test if the in-memory file exists.

        Returns
        -------
        bool
            True if the in-memory file exists.

        """
        cdef VSIStatBufL st_buf
        name_b = self.name.encode('utf-8')
        return VSIStatL(name_b, &st_buf) == 0

    def __len__(self):
        """Length of the file's buffer in number of bytes.

        Returns
        -------
        int

        """
        if not self.getbuffer():
            return 0        
        return self.getbuffer().size

    def getbuffer(self):
        """Return a view on bytes of the file, or None."""
        cdef unsigned char *buffer = NULL
        cdef vsi_l_offset buffer_len = 0
        cdef unsigned char [:] buff_view

        name_b = self.name.encode('utf-8')
        buffer = VSIGetMemFileBuffer(name_b, &buffer_len, 0)

        if buffer == NULL or buffer_len == 0:
            return None
        else:
            buff_view = <unsigned char [:buffer_len]>buffer
            return buff_view

    def close(self):
        """Close and tear down VSI file and directory."""
        if self._vsif != NULL:
            VSIFCloseL(self._vsif)
        self._vsif = NULL
        VSIRmdir(self._dirname.encode("utf-8"))
        self.closed = True

    def seek(self, offset, whence=0):
        self._open()
        return VSIFSeekL(self._vsif, offset, whence)

    def tell(self):
        self._open()
        if self._vsif != NULL:
            return VSIFTellL(self._vsif)
        else:
            return 0

    def read(self, size=-1):
        """Read size bytes from MemoryFile."""
        cdef bytes result
        cdef unsigned char *buffer = NULL
        cdef vsi_l_offset buffer_len = 0

        if size < 0:
            name_b = self.name.encode('utf-8')
            buffer = VSIGetMemFileBuffer(name_b, &buffer_len, 0)
            size = buffer_len

        buffer = <unsigned char *>CPLMalloc(size)

        self._open()

        try:
            objects_read = VSIFReadL(buffer, 1, size, self._vsif)
            result = <bytes>buffer[:objects_read]
            return result

        finally:
            CPLFree(buffer)

        return result

    def write(self, data):
        """Write data bytes to MemoryFile"""
        cdef const unsigned char *view = <bytes>data
        n = len(data)
        self._open()
        result = VSIFWriteL(view, 1, n, self._vsif)
        VSIFFlushL(self._vsif)
        return result<|MERGE_RESOLUTION|>--- conflicted
+++ resolved
@@ -31,13 +31,8 @@
 from fiona.errors import (
     DriverError, DriverIOError, SchemaError, CRSError, FionaValueError,
     TransactionError, GeometryTypeValidationError, DatasetDeleteError,
-<<<<<<< HEAD
-    FionaDeprecationWarning)
+    FeatureWarning, FionaDeprecationWarning)
 from fiona.compat import OrderedDict, strencode
-=======
-    FeatureWarning, FionaDeprecationWarning)
-from fiona.compat import OrderedDict
->>>>>>> ccf5346c
 from fiona.rfc3339 import parse_date, parse_datetime, parse_time
 from fiona.rfc3339 import FionaDateType, FionaDateTimeType, FionaTimeType
 from fiona.schema import FIELD_TYPES, FIELD_TYPES_MAP, normalize_field_type
@@ -356,11 +351,7 @@
         if feature['geometry'] is not None:
             cogr_geometry = OGRGeomBuilder().build(
                                 feature['geometry'])
-<<<<<<< HEAD
-        exc_wrap_int(OGR_F_SetGeometryDirectly(cogr_feature, cogr_geometry))
-=======
             exc_wrap_int(OGR_F_SetGeometryDirectly(cogr_feature, cogr_geometry))
->>>>>>> ccf5346c
 
         # OGR_F_SetFieldString takes encoded strings ('bytes' in Python 3).
         encoding = session._get_internal_encoding()
@@ -544,7 +535,6 @@
 
         encoding = self._get_internal_encoding()
 
-<<<<<<< HEAD
         if collection.ignore_fields or collection.include_fields is not None:
             if not OGR_L_TestCapability(self.cogr_layer, OLC_IGNOREFIELDS):
                 raise DriverError("Driver does not support ignore_fields")
@@ -554,11 +544,6 @@
         if self.collection.include_fields is not None:
             self.collection.ignore_fields = list(set(self.get_schema()["properties"]) - set(collection.include_fields))
         if self.collection.ignore_fields:
-=======
-        if collection.ignore_fields:
-            if not OGR_L_TestCapability(self.cogr_layer, OLC_IGNOREFIELDS):
-                raise DriverError("Driver does not support ignore_fields")
->>>>>>> ccf5346c
             try:
                 for name in self.collection.ignore_fields:
                     try:
@@ -1319,8 +1304,6 @@
 
         schema_props_keys = set(collection.schema['properties'].keys())
         for record in records:
-<<<<<<< HEAD
-=======
             log.debug("Creating feature in layer: %s" % record)
 
             # Check for optional elements
@@ -1335,7 +1318,6 @@
                     "Record does not match collection schema: %r != %r" % (
                         record['properties'].keys(),
                         list(schema_props_keys) ))
->>>>>>> ccf5346c
             if not validate_geometry_type(record):
                 raise GeometryTypeValidationError(
                     "Record's geometry type does not match "
@@ -1567,15 +1549,11 @@
         self.step = step
 
         self.next_index = start
-<<<<<<< HEAD
-        exc_wrap_int(OGR_L_SetNextByIndex(session.cogr_layer, self.next_index))
-=======
         log.debug("Next index: %d", self.next_index)
-        
+
         # Set OGR_L_SetNextByIndex only if within range
         if start >= 0 and (self.ftcount == -1 or self.start < self.ftcount):
             exc_wrap_int(OGR_L_SetNextByIndex(session.cogr_layer, self.next_index))
->>>>>>> ccf5346c
 
     def __iter__(self):
         return self
@@ -1606,10 +1584,6 @@
         # Set read cursor to next_item position
         if self.step > 1 and self.fastindex:
             exc_wrap_int(OGR_L_SetNextByIndex(session.cogr_layer, self.next_index))
-<<<<<<< HEAD
-
-=======
->>>>>>> ccf5346c
         elif self.step > 1 and not self.fastindex and not self.next_index == self.start:
             # GDALs default implementation of SetNextByIndex is calling ResetReading() and then
             # calling GetNextFeature n times. We can shortcut that if we know the previous index.
@@ -1620,13 +1594,9 @@
                     raise StopIteration
         elif self.step > 1 and not self.fastindex and self.next_index == self.start:
             exc_wrap_int(OGR_L_SetNextByIndex(session.cogr_layer, self.next_index))
-<<<<<<< HEAD
-
         elif self.step == 0:
             # OGR_L_GetNextFeature increments read cursor by one
             pass
-=======
->>>>>>> ccf5346c
         elif self.step < 0:
             exc_wrap_int(OGR_L_SetNextByIndex(session.cogr_layer, self.next_index))
 
