--- conflicted
+++ resolved
@@ -10,13 +10,8 @@
 import os
 import warnings
 import math
-<<<<<<< HEAD
-import uuid
 from collections import namedtuple, OrderedDict
-=======
 from uuid import uuid4
-from collections import namedtuple
->>>>>>> c4677541
 
 from six import integer_types, string_types, text_type
 
@@ -25,33 +20,22 @@
 from fiona._geometry cimport (
     GeomBuilder, OGRGeomBuilder, geometry_type_code,
     normalize_geometry_type_code, base_geometry_type_code)
-<<<<<<< HEAD
-from fiona._err cimport exc_wrap_int, exc_wrap_pointer, exc_wrap_vsilfile
+from fiona._err cimport exc_wrap_int, exc_wrap_pointer, exc_wrap_vsilfile, get_last_error_msg
+
 import fiona
-from fiona._env import GDALVersion, get_gdal_version_num
+from fiona._env import GDALVersion, get_gdal_version_num, calc_gdal_version_num, get_gdal_version_tuple
 from fiona._err import (
     cpl_errs, FionaNullPointerError, CPLE_BaseError, CPLE_AppDefinedError,
     CPLE_OpenFailedError)
-=======
-from fiona._err cimport exc_wrap_int, exc_wrap_pointer, exc_wrap_vsilfile, get_last_error_msg
-
-import fiona
-from fiona._env import get_gdal_version_num, calc_gdal_version_num, get_gdal_version_tuple
-from fiona._err import cpl_errs, FionaNullPointerError, CPLE_BaseError, CPLE_OpenFailedError
->>>>>>> c4677541
+
 from fiona._geometry import GEOMETRY_TYPES
 from fiona import compat
 from fiona.env import Env
 from fiona.errors import (
     DriverError, DriverIOError, SchemaError, CRSError, FionaValueError,
     TransactionError, GeometryTypeValidationError, DatasetDeleteError,
-<<<<<<< HEAD
-    AttributeFilterError, FionaDeprecationWarning)
+    AttributeFilterError, FeatureWarning, FionaDeprecationWarning)
 from fiona.compat import strencode
-=======
-    FeatureWarning, FionaDeprecationWarning)
-from fiona.compat import OrderedDict, strencode
->>>>>>> c4677541
 from fiona.rfc3339 import parse_date, parse_datetime, parse_time
 from fiona.rfc3339 import FionaDateType, FionaDateTimeType, FionaTimeType
 from fiona.schema import FIELD_TYPES, FIELD_TYPES_MAP, normalize_field_type
@@ -1060,11 +1044,8 @@
             else:
                 self._fileencoding = userencoding or self._get_fallback_encoding()
 
-<<<<<<< HEAD
-=======
             before_fields = self.get_schema()['properties']
 
->>>>>>> c4677541
         elif collection.mode == 'w':
             path_b = strencode(path)
             path_c = path_b
@@ -1321,12 +1302,15 @@
         driver_name = OGR_Dr_GetName(cogr_driver).decode("utf-8")
 
         valid_geom_types = collection._valid_geom_types
+
         def validate_geometry_type(record):
             if record["geometry"] is None:
                 return True
             return record["geometry"]["type"].lstrip("3D ") in valid_geom_types
+
         transactions_supported = check_capability_transaction(self.cogr_ds)
         log.debug("Transaction supported: {}".format(transactions_supported))
+
         if transactions_supported:
             log.debug("Starting transaction (initial)")
             result = gdal_start_transaction(self.cogr_ds, 0)
@@ -1334,9 +1318,8 @@
                 raise TransactionError("Failed to start transaction")
 
         schema_props_keys = set(collection.schema['properties'].keys())
+
         for record in records:
-<<<<<<< HEAD
-=======
             log.debug("Creating feature in layer: %s" % record)
 
             # Check for optional elements
@@ -1351,49 +1334,34 @@
                     "Record does not match collection schema: %r != %r" % (
                         record['properties'].keys(),
                         list(schema_props_keys) ))
->>>>>>> c4677541
+
             if not validate_geometry_type(record):
                 raise GeometryTypeValidationError(
                     "Record's geometry type does not match "
                     "collection schema's geometry type: %r != %r" % (
                         record['geometry']['type'],
                         collection.schema['geometry'] ))
+
             # Validate against collection's schema to give useful message
             if set(record['properties'].keys()) != schema_props_keys:
                 raise SchemaError(
                     "Record does not match collection schema: %r != %r" % (
                         record['properties'].keys(),
                         list(schema_props_keys) ))
+
             cogr_feature = OGRFeatureBuilder().build(record, collection)
             result = OGR_L_CreateFeature(cogr_layer, cogr_feature)
+
             if result != OGRERR_NONE:
                 msg = get_last_error_msg()
                 raise RuntimeError("GDAL Error: {msg} \n \n Failed to write record: "
                                    "{record}".format(msg=msg, record=record))
             _deleteOgrFeature(cogr_feature)
 
-<<<<<<< HEAD
-            features_in_transaction += 1
-            if features_in_transaction == DEFAULT_TRANSACTION_SIZE:
-                log.debug("Committing transaction (intermediate)")
-                result = gdal_commit_transaction(self.cogr_ds)
-                if result == OGRERR_FAILURE:
-                    raise TransactionError("Failed to commit transaction")
-                log.debug("Starting transaction (intermediate)")
-                result = gdal_start_transaction(self.cogr_ds, 0)
-                if result == OGRERR_FAILURE:
-                    raise TransactionError("Failed to start transaction")
-                features_in_transaction = 0
-
-        log.debug("Committing transaction (final)")
-        result = gdal_commit_transaction(self.cogr_ds)
-        if result == OGRERR_FAILURE:
-            raise TransactionError("Failed to commit transaction")
-=======
             if transactions_supported:
                 features_in_transaction += 1
                 if features_in_transaction == DEFAULT_TRANSACTION_SIZE:
-                    log.debug("Comitting transaction (intermediate)")
+                    log.debug("Committing transaction (intermediate)")
                     result = gdal_commit_transaction(self.cogr_ds)
                     if result == OGRERR_FAILURE:
                         raise TransactionError("Failed to commit transaction")
@@ -1404,11 +1372,10 @@
                     features_in_transaction = 0
 
         if transactions_supported:
-            log.debug("Comitting transaction (final)")
+            log.debug("Committing transaction (final)")
             result = gdal_commit_transaction(self.cogr_ds)
             if result == OGRERR_FAILURE:
                 raise TransactionError("Failed to commit transaction")
->>>>>>> c4677541
 
     def sync(self, collection):
         """Syncs OGR to disk."""
@@ -1614,16 +1581,12 @@
         self.step = step
 
         self.next_index = start
-<<<<<<< HEAD
-        OGR_L_SetNextByIndex(session.cogr_layer, self.next_index)
-=======
         log.debug("Next index: %d", self.next_index)
 
         # Set OGR_L_SetNextByIndex only if within range
         if start >= 0 and (self.ftcount == -1 or self.start < self.ftcount):
             exc_wrap_int(OGR_L_SetNextByIndex(session.cogr_layer, self.next_index))
         session.cursor_interrupted = False
->>>>>>> c4677541
 
     def __iter__(self):
         return self
