--- conflicted
+++ resolved
@@ -1314,15 +1314,11 @@
         else:
             self.ftcount = OGR_L_GetFeatureCount(session.cogr_layer, 0)
 
-<<<<<<< HEAD
-        ftcount = wrap_get_feature_count(self.collection, session.cogr_layer, 0)
-        if ftcount == -1 and ((start is not None and start < 0) or
-=======
         if self.ftcount == -1 and ((start is not None and start < 0) or
->>>>>>> a9feeb5d
                               (stop is not None and stop < 0)):
             raise IndexError(
                 "collection's dataset does not support negative slice indexes")
+
 
         if stop is not None and stop < 0:
             stop += self.ftcount
@@ -1394,50 +1390,25 @@
             if self.next_index > self.start or (self.stop is not None and self.next_index <= self.stop):
                 raise StopIteration
 
-<<<<<<< HEAD
-        # Check if iterator is stopped
-        if self.is_stopped:
-            log.warning("Iterator was stopped, possible due to the creation of another iterator for the same collection.")
-            raise IteratorStoppedError
-
         if self.is_interrupted:
             if not self.fastindex:
                 log.warning("Sequential read of iterator was interrupted. Resetting iterator. This can negatively impact the performance.")
-=======
-        # Set read cursor to next_item position
-        if self.step > 1 and self.fastindex:
-            OGR_L_SetNextByIndex(session.cogr_layer, self.next_index)
-        elif self.step > 1 and not self.fastindex and not self.next_index == self.start:
-            # GDALs default implementation of SetNextByIndex is calling ResetReading() and then
-            # calling GetNextFeature n times. We can shortcut that if we know the previous index.
-            # OGR_L_GetNextFeature increments cursor by 1, therefore self.step - 1 as one increment was performed when feature is read
-            for _ in range(self.step - 1):
-                cogr_feature = OGR_L_GetNextFeature(session.cogr_layer)
-                if cogr_feature == NULL:
-                    raise StopIteration
-        elif self.step > 1 and not self.fastindex and self.next_index == self.start:
-            OGR_L_SetNextByIndex(session.cogr_layer, self.next_index)
-        elif self.step < 0:
->>>>>>> a9feeb5d
             OGR_L_SetNextByIndex(session.cogr_layer, self.next_index)
             self.is_interrupted = False
         else:
             # Set read cursor to next_item position
             if self.step > 1 and self.fastindex:
                 OGR_L_SetNextByIndex(session.cogr_layer, self.next_index)
-
             elif self.step > 1 and not self.fastindex and not self.next_index == self.start:
+                # GDALs default implementation of SetNextByIndex is calling ResetReading() and then
+                # calling GetNextFeature n times. We can shortcut that if we know the previous index.
+                # OGR_L_GetNextFeature increments cursor by 1, therefore self.step - 1 as one increment was performed when feature is read
                 for _ in range(self.step - 1):
-                    # TODO rbuffat add test -> OGR_L_GetNextFeature increments cursor by 1, therefore self.step - 1 as one increment was performed when feature is read
                     cogr_feature = OGR_L_GetNextFeature(session.cogr_layer)
                     if cogr_feature == NULL:
                         raise StopIteration
             elif self.step > 1 and not self.fastindex and self.next_index == self.start:
                 OGR_L_SetNextByIndex(session.cogr_layer, self.next_index)
-
-            elif self.step == 0:
-                # OGR_L_GetNextFeature increments read cursor by one
-                pass
             elif self.step < 0:
                 OGR_L_SetNextByIndex(session.cogr_layer, self.next_index)
 
