--- conflicted
+++ resolved
@@ -27,21 +27,17 @@
 from fiona._err import cpl_errs, FionaNullPointerError, CPLE_BaseError, CPLE_OpenFailedError
 from fiona._geometry import GEOMETRY_TYPES
 from fiona import compat
+from fiona.compat import strencode
 from fiona.env import Env
 from fiona.errors import (
     DriverError, DriverIOError, SchemaError, CRSError, FionaValueError,
     TransactionError, GeometryTypeValidationError, DatasetDeleteError,
     FeatureWarning, FionaDeprecationWarning)
-<<<<<<< HEAD
-from fiona.compat import OrderedDict, strencode
 from fiona.model import Feature, Properties
-=======
-from fiona.compat import strencode
->>>>>>> e3bbb6be
+from fiona.path import vsi_path
 from fiona.rfc3339 import parse_date, parse_datetime, parse_time
 from fiona.rfc3339 import FionaDateType, FionaDateTimeType, FionaTimeType
 from fiona.schema import FIELD_TYPES, FIELD_TYPES_MAP, normalize_field_type
-from fiona.path import vsi_path
 
 from fiona._shim cimport is_field_null, osr_get_name, osr_set_traditional_axis_mapping_strategy
 
