# These are extension functions and classes using the OGR C API.
from __future__ import absolute_import

include "gdal.pxi"

import datetime
import json
import locale
import logging
import os
import warnings
import math
from collections import namedtuple, OrderedDict
from typing import List
from uuid import uuid4
<<<<<<< HEAD

from six import integer_types, string_types, text_type

from fiona._shim cimport *
=======
>>>>>>> 5d55585d

from fiona.crs cimport CRS, osr_set_traditional_axis_mapping_strategy
from fiona._geometry cimport (
    GeomBuilder, OGRGeomBuilder, geometry_type_code,
    normalize_geometry_type_code, base_geometry_type_code)
from fiona._err cimport exc_wrap_int, exc_wrap_pointer, exc_wrap_vsilfile, get_last_error_msg

import fiona
<<<<<<< HEAD
from fiona._env import GDALVersion, get_gdal_version_num, calc_gdal_version_num, get_gdal_version_tuple
from fiona._err import (
    cpl_errs, FionaNullPointerError, CPLE_BaseError, CPLE_AppDefinedError,
    CPLE_OpenFailedError)

=======
from fiona._env import get_gdal_version_num, calc_gdal_version_num, get_gdal_version_tuple
from fiona._err import (
    cpl_errs, FionaNullPointerError, CPLE_BaseError, CPLE_AppDefinedError,
    CPLE_OpenFailedError)
>>>>>>> 5d55585d
from fiona._geometry import GEOMETRY_TYPES
from fiona import compat
from fiona.compat import strencode
from fiona.env import Env
from fiona.errors import (
    DriverError, DriverIOError, SchemaError, CRSError, FionaValueError,
    TransactionError, GeometryTypeValidationError, DatasetDeleteError,
    AttributeFilterError, FeatureWarning, FionaDeprecationWarning)
<<<<<<< HEAD
from fiona.compat import strencode
=======
from fiona.model import _guard_model_object, Feature, Geometry, Properties
from fiona.path import vsi_path
>>>>>>> 5d55585d
from fiona.rfc3339 import parse_date, parse_datetime, parse_time
from fiona.rfc3339 import FionaDateType, FionaDateTimeType, FionaTimeType
from fiona.schema import FIELD_TYPES, FIELD_TYPES_MAP, normalize_field_type

from libc.stdlib cimport malloc, free
from libc.string cimport strcmp
from cpython cimport PyBytes_FromStringAndSize, PyBytes_AsString
from fiona.drvsupport import _driver_supports_timezones


log = logging.getLogger(__name__)

DEFAULT_TRANSACTION_SIZE = 20000

# OGR Driver capability
cdef const char * ODrCCreateDataSource = "CreateDataSource"
cdef const char * ODrCDeleteDataSource = "DeleteDataSource"

# OGR Layer capability
cdef const char * OLC_RANDOMREAD = "RandomRead"
cdef const char * OLC_SEQUENTIALWRITE = "SequentialWrite"
cdef const char * OLC_RANDOMWRITE = "RandomWrite"
cdef const char * OLC_FASTSPATIALFILTER = "FastSpatialFilter"
cdef const char * OLC_FASTFEATURECOUNT = "FastFeatureCount"
cdef const char * OLC_FASTGETEXTENT = "FastGetExtent"
cdef const char * OLC_FASTSETNEXTBYINDEX = "FastSetNextByIndex"
cdef const char * OLC_CREATEFIELD = "CreateField"
cdef const char * OLC_CREATEGEOMFIELD = "CreateGeomField"
cdef const char * OLC_DELETEFIELD = "DeleteField"
cdef const char * OLC_REORDERFIELDS = "ReorderFields"
cdef const char * OLC_ALTERFIELDDEFN = "AlterFieldDefn"
cdef const char * OLC_DELETEFEATURE = "DeleteFeature"
cdef const char * OLC_STRINGSASUTF8 = "StringsAsUTF8"
cdef const char * OLC_TRANSACTIONS = "Transactions"
cdef const char * OLC_IGNOREFIELDS =  "IgnoreFields"

# OGR integer error types.

OGRERR_NONE = 0
OGRERR_NOT_ENOUGH_DATA = 1    # not enough data to deserialize */
OGRERR_NOT_ENOUGH_MEMORY = 2
OGRERR_UNSUPPORTED_GEOMETRY_TYPE = 3
OGRERR_UNSUPPORTED_OPERATION = 4
OGRERR_CORRUPT_DATA = 5
OGRERR_FAILURE = 6
OGRERR_UNSUPPORTED_SRS = 7
OGRERR_INVALID_HANDLE = 8


cdef bint is_field_null(void *feature, int n):
    if OGR_F_IsFieldNull(feature, n):
        return True
    elif not OGR_F_IsFieldSet(feature, n):
        return True
    else:
        return False


cdef void gdal_flush_cache(void *cogr_ds):
    with cpl_errs:
        GDALFlushCache(cogr_ds)


cdef void* gdal_open_vector(char* path_c, int mode, drivers, options) except NULL:
    cdef void* cogr_ds = NULL
    cdef char **drvs = NULL
    cdef void* drv = NULL
    cdef char **open_opts = NULL

    flags = GDAL_OF_VECTOR | GDAL_OF_VERBOSE_ERROR
    if mode == 1:
        flags |= GDAL_OF_UPDATE
    else:
        flags |= GDAL_OF_READONLY

    if drivers:
        for name in drivers:
            name_b = name.encode()
            name_c = name_b
            drv = GDALGetDriverByName(name_c)
            if drv != NULL:
                drvs = CSLAddString(drvs, name_c)

    for k, v in options.items():
        if v is None:
            continue
        k = k.upper().encode('utf-8')
        if isinstance(v, bool):
            v = ('ON' if v else 'OFF').encode('utf-8')
        else:
            v = str(v).encode('utf-8')
        open_opts = CSLAddNameValue(open_opts, <const char *>k, <const char *>v)

    open_opts = CSLAddNameValue(open_opts, "VALIDATE_OPEN_OPTIONS", "NO")

    try:
        cogr_ds = exc_wrap_pointer(
            GDALOpenEx(path_c, flags, <const char *const *>drvs, <const char *const *>open_opts, NULL)
        )
        return cogr_ds
    except FionaNullPointerError:
        raise DriverError("Failed to open dataset (mode={}): {}".format(mode, path_c.decode("utf-8")))
    except CPLE_BaseError as exc:
        raise DriverError(str(exc))
    finally:
        CSLDestroy(drvs)
        CSLDestroy(open_opts)


cdef void* gdal_create(void* cogr_driver, const char *path_c, options) except NULL:
    cdef char **creation_opts = NULL
    cdef void *cogr_ds = NULL

    for k, v in options.items():
        k = k.upper().encode('utf-8')
        if isinstance(v, bool):
            v = ('ON' if v else 'OFF').encode('utf-8')
        else:
            v = str(v).encode('utf-8')
        creation_opts = CSLAddNameValue(creation_opts, <const char *>k, <const char *>v)

    try:
        return exc_wrap_pointer(GDALCreate(cogr_driver, path_c, 0, 0, 0, GDT_Unknown, creation_opts))
    except FionaNullPointerError:
        raise DriverError("Failed to create dataset: {}".format(path_c.decode("utf-8")))
    except CPLE_BaseError as exc:
        raise DriverError(str(exc))
    finally:
        CSLDestroy(creation_opts)



def _explode(coords):
    """Explode a GeoJSON geometry's coordinates object and yield
    coordinate tuples. As long as the input is conforming, the type of
    the geometry doesn't matter."""
    for e in coords:
        if isinstance(e, (float, int)):
            yield coords
            break
        else:
            for f in _explode(e):
                yield f


def _bounds(geometry):
    """Bounding box of a GeoJSON geometry"""
    try:
        xyz = tuple(zip(*list(_explode(geometry['coordinates']))))
        return min(xyz[0]), min(xyz[1]), max(xyz[0]), max(xyz[1])
    except (KeyError, TypeError):
        return None


cdef int GDAL_VERSION_NUM = get_gdal_version_num()


class TZ(datetime.tzinfo):

    def __init__(self, minutes):
        self.minutes = minutes

    def utcoffset(self, dt):
        return datetime.timedelta(minutes=self.minutes)

# Feature extension classes and functions follow.


cdef class FeatureBuilder:
    """Build Fiona features from OGR feature pointers.

    No OGR objects are allocated by this function and the feature
    argument is not destroyed.
    """

    cdef build(self, void *feature, encoding='utf-8', bbox=False, driver=None, ignore_fields=None, ignore_geometry=False):
        """Build a Fiona feature object from an OGR feature

        Parameters
        ----------
        feature : void *
            The OGR feature # TODO: use a real typedef
        encoding : str
            The encoding of OGR feature attributes
        bbox : bool
            Not used
        driver : str
            OGR format driver name like 'GeoJSON'
        ignore_fields : sequence
            A sequence of field names that will be ignored and omitted
            in the Fiona feature properties
        ignore_geometry : bool
            Flag for whether the OGR geometry field is to be ignored

        Returns
        -------
        dict
        """
        cdef void *fdefn = NULL
        cdef int i
        cdef unsigned char *data = NULL
        cdef char **string_list = NULL
        cdef int string_list_index = 0
        cdef int l
        cdef int retval
        cdef int fieldsubtype
        cdef const char *key_c = NULL
        # Parameters for OGR_F_GetFieldAsDateTimeEx
        cdef int y = 0
        cdef int m = 0
        cdef int d = 0
        cdef int hh = 0
        cdef int mm = 0
        cdef float fss = 0.0
        cdef int tz = 0

        # Skeleton of the feature to be returned.
        fid = OGR_F_GetFID(feature)
        props = OrderedDict()

        ignore_fields = set(ignore_fields or [])

        # Iterate over the fields of the OGR feature.
        for i in range(OGR_F_GetFieldCount(feature)):
            fdefn = OGR_F_GetFieldDefnRef(feature, i)
            if fdefn == NULL:
                raise ValueError("NULL field definition at index {}".format(i))
            key_c = OGR_Fld_GetNameRef(fdefn)
            if key_c == NULL:
                raise ValueError("NULL field name reference at index {}".format(i))
            key_b = key_c
            key = key_b.decode(encoding)
            if not key:
                warnings.warn("Empty field name at index {}".format(i))

            if key in ignore_fields:
                continue

            fieldtypename = FIELD_TYPES[OGR_Fld_GetType(fdefn)]
            fieldsubtype = OGR_Fld_GetSubType(fdefn)
            if not fieldtypename:
                log.warning(
                    "Skipping field %s: invalid type %s",
                    key,
                    OGR_Fld_GetType(fdefn))
                continue

            # TODO: other types
            fieldtype = FIELD_TYPES_MAP[fieldtypename]

            if is_field_null(feature, i):
                props[key] = None

            elif fieldtypename is 'int32':
                if fieldsubtype == OFSTBoolean:
                    props[key] = bool(OGR_F_GetFieldAsInteger(feature, i))
                else:
                    props[key] = OGR_F_GetFieldAsInteger(feature, i)

            elif fieldtype is int:
                if fieldsubtype == OFSTBoolean:
                    props[key] = bool(OGR_F_GetFieldAsInteger64(feature, i))
                else:
                    props[key] = OGR_F_GetFieldAsInteger64(feature, i)

            elif fieldtype is float:
                props[key] = OGR_F_GetFieldAsDouble(feature, i)

            elif fieldtype is str:
                val = OGR_F_GetFieldAsString(feature, i)
                try:
                    val = val.decode(encoding)
                except UnicodeDecodeError:
                    log.warning(
                        "Failed to decode %s using %s codec", val, encoding)

                # Does the text contain a JSON object? Let's check.
                # Let's check as cheaply as we can.
                if driver == 'GeoJSON' and val.startswith('{'):
                    try:
                        val = json.loads(val)
                    except ValueError as err:
                        log.warning(str(err))

                # Now add to the properties object.
                props[key] = val

            elif fieldtype in (FionaDateType, FionaTimeType, FionaDateTimeType):
                retval = OGR_F_GetFieldAsDateTimeEx(feature, i, &y, &m, &d, &hh, &mm, &fss, &tz)
                ms, ss = math.modf(fss)
                ss = int(ss)
                ms = int(round(ms * 10**6))

                # OGR_F_GetFieldAsDateTimeEx: (0=unknown, 1=localtime, 100=GMT, see data model for details)
                # CPLParseRFC822DateTime: (0=unknown, 100=GMT, 101=GMT+15minute, 99=GMT-15minute), or NULL
                tzinfo = None
                if tz > 1:
                    tz_minutes = (tz - 100) * 15
                    tzinfo = TZ(tz_minutes)

                try:
                    if fieldtype is FionaDateType:
                        props[key] = datetime.date(y, m, d).isoformat()
                    elif fieldtype is FionaTimeType:
                        props[key] = datetime.time(hh, mm, ss, ms, tzinfo).isoformat()
                    else:
                        props[key] = datetime.datetime(y, m, d, hh, mm, ss, ms, tzinfo).isoformat()
                except ValueError as err:
                    log.exception(err)
                    props[key] = None

            elif fieldtype is bytes:
                data = OGR_F_GetFieldAsBinary(feature, i, &l)
                props[key] = data[:l]
            elif fieldtype is List[str]:
                string_list = OGR_F_GetFieldAsStringList(feature, i)
                string_list_index = 0
                props[key] = []
                while string_list[string_list_index] != NULL:
                    val = string_list[string_list_index]
                    try:
                        val = val.decode(encoding)
                    except UnicodeDecodeError:
                        log.warning(
                            "Failed to decode %s using %s codec", val, encoding
                        )
                    props[key].append(val)
                    string_list_index += 1
            else:
                props[key] = None

        cdef void *cogr_geometry = NULL
        geom = None
        if not ignore_geometry:
            cogr_geometry = OGR_F_GetGeometryRef(feature)
            geom = GeomBuilder().build_from_feature(feature)

        return Feature(id=str(fid), properties=Properties(**props), geometry=geom)


cdef class OGRFeatureBuilder:

    """Builds an OGR Feature from a Fiona feature mapping.

    Allocates one OGR Feature which should be destroyed by the caller.
    Borrows a layer definition from the collection.

    """
    cdef void * build(self, feature, collection) except NULL:
        cdef void *cogr_geometry = NULL
        cdef const char *string_c = NULL
        cdef WritingSession session = collection.session
        cdef void *cogr_layer = session.cogr_layer
        cdef void *cogr_featuredefn = OGR_L_GetLayerDefn(cogr_layer)
        cdef void *cogr_feature = OGR_F_Create(cogr_featuredefn)

        if cogr_layer == NULL:
            raise ValueError("Null layer")

        if cogr_featuredefn == NULL:
            raise ValueError("Null feature definition")

        if cogr_feature == NULL:
            raise ValueError("Null feature")

        if feature.geometry is not None:
            cogr_geometry = OGRGeomBuilder().build(feature.geometry)
            exc_wrap_int(OGR_F_SetGeometryDirectly(cogr_feature, cogr_geometry))

        # OGR_F_SetFieldString takes encoded strings ('bytes' in Python 3).
        encoding = session._get_internal_encoding()

<<<<<<< HEAD
        for key, value in feature['properties'].items():
            i = session._schema_mapping_index[key]
=======
        for key, value in feature.properties.items():
            i = session._schema_mapping_index[key]

>>>>>>> 5d55585d
            if i < 0:
                continue

            schema_type = session._schema_normalized_field_types[key]

            # Special case: serialize dicts to assist OGR.
            if isinstance(value, dict):
                value = json.dumps(value)

            # Continue over the standard OGR types.
            if isinstance(value, int):
                if schema_type == 'int32':
                    OGR_F_SetFieldInteger(cogr_feature, i, value)
                else:
                    OGR_F_SetFieldInteger64(cogr_feature, i, value)

            elif isinstance(value, float):
                OGR_F_SetFieldDouble(cogr_feature, i, value)
            elif schema_type in ['date', 'time', 'datetime'] and value is not None:
                if isinstance(value, str):
                    if schema_type == 'date':
                        y, m, d, hh, mm, ss, ms, tz = parse_date(value)
                    elif schema_type == 'time':
                        y, m, d, hh, mm, ss, ms, tz = parse_time(value)
                    else:
                        y, m, d, hh, mm, ss, ms, tz = parse_datetime(value)
                elif (isinstance(value, datetime.date) and schema_type == 'date'):
                        y, m, d = value.year, value.month, value.day
                        hh = mm = ss = ms = 0
                        tz = None
                elif (isinstance(value, datetime.datetime) and schema_type == 'datetime'):
                        y, m, d = value.year, value.month, value.day
                        hh, mm, ss, ms = value.hour, value.minute, value.second, value.microsecond
                        if value.utcoffset() is None:
                            tz = None
                        else:
                            tz = value.utcoffset().total_seconds() / 60
                elif (isinstance(value, datetime.time) and schema_type == 'time'):
                        y = m = d = 0
                        hh, mm, ss, ms = value.hour, value.minute, value.second, value.microsecond
                        if value.utcoffset() is None:
                            tz = None
                        else:
                            tz = value.utcoffset().total_seconds() / 60

                # Convert to UTC if driver does not support timezones
                if tz is not None and not _driver_supports_timezones(collection.driver, schema_type):

                    if schema_type == 'datetime':
                        d_tz = datetime.datetime(y, m, d, hh, mm, ss, int(ms), TZ(tz))
                        d_utc = d_tz - d_tz.utcoffset()
                        y, m, d = d_utc.year, d_utc.month, d_utc.day
                        hh, mm, ss, ms = d_utc.hour, d_utc.minute, d_utc.second, d_utc.microsecond
                        tz = 0
                        del d_utc, d_tz
                    elif schema_type == 'time':
                        d_tz = datetime.datetime(1900, 1, 1, hh, mm, ss, int(ms), TZ(tz))
                        d_utc = d_tz - d_tz.utcoffset()
                        y = m = d = 0
                        hh, mm, ss, ms = d_utc.hour, d_utc.minute, d_utc.second, d_utc.microsecond
                        tz = 0
                        del d_utc, d_tz

                # tzinfo: (0=unknown, 100=GMT, 101=GMT+15minute, 99=GMT-15minute), or NULL
                if tz is not None:
                    tzinfo = int(tz / 15.0 + 100)
                else:
                    tzinfo = 0

                # Add microseconds to seconds
                ss += ms / 10**6

                OGR_F_SetFieldDateTimeEx(cogr_feature, i, y, m, d, hh, mm, ss, tzinfo)

            elif isinstance(value, bytes) and schema_type == "bytes":
                string_c = value
                OGR_F_SetFieldBinary(cogr_feature, i, len(value),
                    <unsigned char*>string_c)
            elif isinstance(value, str):
                value_bytes = strencode(value, encoding)
                string_c = value_bytes
                OGR_F_SetFieldString(cogr_feature, i, string_c)
            elif value is None:
                OGR_F_SetFieldNull(cogr_feature, i)
            else:
                raise ValueError("Invalid field type %s" % type(value))
        return cogr_feature


cdef _deleteOgrFeature(void *cogr_feature):
    """Delete an OGR feature"""
    if cogr_feature is not NULL:
        OGR_F_Destroy(cogr_feature)
    cogr_feature = NULL


def featureRT(feat, collection):
    # For testing purposes only, leaks the JSON data
    feature = _guard_model_object(feat)
    cdef void *cogr_feature = OGRFeatureBuilder().build(feature, collection)
    cdef void *cogr_geometry = OGR_F_GetGeometryRef(cogr_feature)
    if cogr_geometry == NULL:
        raise ValueError("Null geometry")
    result = FeatureBuilder().build(
        cogr_feature,
        encoding='utf-8',
        bbox=False,
        driver=collection.driver
    )
    _deleteOgrFeature(cogr_feature)
    return result


# Collection-related extension classes and functions

cdef class Session:

    cdef void *cogr_ds
    cdef void *cogr_layer
    cdef object _fileencoding
    cdef object _encoding
    cdef object collection
    cdef bint cursor_interrupted

    def __init__(self):
        self.cogr_ds = NULL
        self.cogr_layer = NULL
        self._fileencoding = None
        self._encoding = None
        self.cursor_interrupted = False

    def __dealloc__(self):
        self.stop()

    def start(self, collection, **kwargs):
        cdef const char *path_c = NULL
        cdef const char *name_c = NULL
        cdef void *drv = NULL
        cdef void *ds = NULL
        cdef char **ignore_fields = NULL

        path_b = collection.path.encode('utf-8')
        path_c = path_b

        self._fileencoding = kwargs.get('encoding') or collection.encoding

        # We have two ways of specifying drivers to try. Resolve the
        # values into a single set of driver short names.
        if collection._driver:
            drivers = set([collection._driver])
        elif collection.enabled_drivers:
            drivers = set(collection.enabled_drivers)
        else:
            drivers = None

        encoding = kwargs.pop('encoding', None)
        if encoding:
            kwargs['encoding'] = encoding.upper()

        self.cogr_ds = gdal_open_vector(path_c, 0, drivers, kwargs)

        if isinstance(collection.name, str):
            name_b = collection.name.encode('utf-8')
            name_c = name_b
            self.cogr_layer = GDALDatasetGetLayerByName(self.cogr_ds, name_c)
        elif isinstance(collection.name, int):
            self.cogr_layer = GDALDatasetGetLayer(self.cogr_ds, collection.name)
            name_c = OGR_L_GetName(self.cogr_layer)
            name_b = name_c
            collection.name = name_b.decode('utf-8')

        if self.cogr_layer == NULL:
            raise ValueError("Null layer: " + repr(collection.name))

        encoding = self._get_internal_encoding()

        if collection.ignore_fields or collection.include_fields is not None:
            if not OGR_L_TestCapability(self.cogr_layer, OLC_IGNOREFIELDS):
                raise DriverError("Driver does not support ignore_fields")

        self.collection = collection

        if self.collection.include_fields is not None:
            self.collection.ignore_fields = list(set(self.get_schema()["properties"]) - set(collection.include_fields))
        if self.collection.ignore_fields:
            try:
                for name in self.collection.ignore_fields:
                    try:
                        name_b = name.encode(encoding)
                    except AttributeError:
                        raise TypeError("Ignored field \"{}\" has type \"{}\", expected string".format(name, name.__class__.__name__))
                    ignore_fields = CSLAddString(ignore_fields, <const char *>name_b)
                OGR_L_SetIgnoredFields(self.cogr_layer, <const char**>ignore_fields)
            finally:
                CSLDestroy(ignore_fields)

    cpdef stop(self):
        self.cogr_layer = NULL
        if self.cogr_ds != NULL:
            try:
                with cpl_errs:
                    GDALClose(self.cogr_ds)
            except CPLE_BaseError as exc:
                raise DriverError(str(exc))
            finally:
                self.cogr_ds = NULL

    def get_fileencoding(self):
        """DEPRECATED"""
        warnings.warn("get_fileencoding is deprecated and will be removed in a future version.", FionaDeprecationWarning)
        return self._fileencoding

    def _get_fallback_encoding(self):
        """Determine a format-specific fallback encoding to use when using OGR_F functions

        Parameters
        ----------
        None

        Returns
        -------
        str

        """
        if "Shapefile" in self.get_driver():
            return 'iso-8859-1'
        else:
            return locale.getpreferredencoding()


    def _get_internal_encoding(self):
        """Determine the encoding to use when use OGR_F functions

        Parameters
        ----------
        None

        Returns
        -------
        str

        Notes
        -----
        If the layer implements RFC 23 support for UTF-8, the return
        value will be 'utf-8' and callers can be certain that this is
        correct.  If the layer does not have the OLC_STRINGSASUTF8
        capability marker, it is not possible to know exactly what the
        internal encoding is and this method returns best guesses. That
        means ISO-8859-1 for shapefiles and the locale's preferred
        encoding for other formats such as CSV files.

        """
        if OGR_L_TestCapability(self.cogr_layer, OLC_STRINGSASUTF8):
            return 'utf-8'
        else:
            return self._fileencoding or self._get_fallback_encoding()

    def get_length(self):
        if self.cogr_layer == NULL:
            raise ValueError("Null layer")
        return self._get_feature_count(0)

    def get_driver(self):
        cdef void *cogr_driver = GDALGetDatasetDriver(self.cogr_ds)
        if cogr_driver == NULL:
            raise ValueError("Null driver")
        cdef const char *name = OGR_Dr_GetName(cogr_driver)
        driver_name = name
        return driver_name.decode()

    def get_schema(self):
        cdef int i
        cdef int n
        cdef void *cogr_featuredefn = NULL
        cdef void *cogr_fielddefn = NULL
        cdef const char *key_c
        props = []

        if self.cogr_layer == NULL:
            raise ValueError("Null layer")

        if self.collection.ignore_fields:
            ignore_fields = self.collection.ignore_fields
        else:
            ignore_fields = set()

        cogr_featuredefn = OGR_L_GetLayerDefn(self.cogr_layer)
        if cogr_featuredefn == NULL:
            raise ValueError("Null feature definition")

        encoding = self._get_internal_encoding()

        n = OGR_FD_GetFieldCount(cogr_featuredefn)

        for i from 0 <= i < n:
            cogr_fielddefn = OGR_FD_GetFieldDefn(cogr_featuredefn, i)
            if cogr_fielddefn == NULL:
                raise ValueError("NULL field definition at index {}".format(i))

            key_c = OGR_Fld_GetNameRef(cogr_fielddefn)
            if key_c == NULL:
                raise ValueError("NULL field name reference at index {}".format(i))
            key_b = key_c
            key = key_b.decode(encoding)
            if not key:
                warnings.warn("Empty field name at index {}".format(i), FeatureWarning)

            if key in ignore_fields:
                continue

            fieldtypename = FIELD_TYPES[OGR_Fld_GetType(cogr_fielddefn)]
            if not fieldtypename:
                log.warning(
                    "Skipping field %s: invalid type %s",
                    key,
                    OGR_Fld_GetType(cogr_fielddefn))
                continue

            val = fieldtypename
            if fieldtypename == 'float':
                fmt = ""
                width = OGR_Fld_GetWidth(cogr_fielddefn)
                if width: # and width != 24:
                    fmt = ":%d" % width
                precision = OGR_Fld_GetPrecision(cogr_fielddefn)
                if precision: # and precision != 15:
                    fmt += ".%d" % precision
                val = "float" + fmt
            elif fieldtypename in ('int32', 'int64'):
                fmt = ""
                width = OGR_Fld_GetWidth(cogr_fielddefn)
                if width:
                    fmt = ":%d" % width
                val = 'int' + fmt
            elif fieldtypename == 'str':
                fmt = ""
                width = OGR_Fld_GetWidth(cogr_fielddefn)
                if width:
                    fmt = ":%d" % width
                val = fieldtypename + fmt

            props.append((key, val))

        ret = {"properties": OrderedDict(props)}

        if not self.collection.ignore_geometry:
            code = normalize_geometry_type_code(
                OGR_FD_GetGeomType(cogr_featuredefn))
            ret["geometry"] = GEOMETRY_TYPES[code]

        return ret

    def get_crs(self):
        """Get the layer's CRS

        Returns
        -------
        CRS

        """
        wkt = self.get_crs_wkt()
        if not wkt:
            return CRS()
        else:
            return CRS.from_user_input(wkt)

    def get_crs_wkt(self):
        cdef char *proj_c = NULL
        cdef void *cogr_crs = NULL

        if self.cogr_layer == NULL:
            raise ValueError("Null layer")

        try:
            cogr_crs = exc_wrap_pointer(OGR_L_GetSpatialRef(self.cogr_layer))

        # TODO: we don't intend to use try/except for flow control
        # this is a work around for a GDAL issue.
        except FionaNullPointerError:
            log.debug("Layer has no coordinate system")
        except fiona._err.CPLE_OpenFailedError as exc:
            log.debug("A support file wasn't opened. See the preceding ERROR level message.")
            cogr_crs = OGR_L_GetSpatialRef(self.cogr_layer)
            log.debug("Called OGR_L_GetSpatialRef() again without error checking.")
            if cogr_crs == NULL:
                raise exc

        if cogr_crs is not NULL:
            log.debug("Got coordinate system")

            try:
                OSRExportToWkt(cogr_crs, &proj_c)
                if proj_c == NULL:
                    raise ValueError("Null projection")
                proj_b = proj_c
                crs_wkt = proj_b.decode('utf-8')

            finally:
                CPLFree(proj_c)
                return crs_wkt

        else:
            log.debug("Projection not found (cogr_crs was NULL)")
            return ""

    def get_extent(self):
        cdef OGREnvelope extent

        if self.cogr_layer == NULL:
            raise ValueError("Null layer")

        result = OGR_L_GetExtent(self.cogr_layer, &extent, 1)
        self.cursor_interrupted = True
        if result != OGRERR_NONE:
            raise DriverError("Driver was not able to calculate bounds")
        return (extent.MinX, extent.MinY, extent.MaxX, extent.MaxY)

    cdef int _get_feature_count(self, force=0):
        if self.cogr_layer == NULL:
            raise ValueError("Null layer")

        self.cursor_interrupted = True
        return OGR_L_GetFeatureCount(self.cogr_layer, force)

    def has_feature(self, fid):
        """Provides access to feature data by FID.

        Supports Collection.__contains__().
        """
        cdef void * cogr_feature
        fid = int(fid)
        cogr_feature = OGR_L_GetFeature(self.cogr_layer, fid)
        if cogr_feature != NULL:
            _deleteOgrFeature(cogr_feature)
            return True
        else:
            return False

    def get_feature(self, fid):
        """Provides access to feature data by FID.

        Supports Collection.__contains__().
        """
        cdef void * cogr_feature
        fid = int(fid)
        cogr_feature = OGR_L_GetFeature(self.cogr_layer, fid)
        if cogr_feature != NULL:
            feature = FeatureBuilder().build(
                cogr_feature,
                encoding=self._get_internal_encoding(),
                bbox=False,
                driver=self.collection.driver,
                ignore_fields=self.collection.ignore_fields,
                ignore_geometry=self.collection.ignore_geometry,
            )
            _deleteOgrFeature(cogr_feature)
            return feature
        else:
            raise KeyError("There is no feature with fid {!r}".format(fid))

    get = get_feature

    # TODO: Make this an alias for get_feature in a future version.
    def __getitem__(self, item):
        cdef void * cogr_feature
        if isinstance(item, slice):
            warnings.warn("Collection slicing is deprecated and will be disabled in a future version.", FionaDeprecationWarning)
            itr = Iterator(self.collection, item.start, item.stop, item.step)
            return list(itr)
        elif isinstance(item, int):
            index = item
            # from the back
            if index < 0:
                ftcount = self._get_feature_count(0)
                if ftcount == -1:
                    raise IndexError(
                        "collection's dataset does not support negative indexes")
                index += ftcount
            cogr_feature = OGR_L_GetFeature(self.cogr_layer, index)
            if cogr_feature == NULL:
                return None
            feature = FeatureBuilder().build(
                cogr_feature,
                encoding=self._get_internal_encoding(),
                bbox=False,
                driver=self.collection.driver,
                ignore_fields=self.collection.ignore_fields,
                ignore_geometry=self.collection.ignore_geometry,
            )
            _deleteOgrFeature(cogr_feature)
            return feature

    def isactive(self):
        if self.cogr_layer != NULL and self.cogr_ds != NULL:
            return 1
        else:
            return 0


    def tags(self, ns=None):
        """Returns a dict containing copies of the dataset or layers's
        tags. Tags are pairs of key and value strings. Tags belong to
        namespaces.  The standard namespaces are: default (None) and
        'IMAGE_STRUCTURE'.  Applications can create their own additional
        namespaces.

        Parameters
        ----------
        ns: str, optional
            Can be used to select a namespace other than the default.

        Returns
        -------
        dict
        """
        cdef GDALMajorObjectH obj = NULL
        if self.cogr_layer != NULL:
            obj = self.cogr_layer
        else:
            obj = self.cogr_ds

        cdef const char *domain = NULL
        if ns:
            ns = ns.encode('utf-8')
            domain = ns

        cdef char **metadata = NULL
        metadata = GDALGetMetadata(obj, domain)
        num_items = CSLCount(metadata)

        return dict(metadata[i].decode('utf-8').split('=', 1) for i in range(num_items))


    def get_tag_item(self, key, ns=None):
        """Returns tag item value

        Parameters
        ----------
        key: str
            The key for the metadata item to fetch.
        ns: str, optional
            Used to select a namespace other than the default.

        Returns
        -------
        str
        """

        key = key.encode('utf-8')
        cdef const char *name = key

        cdef const char *domain = NULL
        if ns:
            ns = ns.encode('utf-8')
            domain = ns

        cdef GDALMajorObjectH obj = NULL
        if self.cogr_layer != NULL:
            obj = self.cogr_layer
        else:
            obj = self.cogr_ds

        cdef char *value = NULL
        value = GDALGetMetadataItem(obj, name, domain)
        if value == NULL:
            return None
        return value.decode("utf-8")


cdef class WritingSession(Session):

    cdef object _schema_mapping
    cdef object _schema_mapping_index
    cdef object _schema_normalized_field_types

    def start(self, collection, **kwargs):
        cdef OGRSpatialReferenceH cogr_srs = NULL
        cdef char **options = NULL
        cdef const char *path_c = NULL
        cdef const char *driver_c = NULL
        cdef const char *name_c = NULL
        cdef const char *proj_c = NULL
        cdef const char *fileencoding_c = NULL
        cdef OGRFieldSubType field_subtype
        cdef int ret
        path = collection.path
        self.collection = collection

        userencoding = kwargs.get('encoding')

        if collection.mode == 'a':

            path_b = strencode(path)
            path_c = path_b
            if not CPLCheckForFile(path_c, NULL):
                raise OSError("No such file or directory %s" % path)

            try:
                self.cogr_ds = gdal_open_vector(path_c, 1, None, kwargs)

                if isinstance(collection.name, str):
                    name_b = collection.name.encode('utf-8')
                    name_c = name_b
                    self.cogr_layer = exc_wrap_pointer(GDALDatasetGetLayerByName(self.cogr_ds, name_c))

                elif isinstance(collection.name, int):
                    self.cogr_layer = exc_wrap_pointer(GDALDatasetGetLayer(self.cogr_ds, collection.name))

            except CPLE_BaseError as exc:
                GDALClose(self.cogr_ds)
                self.cogr_ds = NULL
                self.cogr_layer = NULL
                raise DriverError(str(exc))

            else:
                self._fileencoding = userencoding or self._get_fallback_encoding()

            before_fields = self.get_schema()['properties']

        elif collection.mode == 'w':
            path_b = strencode(path)
            path_c = path_b

            driver_b = collection.driver.encode()
            driver_c = driver_b
            cogr_driver = exc_wrap_pointer(GDALGetDriverByName(driver_c))

            if not CPLCheckForFile(path_c, NULL):
                log.debug("File doesn't exist. Creating a new one...")
                with Env(GDAL_VALIDATE_CREATION_OPTIONS="NO"):
                    cogr_ds = gdal_create(cogr_driver, path_c, kwargs)

            else:
                if collection.driver == "GeoJSON":
                    # We must manually remove geojson files as GDAL doesn't do this for us.
                    log.debug("Removing GeoJSON file")
                    if path.startswith("/vsi"):
                        VSIUnlink(path_c)
                    else:
                        os.unlink(path)
                    with Env(GDAL_VALIDATE_CREATION_OPTIONS="NO"):
                        cogr_ds = gdal_create(cogr_driver, path_c, kwargs)

                else:
                    try:
                        # Attempt to open existing dataset in write mode,
                        # letting GDAL/OGR handle the overwriting.
                        cogr_ds = gdal_open_vector(path_c, 1, None, kwargs)
                    except DriverError:
                        # log.exception("Caught DriverError")
                        # failed, attempt to create it
                        with Env(GDAL_VALIDATE_CREATION_OPTIONS="NO"):
                            cogr_ds = gdal_create(cogr_driver, path_c, kwargs)
                    else:
                        # check capability of creating a new layer in the existing dataset
                        capability = GDALDatasetTestCapability(cogr_ds, ODsCCreateLayer)
                        if not capability or collection.name is None:
                            # unable to use existing dataset, recreate it
                            log.debug("Unable to use existing dataset: capability=%r, name=%r", capability, collection.name)
                            GDALClose(cogr_ds)
                            cogr_ds = NULL
                            with Env(GDAL_VALIDATE_CREATION_OPTIONS="NO"):
                                cogr_ds = gdal_create(cogr_driver, path_c, kwargs)

            self.cogr_ds = cogr_ds

            # Set the spatial reference system from the crs given to the
            # collection constructor. We by-pass the crs_wkt
            # properties because they aren't accessible until the layer
            # is constructed (later).
            try:
                col_crs = collection._crs_wkt
                if col_crs:
                    cogr_srs = exc_wrap_pointer(OSRNewSpatialReference(NULL))
                    proj_b = col_crs.encode('utf-8')
                    proj_c = proj_b
                    OSRSetFromUserInput(cogr_srs, proj_c)
                    osr_set_traditional_axis_mapping_strategy(cogr_srs)
            except CPLE_BaseError as exc:
                GDALClose(self.cogr_ds)
                self.cogr_ds = NULL
                self.cogr_layer = NULL
                raise CRSError(str(exc))

            # Determine which encoding to use. The encoding parameter given to
            # the collection constructor takes highest precedence, then
            # 'iso-8859-1' (for shapefiles), then the system's default encoding
            # as last resort.
            sysencoding = locale.getpreferredencoding()
            self._fileencoding = userencoding or ("Shapefile" in collection.driver and 'iso-8859-1') or sysencoding

            if "Shapefile" in collection.driver:
                if self._fileencoding:
                    fileencoding_b = self._fileencoding.upper().encode('utf-8')
                    fileencoding_c = fileencoding_b
                    options = CSLSetNameValue(options, "ENCODING", fileencoding_c)

            # Does the layer exist already? If so, we delete it.
            layer_count = GDALDatasetGetLayerCount(self.cogr_ds)
            layer_names = []
            for i in range(layer_count):
                cogr_layer = GDALDatasetGetLayer(self.cogr_ds, i)
                name_c = OGR_L_GetName(cogr_layer)
                name_b = name_c
                layer_names.append(name_b.decode('utf-8'))

            idx = -1
            if isinstance(collection.name, str):
                if collection.name in layer_names:
                    idx = layer_names.index(collection.name)
            elif isinstance(collection.name, int):
                if collection.name >= 0 and collection.name < layer_count:
                    idx = collection.name
            if idx >= 0:
                log.debug("Deleted pre-existing layer at %s", collection.name)
                GDALDatasetDeleteLayer(self.cogr_ds, idx)

            # Create the named layer in the datasource.
            name_b = collection.name.encode('utf-8')
            name_c = name_b

            for k, v in kwargs.items():

                if v is None:
                    continue

                # We need to remove encoding from the layer creation
                # options if we're not creating a shapefile.
                if k == 'encoding' and "Shapefile" not in collection.driver:
                    continue

                k = k.upper().encode('utf-8')

                if isinstance(v, bool):
                    v = ('ON' if v else 'OFF').encode('utf-8')
                else:
                    v = str(v).encode('utf-8')
                options = CSLAddNameValue(options, <const char *>k, <const char *>v)

            geometry_type = collection.schema.get("geometry", "Unknown")
            if not isinstance(geometry_type, str) and geometry_type is not None:
                geometry_types = set(geometry_type)
                if len(geometry_types) > 1:
                    geometry_type = "Unknown"
                else:
                    geometry_type = geometry_types.pop()
            if geometry_type == "Any" or geometry_type is None:
                geometry_type = "Unknown"
            geometry_code = geometry_type_code(geometry_type)

            try:
                self.cogr_layer = exc_wrap_pointer(
                    GDALDatasetCreateLayer(
                        self.cogr_ds, name_c, cogr_srs,
                        <OGRwkbGeometryType>geometry_code, options))

            except Exception as exc:
                GDALClose(self.cogr_ds)
                self.cogr_ds = NULL
                raise DriverIOError(str(exc))

            finally:
                if options != NULL:
                    CSLDestroy(options)

                # Shapefile layers make a copy of the passed srs. GPKG
                # layers, on the other hand, increment its reference
                # count. OSRRelease() is the safe way to release
                # OGRSpatialReferenceH.
                if cogr_srs != NULL:
                    OSRRelease(cogr_srs)

            log.debug("Created layer %s", collection.name)

            # Next, make a layer definition from the given schema properties,
            # which are an ordered dict since Fiona 1.0.1.

            encoding = self._get_internal_encoding()

            # Test if default fields are included in provided schema
            schema_fields = collection.schema['properties']
            default_fields = self.get_schema()['properties']
            for key, value in default_fields.items():
                if key in schema_fields and not schema_fields[key] == value:
                    raise SchemaError("Property '{}' must have type '{}' "
                    "for driver '{}'".format(key, value, self.collection.driver))

            new_fields = OrderedDict([(key, value) for key, value in schema_fields.items()
                                      if key not in default_fields])
            before_fields = default_fields.copy()
            before_fields.update(new_fields)

            for key, value in new_fields.items():
                field_subtype = OFSTNone

                # Convert 'long' to 'int'. See
                # https://github.com/Toblerity/Fiona/issues/101.
                if fiona.gdal_version.major >= 2 and value in ('int', 'long'):
                    value = 'int64'
                elif value == 'int':
                    value = 'int32'

                if value == 'bool':
                    value = 'int32'
                    field_subtype = OFSTBoolean

                # Is there a field width/precision?
                width = precision = None
                if ':' in value:
                    value, fmt = value.split(':')

                    if '.' in fmt:
                        width, precision = map(int, fmt.split('.'))
                    else:
                        width = int(fmt)

                    if value == 'int':
                        if GDAL_VERSION_NUM >= 2000000 and (width == 0 or width >= 10):
                            value = 'int64'
                        else:
                            value = 'int32'

                field_type = FIELD_TYPES.index(value)

                try:
                    key_bytes = key.encode(encoding)
                    cogr_fielddefn = exc_wrap_pointer(OGR_Fld_Create(key_bytes, <OGRFieldType>field_type))
                    if width:
                        OGR_Fld_SetWidth(cogr_fielddefn, width)
                    if precision:
                        OGR_Fld_SetPrecision(cogr_fielddefn, precision)
                    if field_subtype != OFSTNone:
                        # subtypes are new in GDAL 2.x, ignored in 1.x
                        OGR_Fld_SetSubType(cogr_fielddefn, field_subtype)
                    exc_wrap_int(OGR_L_CreateField(self.cogr_layer, cogr_fielddefn, 1))

                except (UnicodeEncodeError, CPLE_BaseError) as exc:
                    GDALClose(self.cogr_ds)
                    self.cogr_ds = NULL
                    self.cogr_layer = NULL
                    raise SchemaError(str(exc))

                else:
                    OGR_Fld_Destroy(cogr_fielddefn)

        # Mapping of the Python collection schema to the munged
        # OGR schema.
        after_fields = self.get_schema()['properties']
        self._schema_mapping = dict(zip(before_fields.keys(),
                                        after_fields.keys()))

        # Mapping of the Python collection schema to OGR field indices.
        # We assume that get_schema()['properties'].keys() is in the exact OGR field order
        assert len(before_fields) == len(after_fields)
        self._schema_mapping_index = dict(zip(before_fields.keys(), range(len(after_fields.keys()))))

        # Mapping of the Python collection schema to normalized field types
        self._schema_normalized_field_types = {k: normalize_field_type(v) for (k, v) in self.collection.schema['properties'].items()}


        log.debug("Writing started")

    def writerecs(self, records, collection):
        """Writes buffered records to OGR."""
        cdef void *cogr_driver
        cdef void *cogr_feature
        cdef int features_in_transaction = 0

        cdef void *cogr_layer = self.cogr_layer
        if cogr_layer == NULL:
            raise ValueError("Null layer")

        schema_geom_type = collection.schema['geometry']
        cogr_driver = GDALGetDatasetDriver(self.cogr_ds)
        driver_name = OGR_Dr_GetName(cogr_driver).decode("utf-8")

        valid_geom_types = collection._valid_geom_types

        def validate_geometry_type(record):
            if record["geometry"] is None:
                return True
            return record["geometry"]["type"].lstrip("3D ") in valid_geom_types

<<<<<<< HEAD
        transactions_supported = check_capability_transaction(self.cogr_ds)
=======
        transactions_supported = GDALDatasetTestCapability(self.cogr_ds, ODsCTransactions)
>>>>>>> 5d55585d
        log.debug("Transaction supported: {}".format(transactions_supported))

        if transactions_supported:
            log.debug("Starting transaction (initial)")
            result = GDALDatasetStartTransaction(self.cogr_ds, 0)
            if result == OGRERR_FAILURE:
                raise TransactionError("Failed to start transaction")

        schema_props_keys = set(collection.schema['properties'].keys())

<<<<<<< HEAD
        for record in records:
            log.debug("Creating feature in layer: %s" % record)
=======
        for _rec in records:
            record = _guard_model_object(_rec)
>>>>>>> 5d55585d

            # Check for optional elements
            # if 'properties' not in _rec:
            #     _rec['properties'] = {}
            # if 'geometry' not in _rec:
            #     _rec['geometry'] = None

            # Validate against collection's schema.
            if set(record.properties.keys()) != schema_props_keys:
                raise ValueError(
                    "Record does not match collection schema: %r != %r" % (
                        record.properties.keys(),
                        list(schema_props_keys) ))

            if not validate_geometry_type(record):
                raise GeometryTypeValidationError(
                    "Record's geometry type does not match "
                    "collection schema's geometry type: %r != %r" % (
                        record.geometry.type,
                        collection.schema['geometry'] ))

            cogr_feature = OGRFeatureBuilder().build(record, collection)
            result = OGR_L_CreateFeature(cogr_layer, cogr_feature)

            if result != OGRERR_NONE:
                msg = get_last_error_msg()
                raise RuntimeError("GDAL Error: {msg} \n \n Failed to write record: "
                                   "{record}".format(msg=msg, record=record))

            _deleteOgrFeature(cogr_feature)

            if transactions_supported:
                features_in_transaction += 1
                if features_in_transaction == DEFAULT_TRANSACTION_SIZE:
                    log.debug("Committing transaction (intermediate)")
<<<<<<< HEAD
                    result = gdal_commit_transaction(self.cogr_ds)
=======
                    result = GDALDatasetCommitTransaction(self.cogr_ds)
>>>>>>> 5d55585d
                    if result == OGRERR_FAILURE:
                        raise TransactionError("Failed to commit transaction")
                    log.debug("Starting transaction (intermediate)")
                    result = GDALDatasetStartTransaction(self.cogr_ds, 0)
                    if result == OGRERR_FAILURE:
                        raise TransactionError("Failed to start transaction")
                    features_in_transaction = 0

        if transactions_supported:
            log.debug("Committing transaction (final)")
<<<<<<< HEAD
            result = gdal_commit_transaction(self.cogr_ds)
=======
            result = GDALDatasetCommitTransaction(self.cogr_ds)
>>>>>>> 5d55585d
            if result == OGRERR_FAILURE:
                raise TransactionError("Failed to commit transaction")

    def sync(self, collection):
        """Syncs OGR to disk."""
        cdef void *cogr_ds = self.cogr_ds
        cdef void *cogr_layer = self.cogr_layer
        if cogr_ds == NULL:
            raise ValueError("Null data source")

        gdal_flush_cache(cogr_ds)
        log.debug("Flushed data source cache")

    def update_tags(self, tags, ns=None):
        """Writes a dict containing the dataset or layers's tags.
        Tags are pairs of key and value strings. Tags belong to
        namespaces.  The standard namespaces are: default (None) and
        'IMAGE_STRUCTURE'.  Applications can create their own additional
        namespaces.

        Parameters
        ----------
        tags: dict
            The dict of metadata items to set.
        ns: str, optional
            Used to select a namespace other than the default.

        Returns
        -------
        int
        """
        cdef GDALMajorObjectH obj = NULL
        if self.cogr_layer != NULL:
            obj = self.cogr_layer
        else:
            obj = self.cogr_ds

        cdef const char *domain = NULL
        if ns:
            ns = ns.encode('utf-8')
            domain = ns

        cdef char **metadata = NULL
        try:
            for key, value in tags.items():
                key = key.encode("utf-8")
                value = value.encode("utf-8")
                metadata = CSLAddNameValue(metadata, <const char *>key, <const char *>value)
            return GDALSetMetadata(obj, metadata, domain)
        finally:
            CSLDestroy(metadata)

    def update_tag_item(self, key, tag, ns=None):
        """Updates the tag item value

        Parameters
        ----------
        key: str
            The key for the metadata item to set.
        tag: str
            The value of the metadata item to set.
        ns: str
            Used to select a namespace other than the default.

        Returns
        -------
        int
        """
        key = key.encode('utf-8')
        cdef const char *name = key
        tag = tag.encode("utf-8")
        cdef char *value = tag

        cdef const char *domain = NULL
        if ns:
            ns = ns.encode('utf-8')
            domain = ns

        cdef GDALMajorObjectH obj = NULL
        if self.cogr_layer != NULL:
            obj = self.cogr_layer
        else:
            obj = self.cogr_ds

        return GDALSetMetadataItem(obj, name, value, domain)


cdef class Iterator:

    """Provides iterated access to feature data.
    """

    # Reference to its Collection
    cdef collection
    cdef encoding
    cdef int next_index
    cdef stop
    cdef start
    cdef step
    cdef fastindex
    cdef fastcount
    cdef ftcount
    cdef stepsign

    def __cinit__(self, collection, start=None, stop=None, step=None,
                  bbox=None, mask=None, where=None):
        if collection.session is None:
            raise ValueError("I/O operation on closed collection")
        self.collection = collection
        cdef Session session
        cdef void *cogr_geometry
        session = self.collection.session
        cdef void *cogr_layer = session.cogr_layer
        if cogr_layer == NULL:
            raise ValueError("Null layer")
        OGR_L_ResetReading(cogr_layer)

        if bbox and mask:
            raise ValueError("mask and bbox can not be set together")

        if bbox:
            OGR_L_SetSpatialFilterRect(
                cogr_layer, bbox[0], bbox[1], bbox[2], bbox[3])
        elif mask:
            mask_geom = _guard_model_object(mask)
            cogr_geometry = OGRGeomBuilder().build(mask_geom)
            OGR_L_SetSpatialFilter(cogr_layer, cogr_geometry)
            OGR_G_DestroyGeometry(cogr_geometry)

        else:
            OGR_L_SetSpatialFilter(cogr_layer, NULL)

        if where:
            where_b = where.encode('utf-8')
            where_c = where_b
            try:
                exc_wrap_int(
                    OGR_L_SetAttributeFilter(cogr_layer, <const char*>where_c))
            except CPLE_AppDefinedError as e:
                raise AttributeFilterError(e) from None

        else:
            OGR_L_SetAttributeFilter(cogr_layer, NULL)

        self.encoding = session._get_internal_encoding()

        self.fastindex = OGR_L_TestCapability(
            session.cogr_layer, OLC_FASTSETNEXTBYINDEX)
        log.debug("OLC_FASTSETNEXTBYINDEX: {}".format(self.fastindex))

        self.fastcount = OGR_L_TestCapability(
            session.cogr_layer, OLC_FASTFEATURECOUNT)
        log.debug("OLC_FASTFEATURECOUNT: {}".format(self.fastcount))

        # In some cases we need to force count of all features
        # We need to check if start is not greater ftcount: (start is not None and start > 0)
        # If start is a negative index: (start is not None and start < 0)
        # If stop is a negative index: (stop is not None and stop < 0)
        if ((start is not None and not start == 0) or
                (stop is not None and stop < 0)):
            if not self.fastcount:
                warnings.warn("Layer does not support" \
                        " OLC_FASTFEATURECOUNT, negative slices or start values other than zero" \
                        " may be slow.", RuntimeWarning)
            self.ftcount = session._get_feature_count(1)
        else:
            self.ftcount = session._get_feature_count(0)

        if self.ftcount == -1 and ((start is not None and start < 0) or
                              (stop is not None and stop < 0)):
            raise IndexError(
                "collection's dataset does not support negative slice indexes")

        if stop is not None and stop < 0:
            stop += self.ftcount

        if start is None:
            start = 0
        if start is not None and start < 0:
            start += self.ftcount

        # step size
        if step is None:
            step = 1
        if step == 0:
            raise ValueError("slice step cannot be zero")
        if step < 0 and not self.fastindex:
            warnings.warn("Layer does not support" \
                    " OLCFastSetNextByIndex, negative step size may" \
                    " be slow.", RuntimeWarning)

        # Check if we are outside of the range:
        if not self.ftcount == -1:
            if start > self.ftcount and step > 0:
                start = -1
            if start > self.ftcount and step < 0:
                start = self.ftcount - 1
        elif self.ftcount == -1 and not start == 0:
            warnings.warn("Layer is unable to check if slice is within range of data.",
             RuntimeWarning)

        self.stepsign = int(math.copysign(1, step))
        self.stop = stop
        self.start = start
        self.step = step

        self.next_index = start
        log.debug("Next index: %d", self.next_index)

        # Set OGR_L_SetNextByIndex only if within range
        if start >= 0 and (self.ftcount == -1 or self.start < self.ftcount):
            exc_wrap_int(OGR_L_SetNextByIndex(session.cogr_layer, self.next_index))
        session.cursor_interrupted = False

    def __iter__(self):
        return self

    def _next(self):
        """Internal method to set read cursor to next item"""

        cdef Session session
        session = self.collection.session


        # Check if next_index is valid
        if self.next_index < 0:
            raise StopIteration

        # GeoJSON driver with gdal 2.1 - 2.2 returns last feature
        # if index greater than number of features
        if self.ftcount >= 0 and self.next_index >= self.ftcount:
            raise StopIteration

        if self.stepsign == 1:
            if self.next_index < self.start or (self.stop is not None and self.next_index >= self.stop):
                raise StopIteration
        else:
            if self.next_index > self.start or (self.stop is not None and self.next_index <= self.stop):
                raise StopIteration

        # Set read cursor to next_item position
        if session.cursor_interrupted:
            if not self.fastindex and not self.next_index == 0:
                warnings.warn(
                    "Sequential read of iterator was interrupted. Resetting iterator. "
                    "This can negatively impact the performance.", RuntimeWarning
                )
            exc_wrap_int(OGR_L_SetNextByIndex(session.cogr_layer, self.next_index))
            session.cursor_interrupted = False

        else:
            if self.step > 1 and self.fastindex:
                exc_wrap_int(OGR_L_SetNextByIndex(session.cogr_layer, self.next_index))

            elif self.step > 1 and not self.fastindex and not self.next_index == self.start:
                # OGR's default implementation of SetNextByIndex is
                # calling ResetReading() and then calling GetNextFeature
                # n times. We can shortcut that if we know the previous
                # index.  OGR_L_GetNextFeature increments cursor by 1,
                # therefore self.step - 1 as one increment was performed
                # when feature is read.
                for _ in range(self.step - 1):
                    cogr_feature = OGR_L_GetNextFeature(session.cogr_layer)
                    if cogr_feature == NULL:
                        raise StopIteration

            elif self.step > 1 and not self.fastindex and self.next_index == self.start:
                exc_wrap_int(OGR_L_SetNextByIndex(session.cogr_layer, self.next_index))

            elif self.step == 0:
                # OGR_L_GetNextFeature increments read cursor by one
                pass

            elif self.step < 0:
                exc_wrap_int(OGR_L_SetNextByIndex(session.cogr_layer, self.next_index))

        # set the next index
        self.next_index += self.step
        log.debug("Next index: %d", self.next_index)

    def __next__(self):
        cdef OGRFeatureH cogr_feature = NULL
        cdef OGRLayerH cogr_layer = NULL
        cdef Session session

        session = self.collection.session

        if not session or not session.isactive:
            raise FionaValueError("Session is inactive, dataset is closed or layer is unavailable.")

        # Update read cursor
        self._next()

        # Get the next feature.
        cogr_feature = OGR_L_GetNextFeature(session.cogr_layer)
        if cogr_feature == NULL:
            raise StopIteration

        try:
            return FeatureBuilder().build(
                cogr_feature,
                encoding=self.collection.session._get_internal_encoding(),
                bbox=False,
                driver=self.collection.driver,
                ignore_fields=self.collection.ignore_fields,
                ignore_geometry=self.collection.ignore_geometry,
            )
        finally:
            _deleteOgrFeature(cogr_feature)


cdef class ItemsIterator(Iterator):

    def __next__(self):

        cdef long fid
        cdef void * cogr_feature
        cdef Session session
        session = self.collection.session

        #Update read cursor
        self._next()

        # Get the next feature.
        cogr_feature = OGR_L_GetNextFeature(session.cogr_layer)
        if cogr_feature == NULL:
            raise StopIteration

        fid = OGR_F_GetFID(cogr_feature)
        feature = FeatureBuilder().build(
            cogr_feature,
            encoding=self.collection.session._get_internal_encoding(),
            bbox=False,
            driver=self.collection.driver,
            ignore_fields=self.collection.ignore_fields,
            ignore_geometry=self.collection.ignore_geometry,
        )

        _deleteOgrFeature(cogr_feature)

        return fid, feature


cdef class KeysIterator(Iterator):

    def __next__(self):
        cdef long fid
        cdef void * cogr_feature
        cdef Session session
        session = self.collection.session

        #Update read cursor
        self._next()

        # Get the next feature.
        cogr_feature = OGR_L_GetNextFeature(session.cogr_layer)
        if cogr_feature == NULL:
            raise StopIteration

        fid = OGR_F_GetFID(cogr_feature)
        _deleteOgrFeature(cogr_feature)

        return fid


def _remove(path, driver=None):
    """Deletes an OGR data source
    """
    cdef void *cogr_driver
    cdef void *cogr_ds
    cdef int result
    cdef char *driver_c

    if driver is None:
        # attempt to identify the driver by opening the dataset
        try:
            cogr_ds = gdal_open_vector(path.encode("utf-8"), 0, None, {})
        except (DriverError, FionaNullPointerError):
            raise DatasetDeleteError("Failed to remove data source {}".format(path))
        cogr_driver = GDALGetDatasetDriver(cogr_ds)
        GDALClose(cogr_ds)
    else:
        cogr_driver = GDALGetDriverByName(driver.encode("utf-8"))

    if cogr_driver == NULL:
        raise DatasetDeleteError("Null driver when attempting to delete {}".format(path))

    if not OGR_Dr_TestCapability(cogr_driver, ODrCDeleteDataSource):
        raise DatasetDeleteError("Driver does not support dataset removal operation")

    result = GDALDeleteDataset(cogr_driver, path.encode('utf-8'))
    if result != OGRERR_NONE:
        raise DatasetDeleteError("Failed to remove data source {}".format(path))


def _remove_layer(path, layer, driver=None):
    cdef void *cogr_ds
    cdef int layer_index

    if isinstance(layer, int):
        layer_index = layer
        layer_str = str(layer_index)
    else:
        layer_names = _listlayers(path)
        try:
            layer_index = layer_names.index(layer)
        except ValueError:
            raise ValueError("Layer \"{}\" does not exist in datasource: {}".format(layer, path))
        layer_str = '"{}"'.format(layer)

    if layer_index < 0:
        layer_names = _listlayers(path)
        layer_index = len(layer_names) + layer_index

    try:
        cogr_ds = gdal_open_vector(path.encode("utf-8"), 1, None, {})
    except (DriverError, FionaNullPointerError):
        raise DatasetDeleteError("Failed to remove data source {}".format(path))

    result = GDALDatasetDeleteLayer(cogr_ds, layer_index)
    GDALClose(cogr_ds)

    if result == OGRERR_UNSUPPORTED_OPERATION:
        raise DatasetDeleteError("Removal of layer {} not supported by driver".format(layer_str))
    elif result != OGRERR_NONE:
        raise DatasetDeleteError("Failed to remove layer {} from datasource: {}".format(layer_str, path))


def _listlayers(path, **kwargs):

    """Provides a list of the layers in an OGR data source.
    """

    cdef void *cogr_ds = NULL
    cdef void *cogr_layer = NULL
    cdef const char *path_c
    cdef const char *name_c

    # Open OGR data source.
    path_b = strencode(path)
    path_c = path_b
    cogr_ds = gdal_open_vector(path_c, 0, None, kwargs)

    # Loop over the layers to get their names.
    layer_count = GDALDatasetGetLayerCount(cogr_ds)
    layer_names = []
    for i in range(layer_count):
        cogr_layer = GDALDatasetGetLayer(cogr_ds, i)
        name_c = OGR_L_GetName(cogr_layer)
        name_b = name_c
        layer_names.append(name_b.decode('utf-8'))

    # Close up data source.
    if cogr_ds != NULL:
        GDALClose(cogr_ds)
    cogr_ds = NULL

    return layer_names


def _listdir(path):
    """List all files in path, if path points to a directory"""
    cdef const char *path_c
    cdef int n
    cdef char** papszFiles
    cdef VSIStatBufL st_buf

    try:
        path_b = path.encode('utf-8')
    except UnicodeDecodeError:
        path_b = path
    path_c = path_b
    if not VSIStatL(path_c, &st_buf) == 0:
        raise FionaValueError("Path '{}' does not exist.".format(path))
    if not VSI_ISDIR(st_buf.st_mode):
        raise FionaValueError("Path '{}' is not a directory.".format(path))

    papszFiles = VSIReadDir(path_c)
    n = CSLCount(papszFiles)
    files = []
    for i in range(n):
        files.append(papszFiles[i].decode("utf-8"))
    CSLDestroy(papszFiles)

    return files


def buffer_to_virtual_file(bytesbuf, ext=''):
    """Maps a bytes buffer to a virtual file.

    `ext` is empty or begins with a period and contains at most one period.
    """

    vsi_filename = '/vsimem/{}'.format(uuid4().hex + ext)
    vsi_cfilename = vsi_filename if not isinstance(vsi_filename, str) else vsi_filename.encode('utf-8')

    vsi_handle = VSIFileFromMemBuffer(vsi_cfilename, <unsigned char *>bytesbuf, len(bytesbuf), 0)

    if vsi_handle == NULL:
        raise OSError('failed to map buffer to file')
    if VSIFCloseL(vsi_handle) != 0:
        raise OSError('failed to close mapped file handle')

    return vsi_filename


def remove_virtual_file(vsi_filename):
    vsi_cfilename = vsi_filename if not isinstance(vsi_filename, str) else vsi_filename.encode('utf-8')
    return VSIUnlink(vsi_cfilename)


cdef class MemoryFileBase:
    """Base for a BytesIO-like class backed by an in-memory file."""

    cdef VSILFILE * _vsif

    def __init__(self, file_or_bytes=None, dirname=None, filename=None, ext=''):
        """A file in an in-memory filesystem.

        Parameters
        ----------
        file_or_bytes : file or bytes
            A file opened in binary mode or bytes
        filename : str
            A filename for the in-memory file under /vsimem
        ext : str
            A file extension for the in-memory file under /vsimem. Ignored if
            filename was provided.

        """
        if file_or_bytes:
            if hasattr(file_or_bytes, 'read'):
                initial_bytes = file_or_bytes.read()
            elif isinstance(file_or_bytes, bytes):
                initial_bytes = file_or_bytes
            else:
                raise TypeError(
                    "Constructor argument must be a file opened in binary "
                    "mode or bytes.")
        else:
            initial_bytes = b''

        # Make an in-memory directory specific to this dataset to help organize
        # auxiliary files.
        self._dirname = dirname or str(uuid4().hex)
        VSIMkdir("/vsimem/{0}".format(self._dirname).encode("utf-8"), 0666)

        if filename:
            # GDAL's SRTMHGT driver requires the filename to be "correct" (match
            # the bounds being written)
            self.name = "/vsimem/{0}/{1}".format(self._dirname, filename)
        else:
            # GDAL 2.1 requires a .zip extension for zipped files.
            self.name = "/vsimem/{0}/{0}{1}".format(self._dirname, ext)

        name_b = self.name.encode('utf-8')
        self._initial_bytes = initial_bytes
        cdef unsigned char *buffer = self._initial_bytes

        if self._initial_bytes:
            self._vsif = VSIFileFromMemBuffer(
               name_b, buffer, len(self._initial_bytes), 0)
            self.mode = "r"
        else:
            self._vsif = NULL
            self.mode = "r+"

        self.closed = False

    def _open(self):
        """Ensure that the instance has a valid VSI file handle."""
        cdef VSILFILE *fp = NULL
        name_b = self.name.encode('utf-8')

        if not self.exists():
            fp = VSIFOpenL(name_b, "w")
            if fp == NULL:
                raise OSError("VSIFOpenL failed")
            else:
                VSIFCloseL(fp)
            self._vsif = NULL

        if self._vsif == NULL:
            fp = VSIFOpenL(name_b, self.mode.encode("utf-8"))
            if fp == NULL:
                log.error("VSIFOpenL failed: name=%r, mode=%r", self.name, self.mode)
                raise OSError("VSIFOpenL failed")
            else:
                self._vsif = fp

    def _ensure_extension(self, drivername=None):
        """Ensure that the instance's name uses a file extension supported by the driver."""
        # Avoid a crashing bug with GDAL versions < 2.
        if get_gdal_version_tuple() < (2, ):
            return

        recommended_extension = _get_metadata_item(drivername, "DMD_EXTENSION")
        if recommended_extension is not None:
            if not recommended_extension.startswith("."):
                recommended_extension = "." + recommended_extension
            root, ext = os.path.splitext(self.name)
            if not ext:
                log.info("Setting extension: root=%r, extension=%r", root, recommended_extension)
                self.name = root + recommended_extension

    def exists(self):
        """Test if the in-memory file exists.

        Returns
        -------
        bool
            True if the in-memory file exists.

        """
        cdef VSIStatBufL st_buf
        name_b = self.name.encode('utf-8')
        return VSIStatL(name_b, &st_buf) == 0

    def __len__(self):
        """Length of the file's buffer in number of bytes.

        Returns
        -------
        int

        """
        if not self.getbuffer():
            return 0        
        return self.getbuffer().size

    def getbuffer(self):
        """Return a view on bytes of the file, or None."""
        cdef unsigned char *buffer = NULL
        cdef vsi_l_offset buffer_len = 0
        cdef unsigned char [:] buff_view

        name_b = self.name.encode('utf-8')
        buffer = VSIGetMemFileBuffer(name_b, &buffer_len, 0)

        if buffer == NULL or buffer_len == 0:
            return None
        else:
            buff_view = <unsigned char [:buffer_len]>buffer
            return buff_view

    def close(self):
        """Close and tear down VSI file and directory."""
        if self._vsif != NULL:
            VSIFCloseL(self._vsif)
        self._vsif = NULL
        # As soon as support for GDAL < 3 is dropped, we can switch
        # to VSIRmdirRecursive.
        VSIUnlink(self.name.encode("utf-8"))
        VSIRmdir(self._dirname.encode("utf-8"))
        self.closed = True

    def seek(self, offset, whence=0):
        self._open()
        return VSIFSeekL(self._vsif, offset, whence)

    def tell(self):
        self._open()
        if self._vsif != NULL:
            return VSIFTellL(self._vsif)
        else:
            return 0

    def read(self, size=-1):
        """Read size bytes from MemoryFile."""
        cdef bytes result
        cdef unsigned char *buffer = NULL
        cdef vsi_l_offset buffer_len = 0

        if size < 0:
            name_b = self.name.encode('utf-8')
            buffer = VSIGetMemFileBuffer(name_b, &buffer_len, 0)
            size = buffer_len

        buffer = <unsigned char *>CPLMalloc(size)

        self._open()

        try:
            objects_read = VSIFReadL(buffer, 1, size, self._vsif)
            result = <bytes>buffer[:objects_read]
            return result

        finally:
            CPLFree(buffer)

    def write(self, data):
        """Write data bytes to MemoryFile"""
        cdef const unsigned char *view = <bytes>data
        n = len(data)
        self._open()
        result = VSIFWriteL(view, 1, n, self._vsif)
        VSIFFlushL(self._vsif)
        return result


def _get_metadata_item(driver, metadata_item):
    """Query metadata items
    Parameters
    ----------
    driver : str
        Driver to query
    metadata_item : str or None
        Metadata item to query
    Returns
    -------
    str or None
        Metadata item
    """
    cdef char* metadata_c = NULL
    cdef void *cogr_driver

    if get_gdal_version_tuple() < (2, ):
        return None
    
    if driver is None:
        return None

    driver_b = strencode(driver)
    cogr_driver = GDALGetDriverByName(driver_b)
    if cogr_driver == NULL:
        raise FionaValueError("Could not find driver '{}'".format(driver))

    metadata_c = GDALGetMetadataItem(cogr_driver, metadata_item.encode('utf-8'), NULL)

    metadata = None
    if metadata_c != NULL:
        metadata = metadata_c
        metadata = metadata.decode('utf-8')
        if len(metadata) == 0:
            metadata = None

    return metadata<|MERGE_RESOLUTION|>--- conflicted
+++ resolved
@@ -13,13 +13,6 @@
 from collections import namedtuple, OrderedDict
 from typing import List
 from uuid import uuid4
-<<<<<<< HEAD
-
-from six import integer_types, string_types, text_type
-
-from fiona._shim cimport *
-=======
->>>>>>> 5d55585d
 
 from fiona.crs cimport CRS, osr_set_traditional_axis_mapping_strategy
 from fiona._geometry cimport (
@@ -28,18 +21,10 @@
 from fiona._err cimport exc_wrap_int, exc_wrap_pointer, exc_wrap_vsilfile, get_last_error_msg
 
 import fiona
-<<<<<<< HEAD
-from fiona._env import GDALVersion, get_gdal_version_num, calc_gdal_version_num, get_gdal_version_tuple
-from fiona._err import (
-    cpl_errs, FionaNullPointerError, CPLE_BaseError, CPLE_AppDefinedError,
-    CPLE_OpenFailedError)
-
-=======
 from fiona._env import get_gdal_version_num, calc_gdal_version_num, get_gdal_version_tuple
 from fiona._err import (
     cpl_errs, FionaNullPointerError, CPLE_BaseError, CPLE_AppDefinedError,
     CPLE_OpenFailedError)
->>>>>>> 5d55585d
 from fiona._geometry import GEOMETRY_TYPES
 from fiona import compat
 from fiona.compat import strencode
@@ -48,12 +33,8 @@
     DriverError, DriverIOError, SchemaError, CRSError, FionaValueError,
     TransactionError, GeometryTypeValidationError, DatasetDeleteError,
     AttributeFilterError, FeatureWarning, FionaDeprecationWarning)
-<<<<<<< HEAD
-from fiona.compat import strencode
-=======
 from fiona.model import _guard_model_object, Feature, Geometry, Properties
 from fiona.path import vsi_path
->>>>>>> 5d55585d
 from fiona.rfc3339 import parse_date, parse_datetime, parse_time
 from fiona.rfc3339 import FionaDateType, FionaDateTimeType, FionaTimeType
 from fiona.schema import FIELD_TYPES, FIELD_TYPES_MAP, normalize_field_type
@@ -426,14 +407,9 @@
         # OGR_F_SetFieldString takes encoded strings ('bytes' in Python 3).
         encoding = session._get_internal_encoding()
 
-<<<<<<< HEAD
-        for key, value in feature['properties'].items():
-            i = session._schema_mapping_index[key]
-=======
         for key, value in feature.properties.items():
             i = session._schema_mapping_index[key]
 
->>>>>>> 5d55585d
             if i < 0:
                 continue
 
@@ -1317,11 +1293,7 @@
                 return True
             return record["geometry"]["type"].lstrip("3D ") in valid_geom_types
 
-<<<<<<< HEAD
-        transactions_supported = check_capability_transaction(self.cogr_ds)
-=======
         transactions_supported = GDALDatasetTestCapability(self.cogr_ds, ODsCTransactions)
->>>>>>> 5d55585d
         log.debug("Transaction supported: {}".format(transactions_supported))
 
         if transactions_supported:
@@ -1332,13 +1304,8 @@
 
         schema_props_keys = set(collection.schema['properties'].keys())
 
-<<<<<<< HEAD
-        for record in records:
-            log.debug("Creating feature in layer: %s" % record)
-=======
         for _rec in records:
             record = _guard_model_object(_rec)
->>>>>>> 5d55585d
 
             # Check for optional elements
             # if 'properties' not in _rec:
@@ -1374,11 +1341,7 @@
                 features_in_transaction += 1
                 if features_in_transaction == DEFAULT_TRANSACTION_SIZE:
                     log.debug("Committing transaction (intermediate)")
-<<<<<<< HEAD
-                    result = gdal_commit_transaction(self.cogr_ds)
-=======
                     result = GDALDatasetCommitTransaction(self.cogr_ds)
->>>>>>> 5d55585d
                     if result == OGRERR_FAILURE:
                         raise TransactionError("Failed to commit transaction")
                     log.debug("Starting transaction (intermediate)")
@@ -1389,11 +1352,7 @@
 
         if transactions_supported:
             log.debug("Committing transaction (final)")
-<<<<<<< HEAD
-            result = gdal_commit_transaction(self.cogr_ds)
-=======
             result = GDALDatasetCommitTransaction(self.cogr_ds)
->>>>>>> 5d55585d
             if result == OGRERR_FAILURE:
                 raise TransactionError("Failed to commit transaction")
 
