# These are extension functions and classes using the OGR C API.
from __future__ import absolute_import

include "gdal.pxi"

import datetime
import json
import locale
import logging
import os
import warnings
import math
from uuid import uuid4
from collections import namedtuple

from six import integer_types, string_types, text_type

from fiona._shim cimport *

from fiona._geometry cimport (
    GeomBuilder, OGRGeomBuilder, geometry_type_code,
    normalize_geometry_type_code, base_geometry_type_code)
from fiona._err cimport exc_wrap_int, exc_wrap_pointer, exc_wrap_vsilfile, get_last_error_msg

import fiona
<<<<<<< HEAD
from fiona._env import GDALVersion, get_gdal_version_num, get_gdal_version_tuple
=======
from fiona._env import get_gdal_version_num, calc_gdal_version_num, get_gdal_version_tuple
>>>>>>> ce9927a4
from fiona._err import cpl_errs, FionaNullPointerError, CPLE_BaseError, CPLE_OpenFailedError
from fiona._geometry import GEOMETRY_TYPES
from fiona import compat
from fiona.env import Env
from fiona.errors import (
    DriverError, DriverIOError, SchemaError, CRSError, FionaValueError,
    TransactionError, GeometryTypeValidationError, DatasetDeleteError,
    FeatureWarning, FionaDeprecationWarning)
from fiona.compat import OrderedDict, strencode
from fiona.rfc3339 import parse_date, parse_datetime, parse_time
from fiona.rfc3339 import FionaDateType, FionaDateTimeType, FionaTimeType
from fiona.schema import FIELD_TYPES, FIELD_TYPES_MAP, normalize_field_type
from fiona.path import vsi_path

from fiona._shim cimport is_field_null, osr_get_name, osr_set_traditional_axis_mapping_strategy

from libc.stdlib cimport malloc, free
from libc.string cimport strcmp
from cpython cimport PyBytes_FromStringAndSize, PyBytes_AsString
from fiona.drvsupport import _driver_supports_timezones


cdef extern from "ogr_api.h" nogil:

    ctypedef void * OGRLayerH
    ctypedef void * OGRDataSourceH
    ctypedef void * OGRSFDriverH
    ctypedef void * OGRFieldDefnH
    ctypedef void * OGRFeatureDefnH
    ctypedef void * OGRFeatureH
    ctypedef void * OGRGeometryH


log = logging.getLogger(__name__)

DEFAULT_TRANSACTION_SIZE = 20000

# OGR Driver capability
cdef const char * ODrCCreateDataSource = "CreateDataSource"
cdef const char * ODrCDeleteDataSource = "DeleteDataSource"

# OGR Layer capability
cdef const char * OLC_RANDOMREAD = "RandomRead"
cdef const char * OLC_SEQUENTIALWRITE = "SequentialWrite"
cdef const char * OLC_RANDOMWRITE = "RandomWrite"
cdef const char * OLC_FASTSPATIALFILTER = "FastSpatialFilter"
cdef const char * OLC_FASTFEATURECOUNT = "FastFeatureCount"
cdef const char * OLC_FASTGETEXTENT = "FastGetExtent"
cdef const char * OLC_FASTSETNEXTBYINDEX = "FastSetNextByIndex"
cdef const char * OLC_CREATEFIELD = "CreateField"
cdef const char * OLC_CREATEGEOMFIELD = "CreateGeomField"
cdef const char * OLC_DELETEFIELD = "DeleteField"
cdef const char * OLC_REORDERFIELDS = "ReorderFields"
cdef const char * OLC_ALTERFIELDDEFN = "AlterFieldDefn"
cdef const char * OLC_DELETEFEATURE = "DeleteFeature"
cdef const char * OLC_STRINGSASUTF8 = "StringsAsUTF8"
cdef const char * OLC_TRANSACTIONS = "Transactions"
cdef const char * OLC_IGNOREFIELDS =  "IgnoreFields"

# OGR integer error types.

OGRERR_NONE = 0
OGRERR_NOT_ENOUGH_DATA = 1    # not enough data to deserialize */
OGRERR_NOT_ENOUGH_MEMORY = 2
OGRERR_UNSUPPORTED_GEOMETRY_TYPE = 3
OGRERR_UNSUPPORTED_OPERATION = 4
OGRERR_CORRUPT_DATA = 5
OGRERR_FAILURE = 6
OGRERR_UNSUPPORTED_SRS = 7
OGRERR_INVALID_HANDLE = 8


def _explode(coords):
    """Explode a GeoJSON geometry's coordinates object and yield
    coordinate tuples. As long as the input is conforming, the type of
    the geometry doesn't matter."""
    for e in coords:
        if isinstance(e, (float, int)):
            yield coords
            break
        else:
            for f in _explode(e):
                yield f


def _bounds(geometry):
    """Bounding box of a GeoJSON geometry"""
    try:
        xyz = tuple(zip(*list(_explode(geometry['coordinates']))))
        return min(xyz[0]), min(xyz[1]), max(xyz[0]), max(xyz[1])
    except (KeyError, TypeError):
        return None


cdef int GDAL_VERSION_NUM = get_gdal_version_num()


class TZ(datetime.tzinfo):

    def __init__(self, minutes):
        self.minutes = minutes

    def utcoffset(self, dt):
        return datetime.timedelta(minutes=self.minutes)

# Feature extension classes and functions follow.


cdef class FeatureBuilder:
    """Build Fiona features from OGR feature pointers.

    No OGR objects are allocated by this function and the feature
    argument is not destroyed.
    """

    cdef build(self, void *feature, encoding='utf-8', bbox=False, driver=None, ignore_fields=None, ignore_geometry=False):
        """Build a Fiona feature object from an OGR feature

        Parameters
        ----------
        feature : void *
            The OGR feature # TODO: use a real typedef
        encoding : str
            The encoding of OGR feature attributes
        bbox : bool
            Not used
        driver : str
            OGR format driver name like 'GeoJSON'
        ignore_fields : sequence
            A sequence of field names that will be ignored and omitted
            in the Fiona feature properties
        ignore_geometry : bool
            Flag for whether the OGR geometry field is to be ignored

        Returns
        -------
        dict
        """
        cdef void *fdefn = NULL
        cdef int i
        cdef unsigned char *data = NULL
        cdef int l
        cdef int retval
        cdef int fieldsubtype
        cdef const char *key_c = NULL
        # Parameters for get_field_as_datetime
        cdef int y = 0
        cdef int m = 0
        cdef int d = 0
        cdef int hh = 0
        cdef int mm = 0
        cdef float fss = 0.0
        cdef int tz = 0

        # Skeleton of the feature to be returned.
        fid = OGR_F_GetFID(feature)
        props = OrderedDict()
        fiona_feature = {
            "type": "Feature",
            "id": str(fid),
            "properties": props,
        }

        ignore_fields = set(ignore_fields or [])

        # Iterate over the fields of the OGR feature.
        for i in range(OGR_F_GetFieldCount(feature)):
            fdefn = OGR_F_GetFieldDefnRef(feature, i)
            if fdefn == NULL:
                raise ValueError("NULL field definition at index {}".format(i))
            key_c = OGR_Fld_GetNameRef(fdefn)
            if key_c == NULL:
                raise ValueError("NULL field name reference at index {}".format(i))
            key_b = key_c
            key = key_b.decode(encoding)
            if not key:
                warnings.warn("Empty field name at index {}".format(i))

            if key in ignore_fields:
                continue

            fieldtypename = FIELD_TYPES[OGR_Fld_GetType(fdefn)]
            fieldsubtype = get_field_subtype(fdefn)
            if not fieldtypename:
                log.warning(
                    "Skipping field %s: invalid type %s",
                    key,
                    OGR_Fld_GetType(fdefn))
                continue

            # TODO: other types
            fieldtype = FIELD_TYPES_MAP[fieldtypename]

            if is_field_null(feature, i):
                props[key] = None

            elif fieldtypename is 'int32':
                if fieldsubtype == OFSTBoolean:
                    props[key] = bool(OGR_F_GetFieldAsInteger(feature, i))
                else:
                    props[key] = OGR_F_GetFieldAsInteger(feature, i)

            elif fieldtype is int:
                if fieldsubtype == OFSTBoolean:
                    props[key] = bool(OGR_F_GetFieldAsInteger64(feature, i))
                else:
                    props[key] = OGR_F_GetFieldAsInteger64(feature, i)

            elif fieldtype is float:
                props[key] = OGR_F_GetFieldAsDouble(feature, i)

            elif fieldtype is text_type:
                val = OGR_F_GetFieldAsString(feature, i)
                try:
                    val = val.decode(encoding)
                except UnicodeDecodeError:
                    log.warning(
                        "Failed to decode %s using %s codec", val, encoding)

                # Does the text contain a JSON object? Let's check.
                # Let's check as cheaply as we can.
                if driver == 'GeoJSON' and val.startswith('{'):
                    try:
                        val = json.loads(val)
                    except ValueError as err:
                        log.warning(str(err))

                # Now add to the properties object.
                props[key] = val

            elif fieldtype in (FionaDateType, FionaTimeType, FionaDateTimeType):
                retval = get_field_as_datetime(feature, i, &y, &m, &d, &hh, &mm, &fss, &tz)
                ms, ss = math.modf(fss)
                ss = int(ss)
                ms = int(round(ms * 10**6))

                # OGR_F_GetFieldAsDateTimeEx: (0=unknown, 1=localtime, 100=GMT, see data model for details)
                # CPLParseRFC822DateTime: (0=unknown, 100=GMT, 101=GMT+15minute, 99=GMT-15minute), or NULL
                tzinfo = None
                if tz > 1:
                    tz_minutes = (tz - 100) * 15
                    tzinfo = TZ(tz_minutes)

                try:
                    if fieldtype is FionaDateType:
                        props[key] = datetime.date(y, m, d).isoformat()
                    elif fieldtype is FionaTimeType:
                        props[key] = datetime.time(hh, mm, ss, ms, tzinfo).isoformat()
                    else:
                        props[key] = datetime.datetime(y, m, d, hh, mm, ss, ms, tzinfo).isoformat()
                except ValueError as err:
                    log.exception(err)
                    props[key] = None

            elif fieldtype is bytes:
                data = OGR_F_GetFieldAsBinary(feature, i, &l)
                props[key] = data[:l]

            else:
                props[key] = None

        cdef void *cogr_geometry = NULL
        cdef void *org_geometry = NULL

        if not ignore_geometry:
            cogr_geometry = OGR_F_GetGeometryRef(feature)

            if cogr_geometry is not NULL:

                code = base_geometry_type_code(OGR_G_GetGeometryType(cogr_geometry))

                if 8 <= code <= 14:  # Curves.
                    cogr_geometry = get_linear_geometry(cogr_geometry)
                    geom = GeomBuilder().build(cogr_geometry)
                    OGR_G_DestroyGeometry(cogr_geometry)

                elif 15 <= code <= 17:
                    # We steal the geometry: the geometry of the in-memory feature is now null
                    # and we are responsible for cogr_geometry.
                    org_geometry = OGR_F_StealGeometry(feature)

                    if code in (15, 16):
                        cogr_geometry = OGR_G_ForceToMultiPolygon(org_geometry)
                    elif code == 17:
                        cogr_geometry = OGR_G_ForceToPolygon(org_geometry)

                    geom = GeomBuilder().build(cogr_geometry)
                    OGR_G_DestroyGeometry(cogr_geometry)

                else:
                    geom = GeomBuilder().build(cogr_geometry)

                fiona_feature["geometry"] = geom

            else:

                fiona_feature["geometry"] = None

        return fiona_feature


cdef class OGRFeatureBuilder:

    """Builds an OGR Feature from a Fiona feature mapping.

    Allocates one OGR Feature which should be destroyed by the caller.
    Borrows a layer definition from the collection.
    """

    cdef void * build(self, feature, collection) except NULL:
        cdef void *cogr_geometry = NULL
        cdef const char *string_c = NULL
        cdef WritingSession session
        session = collection.session
        cdef void *cogr_layer = session.cogr_layer
        if cogr_layer == NULL:
            raise ValueError("Null layer")
        cdef void *cogr_featuredefn = OGR_L_GetLayerDefn(cogr_layer)
        if cogr_featuredefn == NULL:
            raise ValueError("Null feature definition")
        cdef void *cogr_feature = OGR_F_Create(cogr_featuredefn)
        if cogr_feature == NULL:
            raise ValueError("Null feature")

        if feature['geometry'] is not None:
            cogr_geometry = OGRGeomBuilder().build(
                                feature['geometry'])
            exc_wrap_int(OGR_F_SetGeometryDirectly(cogr_feature, cogr_geometry))

        # OGR_F_SetFieldString takes encoded strings ('bytes' in Python 3).
        encoding = session._get_internal_encoding()

        for key, value in feature['properties'].items():
            ogr_key = session._schema_mapping[key]

            schema_type = normalize_field_type(collection.schema['properties'][key])

            key_bytes = strencode(ogr_key, encoding)
            key_c = key_bytes
            i = OGR_F_GetFieldIndex(cogr_feature, key_c)
            if i < 0:
                continue

            # Special case: serialize dicts to assist OGR.
            if isinstance(value, dict):
                value = json.dumps(value)

            # Continue over the standard OGR types.
            if isinstance(value, integer_types):
                if schema_type == 'int32':
                    OGR_F_SetFieldInteger(cogr_feature, i, value)
                else:
                    OGR_F_SetFieldInteger64(cogr_feature, i, value)

            elif isinstance(value, float):
                OGR_F_SetFieldDouble(cogr_feature, i, value)
            elif schema_type in ['date', 'time', 'datetime'] and value is not None:
                if isinstance(value, string_types):
                    if schema_type == 'date':
                        y, m, d, hh, mm, ss, ms, tz = parse_date(value)
                    elif schema_type == 'time':
                        y, m, d, hh, mm, ss, ms, tz = parse_time(value)
                    else:
                        y, m, d, hh, mm, ss, ms, tz = parse_datetime(value)
                elif (isinstance(value, datetime.date) and schema_type == 'date'):
                        y, m, d = value.year, value.month, value.day
                        hh = mm = ss = ms = 0
                        tz = None
                elif (isinstance(value, datetime.datetime) and schema_type == 'datetime'):
                        y, m, d = value.year, value.month, value.day
                        hh, mm, ss, ms = value.hour, value.minute, value.second, value.microsecond
                        if value.utcoffset() is None:
                            tz = None
                        else:
                            tz = value.utcoffset().total_seconds() / 60
                elif (isinstance(value, datetime.time) and schema_type == 'time'):
                        y = m = d = 0
                        hh, mm, ss, ms = value.hour, value.minute, value.second, value.microsecond
                        if value.utcoffset() is None:
                            tz = None
                        else:
                            tz = value.utcoffset().total_seconds() / 60

                # Convert to UTC if driver does not support timezones
                if tz is not None and not _driver_supports_timezones(collection.driver, schema_type):

                    if schema_type == 'datetime':
                        d_tz = datetime.datetime(y, m, d, hh, mm, ss, int(ms), TZ(tz))
                        d_utc = d_tz - d_tz.utcoffset()
                        y, m, d = d_utc.year, d_utc.month, d_utc.day
                        hh, mm, ss, ms = d_utc.hour, d_utc.minute, d_utc.second, d_utc.microsecond
                        tz = 0
                        del d_utc, d_tz
                    elif schema_type == 'time':
                        d_tz = datetime.datetime(1900, 1, 1, hh, mm, ss, int(ms), TZ(tz))
                        d_utc = d_tz - d_tz.utcoffset()
                        y = m = d = 0
                        hh, mm, ss, ms = d_utc.hour, d_utc.minute, d_utc.second, d_utc.microsecond
                        tz = 0
                        del d_utc, d_tz

                # tzinfo: (0=unknown, 100=GMT, 101=GMT+15minute, 99=GMT-15minute), or NULL
                if tz is not None:               
                    tzinfo = int(tz / 15.0 + 100)
                else:
                    tzinfo = 0

                # Add microseconds to seconds
                ss += ms / 10**6

                set_field_datetime(cogr_feature, i, y, m, d, hh, mm, ss, tzinfo)

            elif isinstance(value, bytes) and schema_type == "bytes":
                string_c = value
                OGR_F_SetFieldBinary(cogr_feature, i, len(value),
                    <unsigned char*>string_c)
            elif isinstance(value, string_types):
                value_bytes = strencode(value, encoding)
                string_c = value_bytes
                OGR_F_SetFieldString(cogr_feature, i, string_c)
            elif value is None:
                set_field_null(cogr_feature, i)
            else:
                raise ValueError("Invalid field type %s" % type(value))
        return cogr_feature


cdef _deleteOgrFeature(void *cogr_feature):
    """Delete an OGR feature"""
    if cogr_feature is not NULL:
        OGR_F_Destroy(cogr_feature)
    cogr_feature = NULL


def featureRT(feature, collection):
    # For testing purposes only, leaks the JSON data
    cdef void *cogr_feature = OGRFeatureBuilder().build(feature, collection)
    cdef void *cogr_geometry = OGR_F_GetGeometryRef(cogr_feature)
    if cogr_geometry == NULL:
        raise ValueError("Null geometry")
    result = FeatureBuilder().build(
        cogr_feature,
        encoding='utf-8',
        bbox=False,
        driver=collection.driver
    )
    _deleteOgrFeature(cogr_feature)
    return result


# Collection-related extension classes and functions

cdef class Session:

    cdef void *cogr_ds
    cdef void *cogr_layer
    cdef object _fileencoding
    cdef object _encoding
    cdef object collection

    def __init__(self):
        self.cogr_ds = NULL
        self.cogr_layer = NULL
        self._fileencoding = None
        self._encoding = None

    def __dealloc__(self):
        self.stop()

    def start(self, collection, **kwargs):
        cdef const char *path_c = NULL
        cdef const char *name_c = NULL
        cdef void *drv = NULL
        cdef void *ds = NULL
        cdef char **ignore_fields = NULL

        path_b = collection.path.encode('utf-8')
        path_c = path_b

        self._fileencoding = kwargs.get('encoding') or collection.encoding

        # We have two ways of specifying drivers to try. Resolve the
        # values into a single set of driver short names.
        if collection._driver:
            drivers = set([collection._driver])
        elif collection.enabled_drivers:
            drivers = set(collection.enabled_drivers)
        else:
            drivers = None

        encoding = kwargs.pop('encoding', None)
        if encoding:
            kwargs['encoding'] = encoding.upper()

        self.cogr_ds = gdal_open_vector(path_c, 0, drivers, kwargs)

        if isinstance(collection.name, string_types):
            name_b = collection.name.encode('utf-8')
            name_c = name_b
            self.cogr_layer = GDALDatasetGetLayerByName(self.cogr_ds, name_c)
        elif isinstance(collection.name, int):
            self.cogr_layer = GDALDatasetGetLayer(self.cogr_ds, collection.name)
            name_c = OGR_L_GetName(self.cogr_layer)
            name_b = name_c
            collection.name = name_b.decode('utf-8')

        if self.cogr_layer == NULL:
            raise ValueError("Null layer: " + repr(collection.name))

        encoding = self._get_internal_encoding()

        if collection.ignore_fields or collection.include_fields is not None:
            if not OGR_L_TestCapability(self.cogr_layer, OLC_IGNOREFIELDS):
                raise DriverError("Driver does not support ignore_fields")

        self.collection = collection

        if self.collection.include_fields is not None:
            self.collection.ignore_fields = list(set(self.get_schema()["properties"]) - set(collection.include_fields))
        if self.collection.ignore_fields:
            try:
                for name in self.collection.ignore_fields:
                    try:
                        name_b = name.encode(encoding)
                    except AttributeError:
                        raise TypeError("Ignored field \"{}\" has type \"{}\", expected string".format(name, name.__class__.__name__))
                    ignore_fields = CSLAddString(ignore_fields, <const char *>name_b)
                OGR_L_SetIgnoredFields(self.cogr_layer, <const char**>ignore_fields)
            finally:
                CSLDestroy(ignore_fields)

    cpdef stop(self):
        self.cogr_layer = NULL
        if self.cogr_ds != NULL:
            GDALClose(self.cogr_ds)
        self.cogr_ds = NULL

    def get_fileencoding(self):
        """DEPRECATED"""
        warnings.warn("get_fileencoding is deprecated and will be removed in a future version.", FionaDeprecationWarning)
        return self._fileencoding

    def _get_fallback_encoding(self):
        """Determine a format-specific fallback encoding to use when using OGR_F functions

        Parameters
        ----------
        None

        Returns
        -------
        str

        """
        if "Shapefile" in self.get_driver():
            return 'iso-8859-1'
        else:
            return locale.getpreferredencoding()


    def _get_internal_encoding(self):
        """Determine the encoding to use when use OGR_F functions

        Parameters
        ----------
        None

        Returns
        -------
        str

        Notes
        -----
        If the layer implements RFC 23 support for UTF-8, the return
        value will be 'utf-8' and callers can be certain that this is
        correct.  If the layer does not have the OLC_STRINGSASUTF8
        capability marker, it is not possible to know exactly what the
        internal encoding is and this method returns best guesses. That
        means ISO-8859-1 for shapefiles and the locale's preferred
        encoding for other formats such as CSV files.

        """
        if OGR_L_TestCapability(self.cogr_layer, OLC_STRINGSASUTF8):
            return 'utf-8'
        else:
            return self._fileencoding or self._get_fallback_encoding()

    def get_length(self):
        if self.cogr_layer == NULL:
            raise ValueError("Null layer")
        return OGR_L_GetFeatureCount(self.cogr_layer, 0)

    def get_driver(self):
        cdef void *cogr_driver = GDALGetDatasetDriver(self.cogr_ds)
        if cogr_driver == NULL:
            raise ValueError("Null driver")
        cdef const char *name = OGR_Dr_GetName(cogr_driver)
        driver_name = name
        return driver_name.decode()

    def get_schema(self):
        cdef int i
        cdef int n
        cdef void *cogr_featuredefn = NULL
        cdef void *cogr_fielddefn = NULL
        cdef const char *key_c
        props = []

        if self.cogr_layer == NULL:
            raise ValueError("Null layer")

        if self.collection.ignore_fields:
            ignore_fields = self.collection.ignore_fields
        else:
            ignore_fields = set()

        cogr_featuredefn = OGR_L_GetLayerDefn(self.cogr_layer)
        if cogr_featuredefn == NULL:
            raise ValueError("Null feature definition")

        encoding = self._get_internal_encoding()

        n = OGR_FD_GetFieldCount(cogr_featuredefn)

        for i from 0 <= i < n:
            cogr_fielddefn = OGR_FD_GetFieldDefn(cogr_featuredefn, i)
            if cogr_fielddefn == NULL:
                raise ValueError("NULL field definition at index {}".format(i))

            key_c = OGR_Fld_GetNameRef(cogr_fielddefn)
            if key_c == NULL:
                raise ValueError("NULL field name reference at index {}".format(i))
            key_b = key_c
            key = key_b.decode(encoding)
            if not key:
                warnings.warn("Empty field name at index {}".format(i), FeatureWarning)

            if key in ignore_fields:
                continue

            fieldtypename = FIELD_TYPES[OGR_Fld_GetType(cogr_fielddefn)]
            if not fieldtypename:
                log.warning(
                    "Skipping field %s: invalid type %s",
                    key,
                    OGR_Fld_GetType(cogr_fielddefn))
                continue

            val = fieldtypename
            if fieldtypename == 'float':
                fmt = ""
                width = OGR_Fld_GetWidth(cogr_fielddefn)
                if width: # and width != 24:
                    fmt = ":%d" % width
                precision = OGR_Fld_GetPrecision(cogr_fielddefn)
                if precision: # and precision != 15:
                    fmt += ".%d" % precision
                val = "float" + fmt
            elif fieldtypename in ('int32', 'int64'):
                fmt = ""
                width = OGR_Fld_GetWidth(cogr_fielddefn)
                if width:
                    fmt = ":%d" % width
                val = 'int' + fmt
            elif fieldtypename == 'str':
                fmt = ""
                width = OGR_Fld_GetWidth(cogr_fielddefn)
                if width:
                    fmt = ":%d" % width
                val = fieldtypename + fmt

            props.append((key, val))

        ret = {"properties": OrderedDict(props)}

        if not self.collection.ignore_geometry:
            code = normalize_geometry_type_code(
                OGR_FD_GetGeomType(cogr_featuredefn))
            ret["geometry"] = GEOMETRY_TYPES[code]

        return ret

    def get_crs(self):
        """Get the layer's CRS

        Returns
        -------
        CRS

        """
        cdef char *proj_c = NULL
        cdef const char *auth_key = NULL
        cdef const char *auth_val = NULL
        cdef void *cogr_crs = NULL

        if self.cogr_layer == NULL:
            raise ValueError("Null layer")

        try:
            cogr_crs = exc_wrap_pointer(OGR_L_GetSpatialRef(self.cogr_layer))
        # TODO: we don't intend to use try/except for flow control
        # this is a work around for a GDAL issue.
        except FionaNullPointerError:
            log.debug("Layer has no coordinate system")

        if cogr_crs is not NULL:

            log.debug("Got coordinate system")
            crs = {}

            try:

                retval = OSRAutoIdentifyEPSG(cogr_crs)
                if retval > 0:
                    log.info("Failed to auto identify EPSG: %d", retval)

                try:
                    auth_key = <const char *>exc_wrap_pointer(<void *>OSRGetAuthorityName(cogr_crs, NULL))
                    auth_val = <const char *>exc_wrap_pointer(<void *>OSRGetAuthorityCode(cogr_crs, NULL))

                except CPLE_BaseError as exc:
                    log.debug("{}".format(exc))

                if auth_key != NULL and auth_val != NULL:
                    key_b = auth_key
                    key = key_b.decode('utf-8')
                    if key == 'EPSG':
                        val_b = auth_val
                        val = val_b.decode('utf-8')
                        crs['init'] = "epsg:" + val

                else:
                    OSRExportToProj4(cogr_crs, &proj_c)
                    if proj_c == NULL:
                        raise ValueError("Null projection")
                    proj_b = proj_c
                    log.debug("Params: %s", proj_b)
                    value = proj_b.decode()
                    value = value.strip()
                    for param in value.split():
                        kv = param.split("=")
                        if len(kv) == 2:
                            k, v = kv
                            try:
                                v = float(v)
                                if v % 1 == 0:
                                    v = int(v)
                            except ValueError:
                                # Leave v as a string
                                pass
                        elif len(kv) == 1:
                            k, v = kv[0], True
                        else:
                            raise ValueError("Unexpected proj parameter %s" % param)
                        k = k.lstrip("+")
                        crs[k] = v

            finally:
                CPLFree(proj_c)
                return crs

        else:
            log.debug("Projection not found (cogr_crs was NULL)")

        return {}

    def get_crs_wkt(self):
        cdef char *proj_c = NULL
        cdef void *cogr_crs = NULL

        if self.cogr_layer == NULL:
            raise ValueError("Null layer")

        try:
            cogr_crs = exc_wrap_pointer(OGR_L_GetSpatialRef(self.cogr_layer))

        # TODO: we don't intend to use try/except for flow control
        # this is a work around for a GDAL issue.
        except FionaNullPointerError:
            log.debug("Layer has no coordinate system")
        except fiona._err.CPLE_OpenFailedError as exc:
            log.debug("A support file wasn't opened. See the preceding ERROR level message.")
            cogr_crs = OGR_L_GetSpatialRef(self.cogr_layer)
            log.debug("Called OGR_L_GetSpatialRef() again without error checking.")
            if cogr_crs == NULL:
                raise exc

        if cogr_crs is not NULL:
            log.debug("Got coordinate system")

            try:
                OSRExportToWkt(cogr_crs, &proj_c)
                if proj_c == NULL:
                    raise ValueError("Null projection")
                proj_b = proj_c
                crs_wkt = proj_b.decode('utf-8')

            finally:
                CPLFree(proj_c)
                return crs_wkt

        else:
            log.debug("Projection not found (cogr_crs was NULL)")
            return ""

    def get_extent(self):
        cdef OGREnvelope extent

        if self.cogr_layer == NULL:
            raise ValueError("Null layer")

        result = OGR_L_GetExtent(self.cogr_layer, &extent, 1)
        
        if result != OGRERR_NONE:
            raise DriverError("Driver was not able to calculate bounds")

        return (extent.MinX, extent.MinY, extent.MaxX, extent.MaxY)

    def has_feature(self, fid):
        """Provides access to feature data by FID.

        Supports Collection.__contains__().
        """
        cdef void * cogr_feature
        fid = int(fid)
        cogr_feature = OGR_L_GetFeature(self.cogr_layer, fid)
        if cogr_feature != NULL:
            _deleteOgrFeature(cogr_feature)
            return True
        else:
            return False

    def get_feature(self, fid):
        """Provides access to feature data by FID.

        Supports Collection.__contains__().
        """
        cdef void * cogr_feature
        fid = int(fid)
        cogr_feature = OGR_L_GetFeature(self.cogr_layer, fid)
        if cogr_feature != NULL:
            feature = FeatureBuilder().build(
                cogr_feature,
                encoding=self._get_internal_encoding(),
                bbox=False,
                driver=self.collection.driver,
                ignore_fields=self.collection.ignore_fields,
                ignore_geometry=self.collection.ignore_geometry,
            )
            _deleteOgrFeature(cogr_feature)
            return feature
        else:
            raise KeyError("There is no feature with fid {!r}".format(fid))

    get = get_feature

    # TODO: Make this an alias for get_feature in a future version.
    def __getitem__(self, item):
        cdef void * cogr_feature
        if isinstance(item, slice):
            warnings.warn("Collection slicing is deprecated and will be disabled in a future version.", FionaDeprecationWarning)
            itr = Iterator(self.collection, item.start, item.stop, item.step)
            return list(itr)
        elif isinstance(item, int):
            index = item
            # from the back
            if index < 0:
                ftcount = OGR_L_GetFeatureCount(self.cogr_layer, 0)
                if ftcount == -1:
                    raise IndexError(
                        "collection's dataset does not support negative indexes")
                index += ftcount
            cogr_feature = OGR_L_GetFeature(self.cogr_layer, index)
            if cogr_feature == NULL:
                return None
            feature = FeatureBuilder().build(
                cogr_feature,
                encoding=self._get_internal_encoding(),
                bbox=False,
                driver=self.collection.driver,
                ignore_fields=self.collection.ignore_fields,
                ignore_geometry=self.collection.ignore_geometry,
            )
            _deleteOgrFeature(cogr_feature)
            return feature

    def isactive(self):
        if self.cogr_layer != NULL and self.cogr_ds != NULL:
            return 1
        else:
            return 0


    def tags(self, ns=None):
        """Returns a dict containing copies of the dataset or layers's
        tags. Tags are pairs of key and value strings. Tags belong to
        namespaces.  The standard namespaces are: default (None) and
        'IMAGE_STRUCTURE'.  Applications can create their own additional
        namespaces.

        Parameters
        ----------
        ns: str, optional
            Can be used to select a namespace other than the default.

        Returns
        -------
        dict
        """
        cdef GDALMajorObjectH obj = NULL
        if self.cogr_layer != NULL:
            obj = self.cogr_layer
        else:
            obj = self.cogr_ds

        cdef const char *domain = NULL
        if ns:
            ns = ns.encode('utf-8')
            domain = ns

        cdef char **metadata = NULL
        metadata = GDALGetMetadata(obj, domain)
        num_items = CSLCount(metadata)

        return dict(metadata[i].decode('utf-8').split('=', 1) for i in range(num_items))


    def get_tag_item(self, key, ns=None):
        """Returns tag item value

        Parameters
        ----------
        key: str
            The key for the metadata item to fetch.
        ns: str, optional
            Used to select a namespace other than the default.

        Returns
        -------
        str
        """

        key = key.encode('utf-8')
        cdef const char *name = key

        cdef const char *domain = NULL
        if ns:
            ns = ns.encode('utf-8')
            domain = ns

        cdef GDALMajorObjectH obj = NULL
        if self.cogr_layer != NULL:
            obj = self.cogr_layer
        else:
            obj = self.cogr_ds

        cdef char *value = NULL
        value = GDALGetMetadataItem(obj, name, domain)
        if value == NULL:
            return None
        return value.decode("utf-8")


cdef class WritingSession(Session):

    cdef object _schema_mapping

    def start(self, collection, **kwargs):
        cdef OGRSpatialReferenceH cogr_srs = NULL
        cdef char **options = NULL
        cdef const char *path_c = NULL
        cdef const char *driver_c = NULL
        cdef const char *name_c = NULL
        cdef const char *proj_c = NULL
        cdef const char *fileencoding_c = NULL
        cdef OGRFieldSubType field_subtype
        cdef int ret
        path = collection.path
        self.collection = collection

        userencoding = kwargs.get('encoding')

        if collection.mode == 'a':

            if not os.path.exists(path):
                raise OSError("No such file or directory %s" % path)
            path_b = strencode(path)
            path_c = path_b

            try:
                self.cogr_ds = gdal_open_vector(path_c, 1, None, kwargs)

                if isinstance(collection.name, string_types):
                    name_b = collection.name.encode('utf-8')
                    name_c = name_b
                    self.cogr_layer = exc_wrap_pointer(GDALDatasetGetLayerByName(self.cogr_ds, name_c))

                elif isinstance(collection.name, int):
                    self.cogr_layer = exc_wrap_pointer(GDALDatasetGetLayer(self.cogr_ds, collection.name))

            except CPLE_BaseError as exc:
                GDALClose(self.cogr_ds)
                self.cogr_ds = NULL
                self.cogr_layer = NULL
                raise DriverError(u"{}".format(exc))

            else:
                self._fileencoding = userencoding or self._get_fallback_encoding()

            before_fields = self.get_schema()['properties']

        elif collection.mode == 'w':
            path_b = strencode(path)
            path_c = path_b

            driver_b = collection.driver.encode()
            driver_c = driver_b
            cogr_driver = exc_wrap_pointer(GDALGetDriverByName(driver_c))

            if not CPLCheckForFile(path_c, NULL):
                log.debug("File doesn't exist. Creating a new one...")
                cogr_ds = gdal_create(cogr_driver, path_c, {})

            else:
                if collection.driver == "GeoJSON":
                    # We must manually remove geojson files as GDAL doesn't do this for us.
                    log.debug("Removing GeoJSON file")
                    if path.startswith("/vsi"):
                        VSIUnlink(path_c)
                    else:
                        os.unlink(path)
                    with Env(GDAL_VALIDATE_CREATION_OPTIONS="NO"):
                        cogr_ds = gdal_create(cogr_driver, path_c, kwargs)

                else:
                    try:
                        # Attempt to open existing dataset in write mode,
                        # letting GDAL/OGR handle the overwriting.
                        cogr_ds = gdal_open_vector(path_c, 1, None, kwargs)
                    except DriverError:
                        # log.exception("Caught DriverError")
                        # failed, attempt to create it
                        with Env(GDAL_VALIDATE_CREATION_OPTIONS="NO"):
                            cogr_ds = gdal_create(cogr_driver, path_c, kwargs)
                    else:
                        # check capability of creating a new layer in the existing dataset
                        capability = check_capability_create_layer(cogr_ds)
                        if not capability or collection.name is None:
                            # unable to use existing dataset, recreate it
                            log.debug("Unable to use existing dataset: capability=%r, name=%r", capability, collection.name)
                            GDALClose(cogr_ds)
                            cogr_ds = NULL
                            with Env(GDAL_VALIDATE_CREATION_OPTIONS="NO"):
                                cogr_ds = gdal_create(cogr_driver, path_c, kwargs)

            self.cogr_ds = cogr_ds

            # Set the spatial reference system from the crs given to the
            # collection constructor. We by-pass the crs_wkt
            # properties because they aren't accessible until the layer
            # is constructed (later).
            try:
                col_crs = collection._crs_wkt
                if col_crs:
                    cogr_srs = exc_wrap_pointer(OSRNewSpatialReference(NULL))
                    proj_b = col_crs.encode('utf-8')
                    proj_c = proj_b
                    OSRSetFromUserInput(cogr_srs, proj_c)
                    osr_set_traditional_axis_mapping_strategy(cogr_srs)
            except CPLE_BaseError as exc:
                GDALClose(self.cogr_ds)
                self.cogr_ds = NULL
                self.cogr_layer = NULL
                raise CRSError(u"{}".format(exc))

            # Determine which encoding to use. The encoding parameter given to
            # the collection constructor takes highest precedence, then
            # 'iso-8859-1' (for shapefiles), then the system's default encoding
            # as last resort.
            sysencoding = locale.getpreferredencoding()
            self._fileencoding = userencoding or ("Shapefile" in collection.driver and 'iso-8859-1') or sysencoding

            if "Shapefile" in collection.driver:
                if self._fileencoding:
                    fileencoding_b = self._fileencoding.upper().encode('utf-8')
                    fileencoding_c = fileencoding_b
                    options = CSLSetNameValue(options, "ENCODING", fileencoding_c)

            # Does the layer exist already? If so, we delete it.
            layer_count = GDALDatasetGetLayerCount(self.cogr_ds)
            layer_names = []
            for i in range(layer_count):
                cogr_layer = GDALDatasetGetLayer(cogr_ds, i)
                name_c = OGR_L_GetName(cogr_layer)
                name_b = name_c
                layer_names.append(name_b.decode('utf-8'))

            idx = -1
            if isinstance(collection.name, string_types):
                if collection.name in layer_names:
                    idx = layer_names.index(collection.name)
            elif isinstance(collection.name, int):
                if collection.name >= 0 and collection.name < layer_count:
                    idx = collection.name
            if idx >= 0:
                log.debug("Deleted pre-existing layer at %s", collection.name)
                GDALDatasetDeleteLayer(self.cogr_ds, idx)

            # Create the named layer in the datasource.
            name_b = collection.name.encode('utf-8')
            name_c = name_b

            for k, v in kwargs.items():

                if v is None:
                    continue

                # We need to remove encoding from the layer creation
                # options if we're not creating a shapefile.
                if k == 'encoding' and "Shapefile" not in collection.driver:
                    continue

                k = k.upper().encode('utf-8')

                if isinstance(v, bool):
                    v = ('ON' if v else 'OFF').encode('utf-8')
                else:
                    v = str(v).encode('utf-8')
                log.debug("Set option %r: %r", k, v)
                options = CSLAddNameValue(options, <const char *>k, <const char *>v)

            geometry_type = collection.schema.get("geometry", "Unknown")
            if not isinstance(geometry_type, string_types) and geometry_type is not None:
                geometry_types = set(geometry_type)
                if len(geometry_types) > 1:
                    geometry_type = "Unknown"
                else:
                    geometry_type = geometry_types.pop()
            if geometry_type == "Any" or geometry_type is None:
                geometry_type = "Unknown"
            geometry_code = geometry_type_code(geometry_type)

            try:
                self.cogr_layer = exc_wrap_pointer(
                    GDALDatasetCreateLayer(
                        self.cogr_ds, name_c, cogr_srs,
                        <OGRwkbGeometryType>geometry_code, options))

            except Exception as exc:
                GDALClose(self.cogr_ds)
                self.cogr_ds = NULL
                raise DriverIOError(u"{}".format(exc))

            finally:
                if options != NULL:
                    CSLDestroy(options)

                # Shapefile layers make a copy of the passed srs. GPKG
                # layers, on the other hand, increment its reference
                # count. OSRRelease() is the safe way to release
                # OGRSpatialReferenceH.
                if cogr_srs != NULL:
                    OSRRelease(cogr_srs)

            log.debug("Created layer %s", collection.name)

            # Next, make a layer definition from the given schema properties,
            # which are an ordered dict since Fiona 1.0.1.

            encoding = self._get_internal_encoding()

            # Test if default fields are included in provided schema
            schema_fields = collection.schema['properties']
            default_fields = self.get_schema()['properties']
            for key, value in default_fields.items():
                if key in schema_fields and not schema_fields[key] == value:
                    raise SchemaError("Property '{}' must have type '{}' "
                    "for driver '{}'".format(key, value, self.collection.driver))

            new_fields = OrderedDict([(key, value) for key, value in schema_fields.items()
                                      if key not in default_fields])
            before_fields = default_fields.copy()
            before_fields.update(new_fields)

            for key, value in new_fields.items():

                log.debug("Begin creating field: %r value: %r", key, value)

                field_subtype = OFSTNone

                # Convert 'long' to 'int'. See
                # https://github.com/Toblerity/Fiona/issues/101.
                if fiona.gdal_version.major >= 2 and value in ('int', 'long'):
                    value = 'int64'
                elif value == 'int':
                    value = 'int32'

                if value == 'bool':
                    value = 'int32'
                    field_subtype = OFSTBoolean

                # Is there a field width/precision?
                width = precision = None
                if ':' in value:
                    value, fmt = value.split(':')

                    log.debug("Field format parsing, value: %r, fmt: %r", value, fmt)

                    if '.' in fmt:
                        width, precision = map(int, fmt.split('.'))
                    else:
                        width = int(fmt)

                    if value == 'int':
                        if GDAL_VERSION_NUM >= 2000000 and (width == 0 or width >= 10):
                            value = 'int64'
                        else:
                            value = 'int32'

                field_type = FIELD_TYPES.index(value)

                try:
                    key_bytes = key.encode(encoding)
                    cogr_fielddefn = exc_wrap_pointer(OGR_Fld_Create(key_bytes, <OGRFieldType>field_type))
                    if width:
                        OGR_Fld_SetWidth(cogr_fielddefn, width)
                    if precision:
                        OGR_Fld_SetPrecision(cogr_fielddefn, precision)
                    if field_subtype != OFSTNone:
                        # subtypes are new in GDAL 2.x, ignored in 1.x
                        set_field_subtype(cogr_fielddefn, field_subtype)
                    exc_wrap_int(OGR_L_CreateField(self.cogr_layer, cogr_fielddefn, 1))

                except (UnicodeEncodeError, CPLE_BaseError) as exc:
                    GDALClose(self.cogr_ds)
                    self.cogr_ds = NULL
                    self.cogr_layer = NULL
                    raise SchemaError(u"{}".format(exc))

                else:
                    OGR_Fld_Destroy(cogr_fielddefn)
                    log.debug("End creating field %r", key)

        # Mapping of the Python collection schema to the munged
        # OGR schema.
        after_fields = self.get_schema()['properties']
        self._schema_mapping = dict(zip(before_fields.keys(),
                                        after_fields.keys()))

        log.debug("Writing started")

    def writerecs(self, records, collection):
        """Writes buffered records to OGR."""
        cdef void *cogr_driver
        cdef void *cogr_feature
        cdef int features_in_transaction = 0

        cdef void *cogr_layer = self.cogr_layer
        if cogr_layer == NULL:
            raise ValueError("Null layer")

        schema_geom_type = collection.schema['geometry']
        cogr_driver = GDALGetDatasetDriver(self.cogr_ds)
        driver_name = OGR_Dr_GetName(cogr_driver).decode("utf-8")

        valid_geom_types = collection._valid_geom_types
        def validate_geometry_type(record):
            if record["geometry"] is None:
                return True
            return record["geometry"]["type"].lstrip("3D ") in valid_geom_types
        transactions_supported = check_capability_transaction(self.cogr_ds)
        log.debug("Transaction supported: {}".format(transactions_supported))
        if transactions_supported:
            log.debug("Starting transaction (initial)")
            result = gdal_start_transaction(self.cogr_ds, 0)
            if result == OGRERR_FAILURE:
                raise TransactionError("Failed to start transaction")

        schema_props_keys = set(collection.schema['properties'].keys())
        for record in records:
            log.debug("Creating feature in layer: %s" % record)

            # Check for optional elements
            if 'properties' not in record:
                record['properties'] = {}
            if 'geometry' not in record:
                record['geometry'] = None

            # Validate against collection's schema.
            if set(record['properties'].keys()) != schema_props_keys:
                raise ValueError(
                    "Record does not match collection schema: %r != %r" % (
                        record['properties'].keys(),
                        list(schema_props_keys) ))
            if not validate_geometry_type(record):
                raise GeometryTypeValidationError(
                    "Record's geometry type does not match "
                    "collection schema's geometry type: %r != %r" % (
                        record['geometry']['type'],
                        collection.schema['geometry'] ))
            # Validate against collection's schema to give useful message
            if set(record['properties'].keys()) != schema_props_keys:
                raise SchemaError(
                    "Record does not match collection schema: %r != %r" % (
                        record['properties'].keys(),
                        list(schema_props_keys) ))
            cogr_feature = OGRFeatureBuilder().build(record, collection)
            result = OGR_L_CreateFeature(cogr_layer, cogr_feature)
            if result != OGRERR_NONE:
                msg = get_last_error_msg()
                raise RuntimeError("GDAL Error: {msg} \n \n Failed to write record: "
                                   "{record}".format(msg=msg, record=record))
            _deleteOgrFeature(cogr_feature)

            if transactions_supported:
                features_in_transaction += 1
                if features_in_transaction == DEFAULT_TRANSACTION_SIZE:
                    log.debug("Comitting transaction (intermediate)")
                    result = gdal_commit_transaction(self.cogr_ds)
                    if result == OGRERR_FAILURE:
                        raise TransactionError("Failed to commit transaction")
                    log.debug("Starting transaction (intermediate)")
                    result = gdal_start_transaction(self.cogr_ds, 0)
                    if result == OGRERR_FAILURE:
                        raise TransactionError("Failed to start transaction")
                    features_in_transaction = 0

        if transactions_supported:
            log.debug("Comitting transaction (final)")
            result = gdal_commit_transaction(self.cogr_ds)
            if result == OGRERR_FAILURE:
                raise TransactionError("Failed to commit transaction")

    def sync(self, collection):
        """Syncs OGR to disk."""
        cdef void *cogr_ds = self.cogr_ds
        cdef void *cogr_layer = self.cogr_layer
        if cogr_ds == NULL:
            raise ValueError("Null data source")


        gdal_flush_cache(cogr_ds)
        log.debug("Flushed data source cache")

    def update_tags(self, tags, ns=None):
        """Writes a dict containing the dataset or layers's tags.
        Tags are pairs of key and value strings. Tags belong to
        namespaces.  The standard namespaces are: default (None) and
        'IMAGE_STRUCTURE'.  Applications can create their own additional
        namespaces.

        Parameters
        ----------
        tags: dict
            The dict of metadata items to set.
        ns: str, optional
            Used to select a namespace other than the default.

        Returns
        -------
        int
        """
        cdef GDALMajorObjectH obj = NULL
        if self.cogr_layer != NULL:
            obj = self.cogr_layer
        else:
            obj = self.cogr_ds

        cdef const char *domain = NULL
        if ns:
            ns = ns.encode('utf-8')
            domain = ns

        cdef char **metadata = NULL
        try:
            for key, value in tags.items():
                key = key.encode("utf-8")
                value = value.encode("utf-8")
                metadata = CSLAddNameValue(metadata, <const char *>key, <const char *>value)
            return GDALSetMetadata(obj, metadata, domain)
        finally:
            CSLDestroy(metadata)

    def update_tag_item(self, key, tag, ns=None):
        """Updates the tag item value

        Parameters
        ----------
        key: str
            The key for the metadata item to set.
        tag: str
            The value of the metadata item to set.
        ns: str
            Used to select a namespace other than the default.

        Returns
        -------
        int
        """
        key = key.encode('utf-8')
        cdef const char *name = key
        tag = tag.encode("utf-8")
        cdef char *value = tag

        cdef const char *domain = NULL
        if ns:
            ns = ns.encode('utf-8')
            domain = ns

        cdef GDALMajorObjectH obj = NULL
        if self.cogr_layer != NULL:
            obj = self.cogr_layer
        else:
            obj = self.cogr_ds

        return GDALSetMetadataItem(obj, name, value, domain)


cdef class Iterator:

    """Provides iterated access to feature data.
    """

    # Reference to its Collection
    cdef collection
    cdef encoding
    cdef int next_index
    cdef stop
    cdef start
    cdef step
    cdef fastindex
    cdef fastcount
    cdef ftcount
    cdef stepsign

    def __cinit__(self, collection, start=None, stop=None, step=None,
                  bbox=None, mask=None):
        if collection.session is None:
            raise ValueError("I/O operation on closed collection")
        self.collection = collection
        cdef Session session
        cdef void *cogr_geometry
        session = self.collection.session
        cdef void *cogr_layer = session.cogr_layer
        if cogr_layer == NULL:
            raise ValueError("Null layer")
        OGR_L_ResetReading(cogr_layer)

        if bbox and mask:
            raise ValueError("mask and bbox can not be set together")

        if bbox:
            OGR_L_SetSpatialFilterRect(
                cogr_layer, bbox[0], bbox[1], bbox[2], bbox[3])
        elif mask:
            cogr_geometry = OGRGeomBuilder().build(mask)
            OGR_L_SetSpatialFilter(cogr_layer, cogr_geometry)
            OGR_G_DestroyGeometry(cogr_geometry)

        else:
            OGR_L_SetSpatialFilter(cogr_layer, NULL)

        self.encoding = session._get_internal_encoding()

        self.fastindex = OGR_L_TestCapability(
            session.cogr_layer, OLC_FASTSETNEXTBYINDEX)
        log.debug("OLC_FASTSETNEXTBYINDEX: {}".format(self.fastindex))

        self.fastcount = OGR_L_TestCapability(
            session.cogr_layer, OLC_FASTFEATURECOUNT)
        log.debug("OLC_FASTFEATURECOUNT: {}".format(self.fastcount))

        # In some cases we need to force count of all features
        # We need to check if start is not greater ftcount: (start is not None and start > 0)
        # If start is a negative index: (start is not None and start < 0)
        # If stop is a negative index: (stop is not None and stop < 0)
        if ((start is not None and not start == 0) or
                (stop is not None and stop < 0)):
            if not self.fastcount:
                warnings.warn("Layer does not support" \
                        " OLC_FASTFEATURECOUNT, negative slices or start values other than zero" \
                        " may be slow.", RuntimeWarning)
            self.ftcount = OGR_L_GetFeatureCount(session.cogr_layer, 1)
        else:
            self.ftcount = OGR_L_GetFeatureCount(session.cogr_layer, 0)

        if self.ftcount == -1 and ((start is not None and start < 0) or
                              (stop is not None and stop < 0)):
            raise IndexError(
                "collection's dataset does not support negative slice indexes")

        if stop is not None and stop < 0:
            stop += self.ftcount

        if start is None:
            start = 0
        if start is not None and start < 0:
            start += self.ftcount

        # step size
        if step is None:
            step = 1
        if step == 0:
            raise ValueError("slice step cannot be zero")
        if step < 0 and not self.fastindex:
            warnings.warn("Layer does not support" \
                    " OLCFastSetNextByIndex, negative step size may" \
                    " be slow.", RuntimeWarning)

        # Check if we are outside of the range:
        if not self.ftcount == -1:
            if start > self.ftcount and step > 0:
                start = -1
            if start > self.ftcount and step < 0:
                start = self.ftcount - 1
        elif self.ftcount == -1 and not start == 0:
            warnings.warn("Layer is unable to check if slice is within range of data.",
             RuntimeWarning)

        self.stepsign = int(math.copysign(1, step))
        self.stop = stop
        self.start = start
        self.step = step

        self.next_index = start
        log.debug("Next index: %d", self.next_index)

        # Set OGR_L_SetNextByIndex only if within range
        if start >= 0 and (self.ftcount == -1 or self.start < self.ftcount):
            exc_wrap_int(OGR_L_SetNextByIndex(session.cogr_layer, self.next_index))

    def __iter__(self):
        return self

    def _next(self):
        """Internal method to set read cursor to next item"""

        cdef Session session
        session = self.collection.session


        # Check if next_index is valid
        if self.next_index < 0:
            raise StopIteration

        # GeoJSON driver with gdal 2.1 - 2.2 returns last feature
        # if index greater than number of features
        if self.ftcount >= 0 and self.next_index >= self.ftcount:
            raise StopIteration

        if self.stepsign == 1:
            if self.next_index < self.start or (self.stop is not None and self.next_index >= self.stop):
                raise StopIteration
        else:
            if self.next_index > self.start or (self.stop is not None and self.next_index <= self.stop):
                raise StopIteration

        # Set read cursor to next_item position
        if self.step > 1 and self.fastindex:
            exc_wrap_int(OGR_L_SetNextByIndex(session.cogr_layer, self.next_index))
        elif self.step > 1 and not self.fastindex and not self.next_index == self.start:
            # GDALs default implementation of SetNextByIndex is calling ResetReading() and then
            # calling GetNextFeature n times. We can shortcut that if we know the previous index.
            # OGR_L_GetNextFeature increments cursor by 1, therefore self.step - 1 as one increment was performed when feature is read
            for _ in range(self.step - 1):
                cogr_feature = OGR_L_GetNextFeature(session.cogr_layer)
                if cogr_feature == NULL:
                    raise StopIteration
        elif self.step > 1 and not self.fastindex and self.next_index == self.start:
            exc_wrap_int(OGR_L_SetNextByIndex(session.cogr_layer, self.next_index))
        elif self.step == 0:
            # OGR_L_GetNextFeature increments read cursor by one
            pass
        elif self.step < 0:
            exc_wrap_int(OGR_L_SetNextByIndex(session.cogr_layer, self.next_index))

        # set the next index
        self.next_index += self.step
        log.debug("Next index: %d", self.next_index)

    def __next__(self):
        cdef OGRFeatureH cogr_feature = NULL
        cdef OGRLayerH cogr_layer = NULL
        cdef Session session

        session = self.collection.session

        if not session or not session.isactive:
            raise FionaValueError("Session is inactive, dataset is closed or layer is unavailable.")

        # Update read cursor
        self._next()

        # Get the next feature.
        cogr_feature = OGR_L_GetNextFeature(session.cogr_layer)
        if cogr_feature == NULL:
            raise StopIteration

        try:
            return FeatureBuilder().build(
                cogr_feature,
                encoding=self.collection.session._get_internal_encoding(),
                bbox=False,
                driver=self.collection.driver,
                ignore_fields=self.collection.ignore_fields,
                ignore_geometry=self.collection.ignore_geometry,
            )
        finally:
            _deleteOgrFeature(cogr_feature)


cdef class ItemsIterator(Iterator):

    def __next__(self):

        cdef long fid
        cdef void * cogr_feature
        cdef Session session
        session = self.collection.session

        #Update read cursor
        self._next()

        # Get the next feature.
        cogr_feature = OGR_L_GetNextFeature(session.cogr_layer)
        if cogr_feature == NULL:
            raise StopIteration

        fid = OGR_F_GetFID(cogr_feature)
        feature = FeatureBuilder().build(
            cogr_feature,
            encoding=self.collection.session._get_internal_encoding(),
            bbox=False,
            driver=self.collection.driver,
            ignore_fields=self.collection.ignore_fields,
            ignore_geometry=self.collection.ignore_geometry,
        )

        _deleteOgrFeature(cogr_feature)

        return fid, feature


cdef class KeysIterator(Iterator):

    def __next__(self):
        cdef long fid
        cdef void * cogr_feature
        cdef Session session
        session = self.collection.session

        #Update read cursor
        self._next()

        # Get the next feature.
        cogr_feature = OGR_L_GetNextFeature(session.cogr_layer)
        if cogr_feature == NULL:
            raise StopIteration

        fid = OGR_F_GetFID(cogr_feature)
        _deleteOgrFeature(cogr_feature)

        return fid


def _remove(path, driver=None):
    """Deletes an OGR data source
    """
    cdef void *cogr_driver
    cdef void *cogr_ds
    cdef int result
    cdef char *driver_c

    if driver is None:
        # attempt to identify the driver by opening the dataset
        try:
            cogr_ds = gdal_open_vector(path.encode("utf-8"), 0, None, {})
        except (DriverError, FionaNullPointerError):
            raise DatasetDeleteError("Failed to remove data source {}".format(path))
        cogr_driver = GDALGetDatasetDriver(cogr_ds)
        GDALClose(cogr_ds)
    else:
        cogr_driver = GDALGetDriverByName(driver.encode("utf-8"))

    if cogr_driver == NULL:
        raise DatasetDeleteError("Null driver when attempting to delete {}".format(path))

    if not OGR_Dr_TestCapability(cogr_driver, ODrCDeleteDataSource):
        raise DatasetDeleteError("Driver does not support dataset removal operation")

    result = GDALDeleteDataset(cogr_driver, path.encode('utf-8'))
    if result != OGRERR_NONE:
        raise DatasetDeleteError("Failed to remove data source {}".format(path))


def _remove_layer(path, layer, driver=None):
    cdef void *cogr_ds
    cdef int layer_index

    if isinstance(layer, integer_types):
        layer_index = layer
        layer_str = str(layer_index)
    else:
        layer_names = _listlayers(path)
        try:
            layer_index = layer_names.index(layer)
        except ValueError:
            raise ValueError("Layer \"{}\" does not exist in datasource: {}".format(layer, path))
        layer_str = '"{}"'.format(layer)

    if layer_index < 0:
        layer_names = _listlayers(path)
        layer_index = len(layer_names) + layer_index

    try:
        cogr_ds = gdal_open_vector(path.encode("utf-8"), 1, None, {})
    except (DriverError, FionaNullPointerError):
        raise DatasetDeleteError("Failed to remove data source {}".format(path))

    result = GDALDatasetDeleteLayer(cogr_ds, layer_index)
    GDALClose(cogr_ds)
    if result == OGRERR_UNSUPPORTED_OPERATION:
        raise DatasetDeleteError("Removal of layer {} not supported by driver".format(layer_str))
    elif result != OGRERR_NONE:
        raise DatasetDeleteError("Failed to remove layer {} from datasource: {}".format(layer_str, path))


def _listlayers(path, **kwargs):

    """Provides a list of the layers in an OGR data source.
    """

    cdef void *cogr_ds = NULL
    cdef void *cogr_layer = NULL
    cdef const char *path_c
    cdef const char *name_c

    # Open OGR data source.
    path_b = strencode(path)
    path_c = path_b
    cogr_ds = gdal_open_vector(path_c, 0, None, kwargs)

    # Loop over the layers to get their names.
    layer_count = GDALDatasetGetLayerCount(cogr_ds)
    layer_names = []
    for i in range(layer_count):
        cogr_layer = GDALDatasetGetLayer(cogr_ds, i)
        name_c = OGR_L_GetName(cogr_layer)
        name_b = name_c
        layer_names.append(name_b.decode('utf-8'))

    # Close up data source.
    if cogr_ds != NULL:
        GDALClose(cogr_ds)
    cogr_ds = NULL

    return layer_names


def buffer_to_virtual_file(bytesbuf, ext=''):
    """Maps a bytes buffer to a virtual file.

    `ext` is empty or begins with a period and contains at most one period.
    """

    vsi_filename = '/vsimem/{}'.format(uuid4().hex + ext)
    vsi_cfilename = vsi_filename if not isinstance(vsi_filename, string_types) else vsi_filename.encode('utf-8')

    vsi_handle = VSIFileFromMemBuffer(vsi_cfilename, <unsigned char *>bytesbuf, len(bytesbuf), 0)

    if vsi_handle == NULL:
        raise OSError('failed to map buffer to file')
    if VSIFCloseL(vsi_handle) != 0:
        raise OSError('failed to close mapped file handle')

    return vsi_filename


def remove_virtual_file(vsi_filename):
    vsi_cfilename = vsi_filename if not isinstance(vsi_filename, string_types) else vsi_filename.encode('utf-8')
    return VSIUnlink(vsi_cfilename)


cdef class MemoryFileBase:
    """Base for a BytesIO-like class backed by an in-memory file."""

    cdef VSILFILE * _vsif

    def __init__(self, file_or_bytes=None, dirname=None, filename=None, ext=''):
        """A file in an in-memory filesystem.

        Parameters
        ----------
        file_or_bytes : file or bytes
            A file opened in binary mode or bytes
        filename : str
            A filename for the in-memory file under /vsimem
        ext : str
            A file extension for the in-memory file under /vsimem. Ignored if
            filename was provided.

        """
        if file_or_bytes:
            if hasattr(file_or_bytes, 'read'):
                initial_bytes = file_or_bytes.read()
            elif isinstance(file_or_bytes, bytes):
                initial_bytes = file_or_bytes
            else:
                raise TypeError(
                    "Constructor argument must be a file opened in binary "
                    "mode or bytes.")
        else:
            initial_bytes = b''

        # Make an in-memory directory specific to this dataset to help organize
        # auxiliary files.
        self._dirname = dirname or str(uuid4().hex)
        VSIMkdir("/vsimem/{0}".format(self._dirname).encode("utf-8"), 0666)

        if filename:
            # GDAL's SRTMHGT driver requires the filename to be "correct" (match
            # the bounds being written)
            self.name = "/vsimem/{0}/{1}".format(self._dirname, filename)
        else:
            # GDAL 2.1 requires a .zip extension for zipped files.
            self.name = "/vsimem/{0}/{0}{1}".format(self._dirname, ext)

        name_b = self.name.encode('utf-8')
        self._initial_bytes = initial_bytes
        cdef unsigned char *buffer = self._initial_bytes

        if self._initial_bytes:
            self._vsif = VSIFileFromMemBuffer(
               name_b, buffer, len(self._initial_bytes), 0)
            self.mode = "r"

        else:
            self._vsif = NULL
            self.mode = "r+"

        self.closed = False

    def _open(self):
        """Ensure that the instance has a valid VSI file handle."""
        cdef VSILFILE *fp = NULL
        name_b = self.name.encode('utf-8')

        if not self.exists():
            fp = VSIFOpenL(name_b, "w")
            if fp == NULL:
                raise OSError("VSIFOpenL failed")
            else:
                VSIFCloseL(fp)
            self._vsif = NULL

        if self._vsif == NULL:
            fp = VSIFOpenL(name_b, self.mode.encode("utf-8"))
            if fp == NULL:
                log.error("VSIFOpenL failed: name=%r, mode=%r", self.name, self.mode)
                raise OSError("VSIFOpenL failed")
            else:
                self._vsif = fp

    def _ensure_extension(self, drivername=None):
        """Ensure that the instance's name uses a file extension supported by the driver."""
        # Avoid a crashing bug with GDAL versions < 2.
        if get_gdal_version_tuple() < (2, ):
            return

        name_b = drivername.encode("utf-8")
        cdef const char *name_c = name_b
        cdef GDALDriverH driver = GDALGetDriverByName(name_c)
        cdef const char *extension_c = GDALGetMetadataItem(driver, "DMD_EXTENSION", NULL)

        if extension_c != NULL:
            extension_b = extension_c
            recommended_extension = extension_b.decode("utf-8")
            if not recommended_extension.startswith("."):
                recommended_extension = "." + recommended_extension
            root, ext = os.path.splitext(self.name)
            if not ext:
                log.info("Setting extension: root=%r, extension=%r", root, recommended_extension)
                self.name = root + recommended_extension

    def exists(self):
        """Test if the in-memory file exists.

        Returns
        -------
        bool
            True if the in-memory file exists.

        """
        cdef VSIStatBufL st_buf
        name_b = self.name.encode('utf-8')
        return VSIStatL(name_b, &st_buf) == 0

    def __len__(self):
        """Length of the file's buffer in number of bytes.

        Returns
        -------
        int

        """
        if not self.getbuffer():
            return 0        
        return self.getbuffer().size

    def getbuffer(self):
        """Return a view on bytes of the file, or None."""
        cdef unsigned char *buffer = NULL
        cdef vsi_l_offset buffer_len = 0
        cdef unsigned char [:] buff_view

        name_b = self.name.encode('utf-8')
        buffer = VSIGetMemFileBuffer(name_b, &buffer_len, 0)

        if buffer == NULL or buffer_len == 0:
            return None
        else:
            buff_view = <unsigned char [:buffer_len]>buffer
            return buff_view

    def close(self):
        """Close and tear down VSI file and directory."""
        if self._vsif != NULL:
            VSIFCloseL(self._vsif)
        self._vsif = NULL
        VSIRmdir(self._dirname.encode("utf-8"))
        self.closed = True

    def seek(self, offset, whence=0):
        self._open()
        return VSIFSeekL(self._vsif, offset, whence)

    def tell(self):
        self._open()
        if self._vsif != NULL:
            return VSIFTellL(self._vsif)
        else:
            return 0

    def read(self, size=-1):
        """Read size bytes from MemoryFile."""
        cdef bytes result
        cdef unsigned char *buffer = NULL
        cdef vsi_l_offset buffer_len = 0

        if size < 0:
            name_b = self.name.encode('utf-8')
            buffer = VSIGetMemFileBuffer(name_b, &buffer_len, 0)
            size = buffer_len

        buffer = <unsigned char *>CPLMalloc(size)

        self._open()

        try:
            objects_read = VSIFReadL(buffer, 1, size, self._vsif)
            result = <bytes>buffer[:objects_read]
            return result

        finally:
            CPLFree(buffer)

        return result

    def write(self, data):
        """Write data bytes to MemoryFile"""
        cdef const unsigned char *view = <bytes>data
        n = len(data)
<<<<<<< HEAD

        if not self.exists():
            fp = exc_wrap_vsilfile(VSIFOpenL(self.path, 'w'))
        else:
            fp = exc_wrap_vsilfile(VSIFOpenL(self.path, 'r+'))
            if VSIFSeekL(fp, self._pos, 0) < 0:
                raise IOError(
                    "Failed to seek to offset %s in %s.", self._pos, self.name)

        result = VSIFWriteL(view, 1, n, fp)
        VSIFFlushL(fp)
        VSIFCloseL(fp)

        self._pos += result
        self._len = max(self._len, self._pos)

        return result


def _get_metadata_item(driver, metadata_item):
    """Query metadata items
    Parameters
    ----------
    driver : str
        Driver to query
    metadata_item : str or None
        Metadata item to query
    Returns
    -------
    str
        XML of metadata item or empty string
    """
    cdef char* metadata_c = NULL
    cdef void *cogr_driver

    if get_gdal_version_tuple() < (2, ):
        return None

    try:
        driver_b = driver.encode('utf-8')
    except UnicodeDecodeError:
        driver_b = driver

    cogr_driver = GDALGetDriverByName(driver_b)
    if cogr_driver == NULL:
        raise FionaValueError("Could not find driver '{}'".format(driver))

    metadata_c = GDALGetMetadataItem(cogr_driver, metadata_item.encode('utf-8'), NULL)

    metadata = None
    if metadata_c != NULL:
        metadata = metadata_c
        metadata = metadata.decode('utf-8')
        if len(metadata) == 0:
            metadata = None

    return metadata
=======
        self._open()
        result = VSIFWriteL(view, 1, n, self._vsif)
        VSIFFlushL(self._vsif)
        return result
>>>>>>> ce9927a4
<|MERGE_RESOLUTION|>--- conflicted
+++ resolved
@@ -23,11 +23,7 @@
 from fiona._err cimport exc_wrap_int, exc_wrap_pointer, exc_wrap_vsilfile, get_last_error_msg
 
 import fiona
-<<<<<<< HEAD
-from fiona._env import GDALVersion, get_gdal_version_num, get_gdal_version_tuple
-=======
 from fiona._env import get_gdal_version_num, calc_gdal_version_num, get_gdal_version_tuple
->>>>>>> ce9927a4
 from fiona._err import cpl_errs, FionaNullPointerError, CPLE_BaseError, CPLE_OpenFailedError
 from fiona._geometry import GEOMETRY_TYPES
 from fiona import compat
@@ -2000,23 +1996,9 @@
         """Write data bytes to MemoryFile"""
         cdef const unsigned char *view = <bytes>data
         n = len(data)
-<<<<<<< HEAD
-
-        if not self.exists():
-            fp = exc_wrap_vsilfile(VSIFOpenL(self.path, 'w'))
-        else:
-            fp = exc_wrap_vsilfile(VSIFOpenL(self.path, 'r+'))
-            if VSIFSeekL(fp, self._pos, 0) < 0:
-                raise IOError(
-                    "Failed to seek to offset %s in %s.", self._pos, self.name)
-
-        result = VSIFWriteL(view, 1, n, fp)
-        VSIFFlushL(fp)
-        VSIFCloseL(fp)
-
-        self._pos += result
-        self._len = max(self._len, self._pos)
-
+        self._open()
+        result = VSIFWriteL(view, 1, n, self._vsif)
+        VSIFFlushL(self._vsif)
         return result
 
 
@@ -2057,10 +2039,4 @@
         if len(metadata) == 0:
             metadata = None
 
-    return metadata
-=======
-        self._open()
-        result = VSIFWriteL(view, 1, n, self._vsif)
-        VSIFFlushL(self._vsif)
-        return result
->>>>>>> ce9927a4
+    return metadata