"""Classes capable of reading and writing collections
"""

from collections import OrderedDict
import logging

<<<<<<< HEAD
from fiona.ogrext import MemoryFileBase
from fiona.collection import Collection
from fiona.ogrext import _listdir, _listlayers
=======
import fiona._loading
with fiona._loading.add_gdal_dll_directories():
    from fiona.ogrext import MemoryFileBase
    from fiona.collection import Collection
>>>>>>> a9feeb5d

from fiona.drvsupport import memoryfile_supports_mode, zip_memoryfile_supports_mode
from fiona.errors import FionaValueError, DriverError
from fiona.path import ARCHIVESCHEMES
from fiona.env import GDALVersion

log = logging.getLogger(__name__)
gdal_version = GDALVersion.runtime()


class MemoryFile(MemoryFileBase):
    """A BytesIO-like object, backed by an in-memory file.

    This allows formatted files to be read and written without I/O.

    A MemoryFile created with initial bytes becomes immutable. A
    MemoryFile created without initial bytes may be written to using
    either file-like or dataset interfaces.

    Examples
    --------

    """
    def __init__(self, file_or_bytes=None, filename=None, ext=''):
        super(MemoryFile, self).__init__(
            file_or_bytes=file_or_bytes, filename=filename, ext=ext)

    def open(self, mode=None, driver=None, schema=None, crs=None, encoding=None,
             layer=None, enabled_drivers=None, crs_wkt=None,
             **kwargs):
        """Open the file and return a Fiona collection object.

        If data has already been written, the file is opened in 'r'
        mode. Otherwise, the file is opened in 'w' mode.

        Parameters
        ----------
        Note well that there is no `path` parameter: a `MemoryFile`
        contains a single dataset and there is no need to specify a
        path.

        Other parameters are optional and have the same semantics as the
        parameters of `fiona.open()`.
        """
        vsi_path = self.name

        if self.closed:
            raise IOError("I/O operation on closed file.")

        if self.exists():
            if mode is None or mode == 'r':
                mode = 'r'
            else:
                mode = 'a'
        else:

            if schema:
                # Make an ordered dict of schema properties.
                this_schema = schema.copy()
                this_schema['properties'] = OrderedDict(schema['properties'])
            else:
                this_schema = None
            schema = this_schema

            mode = 'w'

        if not memoryfile_supports_mode(driver, mode):
            raise DriverError("{driver} driver does not support mode '{mode}'.".format(driver=driver,
                                                                                       mode=mode))
        return Collection(vsi_path, mode=mode, driver=driver, schema=schema, crs=crs,
                          encoding=encoding, layer=layer, enabled_drivers=enabled_drivers,
                          crs_wkt=crs_wkt, **kwargs)

    def __enter__(self):
        return self

    def __exit__(self, *args, **kwargs):
        self.close()


class ZipMemoryFile(MemoryFile):
    """A read-only BytesIO-like object backed by an in-memory zip file.

    This allows a zip file containing formatted files to be read
    without I/O.
    """

    def __init__(self, file_or_bytes=None, ext='zip'):
        super(ZipMemoryFile, self).__init__(file_or_bytes, ext=ext)

        if ext in ARCHIVESCHEMES:
            self.vsi = '/vsi{}/'.format(ARCHIVESCHEMES[ext])
        else:
            raise FionaValueError("Extension {ext} is not one of the supported extensions ({extensions}).".format(
                ext=ext,
                extensions=', '.join(ARCHIVESCHEMES.keys())
            ))

    def open(self, path, mode='r', driver=None, schema=None, crs=None, encoding=None,
             layer=None, enabled_drivers=None, crs_wkt=None, **kwargs):
        """Open a dataset within the zipped stream.

        Parameters
        ----------
        path : str
            Path to a dataset in the zip file, relative to the root of the
            archive.

        Returns
        -------
        A Fiona collection object
        """
        vsi_path = '{vsi}{vsipath}/{path}'.format(vsi=self.vsi,
                                                  vsipath=self.name,
                                                  path=path.lstrip('/'))

        if (mode == 'w' and self.vsi == '/vsitar/') or mode == 'a':
            raise FionaValueError("GDAL Virtual File System {vsi} does not support mode '{mode}'.".format(vsi=self.vsi,
                                                                                                          mode=mode))

        if not zip_memoryfile_supports_mode(self.vsi, driver, mode):
            raise FionaValueError(
                "Driver {driver} does not support mode '{mode}' using GDAL Virtual File System {vsi}.".format(
                    driver=driver, mode=mode, vsi=self.vsi))

        if self.closed:
            raise IOError("I/O operation on closed file.")

        return Collection(vsi_path, mode=mode, crs=crs, driver=driver, schema=schema, encoding=encoding,
                          layer=layer, enabled_drivers=enabled_drivers, crs_wkt=crs_wkt, **kwargs)

    def listdir(self, path='/'):
        """List files in a directory

        Parameters
        ----------
        path: str
            Absolute path to a directory within ZipMemoryFile.

        Returns
        -------
        list
            A list of filename strings.
        """
        vsi_path = '{vsi}{vsipath}/{path}'.format(vsi=self.vsi,
                                                  vsipath=self.name,
                                                  path=path.lstrip('/'))
        return _listdir(vsi_path)

    def listlayers(self, path):
        """List layer names in their index order

        Parameters
        ----------
        path: str
            Absolute path to a file within ZipMemoryFile.

        Returns
        -------
        list
            A list of layer name strings.
        """
        vsi_path = '{vsi}{vsipath}/{path}'.format(vsi=self.vsi,
                                                  vsipath=self.name,
                                                  path=path.lstrip('/'))
        return _listlayers(vsi_path)<|MERGE_RESOLUTION|>--- conflicted
+++ resolved
@@ -4,21 +4,15 @@
 from collections import OrderedDict
 import logging
 
-<<<<<<< HEAD
-from fiona.ogrext import MemoryFileBase
-from fiona.collection import Collection
-from fiona.ogrext import _listdir, _listlayers
-=======
 import fiona._loading
 with fiona._loading.add_gdal_dll_directories():
     from fiona.ogrext import MemoryFileBase
     from fiona.collection import Collection
->>>>>>> a9feeb5d
-
-from fiona.drvsupport import memoryfile_supports_mode, zip_memoryfile_supports_mode
-from fiona.errors import FionaValueError, DriverError
-from fiona.path import ARCHIVESCHEMES
-from fiona.env import GDALVersion
+    from fiona.ogrext import _listdir, _listlayers
+    from fiona.drvsupport import memoryfile_supports_mode, zip_memoryfile_supports_mode
+    from fiona.errors import FionaValueError, DriverError
+    from fiona.path import ARCHIVESCHEMES
+    from fiona.env import GDALVersion
 
 log = logging.getLogger(__name__)
 gdal_version = GDALVersion.runtime()
