--- conflicted
+++ resolved
@@ -61,35 +61,6 @@
         if self.closed:
             raise OSError("I/O operation on closed file.")
 
-<<<<<<< HEAD
-        if not self.exists():
-            self._ensure_extension(driver)
-            this_schema = schema.copy()
-            this_schema["properties"] = OrderedDict(schema["properties"])
-            return Collection(
-                self.name,
-                "w",
-                crs=crs,
-                driver=driver,
-                schema=this_schema,
-                encoding=encoding,
-                layer=layer,
-                enabled_drivers=enabled_drivers,
-                crs_wkt=crs_wkt,
-                **kwargs
-            )
-
-        elif self.mode in ("r", "r+"):
-            return Collection(
-                self.name,
-                "r",
-                driver=driver,
-                encoding=encoding,
-                layer=layer,
-                enabled_drivers=enabled_drivers,
-                **kwargs
-            )
-=======
         if (
             not allow_unsupported_drivers
             and driver is not None
@@ -166,7 +137,6 @@
         else:
             vsi_path = "{0}".format(self.name)
         return _listlayers(vsi_path)
->>>>>>> 5d55585d
 
     def __enter__(self):
         return self
@@ -184,11 +154,6 @@
 
     def __init__(self, file_or_bytes=None):
         super().__init__(file_or_bytes, ext=".zip")
-<<<<<<< HEAD
-
-    def open(self, path=None, driver=None, encoding=None, layer=None,
-             enabled_drivers=None, **kwargs):
-=======
         self.name = "/vsizip{}".format(self.name)
 
     def open(
@@ -201,7 +166,6 @@
         allow_unsupported_drivers=False,
         **kwargs
     ):
->>>>>>> 5d55585d
         """Open a dataset within the zipped stream.
 
         Parameters
@@ -225,11 +189,7 @@
         if path:
             vsi_path = "{0}/{1}".format(self.name, path.lstrip("/"))
         else:
-<<<<<<< HEAD
-            vsi_path = '/vsizip{0}'.format(self.name)
-=======
             vsi_path = "{0}".format(self.name)
->>>>>>> 5d55585d
 
         return Collection(
             vsi_path,
@@ -238,9 +198,6 @@
             encoding=encoding,
             layer=layer,
             enabled_drivers=enabled_drivers,
-<<<<<<< HEAD
-=======
             allow_unsupported_drivers=allow_unsupported_drivers,
->>>>>>> 5d55585d
             **kwargs
         )