--- conflicted
+++ resolved
@@ -5,6 +5,7 @@
 import logging
 
 import fiona._loading
+
 with fiona._loading.add_gdal_dll_directories():
     from fiona.ogrext import MemoryFileBase
     from fiona.collection import Collection
@@ -26,6 +27,7 @@
     --------
 
     """
+
     def __init__(self, file_or_bytes=None, filename=None, ext=""):
         if ext and not ext.startswith("."):
             ext = "." + ext
@@ -110,14 +112,6 @@
         Returns
         -------
         A Fiona collection object
-<<<<<<< HEAD
-        """
-        if path:
-            vsi_path = '/vsizip{0}/{1}'.format(self.name, path.lstrip('/'))
-        else:
-            vsi_path = '/vsizip{0}'.format(self.name)
-=======
->>>>>>> b17199cb
 
         """
         if self.closed:
