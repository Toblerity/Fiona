"""Classes capable of reading and writing collections
"""

from collections import OrderedDict
import logging

import fiona._loading
with fiona._loading.add_gdal_dll_directories():
    from fiona.ogrext import MemoryFileBase
    from fiona.collection import Collection
    from fiona.ogrext import _listdir, _listlayers
    from fiona.drvsupport import memoryfile_supports_mode, zip_memoryfile_supports_mode
    from fiona.errors import FionaValueError, DriverError
    from fiona.path import ARCHIVESCHEMES
    from fiona.env import GDALVersion

log = logging.getLogger(__name__)
gdal_version = GDALVersion.runtime()


class MemoryFile(MemoryFileBase):
    """A BytesIO-like object, backed by an in-memory file.

    This allows formatted files to be read and written without I/O.

    A MemoryFile created with initial bytes becomes immutable. A
    MemoryFile created without initial bytes may be written to using
    either file-like or dataset interfaces.

    Examples
    --------

    """
    def __init__(self, file_or_bytes=None, filename=None, ext=""):
        if ext and not ext.startswith("."):
            ext = "." + ext
        super(MemoryFile, self).__init__(
            file_or_bytes=file_or_bytes, filename=filename, ext=ext)

    def open(self, mode=None, driver=None, schema=None, crs=None, encoding=None,
             layer=None, enabled_drivers=None, crs_wkt=None,
             **kwargs):
        """Open the file and return a Fiona collection object.

        If data has already been written, the file is opened in 'r'
        mode. Otherwise, the file is opened in 'w' mode.

        Parameters
        ----------
        Note well that there is no `path` parameter: a `MemoryFile`
        contains a single dataset and there is no need to specify a
        path.

        Other parameters are optional and have the same semantics as the
        parameters of `fiona.open()`.
        """
        if self.closed:
            raise IOError("I/O operation on closed file.")

<<<<<<< HEAD
        if self.exists():
            if mode is None or mode == 'r':
                mode = 'r'
            else:
                mode = 'a'
        else:

            if schema:
                # Make an ordered dict of schema properties.
                this_schema = schema.copy()
                this_schema['properties'] = OrderedDict(schema['properties'])
            else:
                this_schema = None
            schema = this_schema

            mode = 'w'

        if not memoryfile_supports_mode(driver, mode):
            raise DriverError("{driver} driver does not support mode '{mode}'.".format(driver=driver,
                                                                                       mode=mode))
        return Collection(vsi_path, mode=mode, driver=driver, schema=schema, crs=crs,
                          encoding=encoding, layer=layer, enabled_drivers=enabled_drivers,
                          crs_wkt=crs_wkt, **kwargs)
=======
        vsi_path = self.name

        if not self.exists():
            this_schema = schema.copy()
            this_schema["properties"] = OrderedDict(schema["properties"])
            return Collection(
                vsi_path,
                "w",
                crs=crs,
                driver=driver,
                schema=this_schema,
                encoding=encoding,
                layer=layer,
                enabled_drivers=enabled_drivers,
                crs_wkt=crs_wkt,
                **kwargs
            )

        elif self.mode in ("r", "r+"):
            return Collection(
                vsi_path,
                "r",
                driver=driver,
                encoding=encoding,
                layer=layer,
                enabled_drivers=enabled_drivers,
                **kwargs
            )
>>>>>>> 7559619b

    def __enter__(self):
        return self

    def __exit__(self, *args, **kwargs):
        self.close()


class ZipMemoryFile(MemoryFile):
    """A read-only BytesIO-like object backed by an in-memory zip file.

    This allows a zip file containing formatted files to be read
    without I/O.
    """

<<<<<<< HEAD
    def __init__(self, file_or_bytes=None, ext='zip'):
        super(ZipMemoryFile, self).__init__(file_or_bytes, ext=ext)

        if ext in ARCHIVESCHEMES:
            self.vsi = '/vsi{}/'.format(ARCHIVESCHEMES[ext])
        else:
            raise FionaValueError("Extension {ext} is not one of the supported extensions ({extensions}).".format(
                ext=ext,
                extensions=', '.join(ARCHIVESCHEMES.keys())
            ))

    def open(self, path, mode='r', driver=None, schema=None, crs=None, encoding=None,
             layer=None, enabled_drivers=None, crs_wkt=None, **kwargs):
=======
    def __init__(self, file_or_bytes=None):
        super(ZipMemoryFile, self).__init__(file_or_bytes, ext=".zip")

    def open(self, path=None, driver=None, encoding=None, layer=None,
             enabled_drivers=None, **kwargs):
>>>>>>> 7559619b
        """Open a dataset within the zipped stream.

        Parameters
        ----------
        path : str
            Path to a dataset in the zip file, relative to the root of the
            archive.

        Returns
        -------
        A Fiona collection object
<<<<<<< HEAD
        """
        vsi_path = '{vsi}{vsipath}/{path}'.format(vsi=self.vsi,
                                                  vsipath=self.name,
                                                  path=path.lstrip('/'))

        if (mode == 'w' and self.vsi == '/vsitar/') or mode == 'a':
            raise FionaValueError("GDAL Virtual File System {vsi} does not support mode '{mode}'.".format(vsi=self.vsi,
                                                                                                          mode=mode))

        if not zip_memoryfile_supports_mode(self.vsi, driver, mode):
            raise FionaValueError(
                "Driver {driver} does not support mode '{mode}' using GDAL Virtual File System {vsi}.".format(
                    driver=driver, mode=mode, vsi=self.vsi))
=======
>>>>>>> 7559619b

        """
        if self.closed:
            raise IOError("I/O operation on closed file.")
<<<<<<< HEAD

        return Collection(vsi_path, mode=mode, crs=crs, driver=driver, schema=schema, encoding=encoding,
                          layer=layer, enabled_drivers=enabled_drivers, crs_wkt=crs_wkt, **kwargs)

    def listdir(self, path='/'):
        """List files in a directory

        Parameters
        ----------
        path: str
            Absolute path to a directory within ZipMemoryFile.

        Returns
        -------
        list
            A list of filename strings.
        """
        vsi_path = '{vsi}{vsipath}/{path}'.format(vsi=self.vsi,
                                                  vsipath=self.name,
                                                  path=path.lstrip('/'))
        return _listdir(vsi_path)

    def listlayers(self, path):
        """List layer names in their index order

        Parameters
        ----------
        path: str
            Absolute path to a file within ZipMemoryFile.

        Returns
        -------
        list
            A list of layer name strings.
        """
        vsi_path = '{vsi}{vsipath}/{path}'.format(vsi=self.vsi,
                                                  vsipath=self.name,
                                                  path=path.lstrip('/'))
        return _listlayers(vsi_path)
=======
        if path:
            vsi_path = '/vsizip{0}/{1}'.format(self.name, path.lstrip('/'))
        else:
            vsi_path = '/vsizip{0}'.format(self.name)

        return Collection(vsi_path, 'r', driver=driver, encoding=encoding,
                          layer=layer, enabled_drivers=enabled_drivers,
                          **kwargs)
>>>>>>> 7559619b
<|MERGE_RESOLUTION|>--- conflicted
+++ resolved
@@ -13,6 +13,7 @@
     from fiona.errors import FionaValueError, DriverError
     from fiona.path import ARCHIVESCHEMES
     from fiona.env import GDALVersion
+
 
 log = logging.getLogger(__name__)
 gdal_version = GDALVersion.runtime()
@@ -38,7 +39,7 @@
             file_or_bytes=file_or_bytes, filename=filename, ext=ext)
 
     def open(self, mode=None, driver=None, schema=None, crs=None, encoding=None,
-             layer=None, enabled_drivers=None, crs_wkt=None,
+             layer=None, vfs=None, enabled_drivers=None, crs_wkt=None,
              **kwargs):
         """Open the file and return a Fiona collection object.
 
@@ -57,60 +58,35 @@
         if self.closed:
             raise IOError("I/O operation on closed file.")
 
-<<<<<<< HEAD
-        if self.exists():
-            if mode is None or mode == 'r':
-                mode = 'r'
-            else:
-                mode = 'a'
-        else:
-
-            if schema:
-                # Make an ordered dict of schema properties.
-                this_schema = schema.copy()
-                this_schema['properties'] = OrderedDict(schema['properties'])
-            else:
-                this_schema = None
-            schema = this_schema
-
-            mode = 'w'
-
-        if not memoryfile_supports_mode(driver, mode):
-            raise DriverError("{driver} driver does not support mode '{mode}'.".format(driver=driver,
-                                                                                       mode=mode))
-        return Collection(vsi_path, mode=mode, driver=driver, schema=schema, crs=crs,
-                          encoding=encoding, layer=layer, enabled_drivers=enabled_drivers,
-                          crs_wkt=crs_wkt, **kwargs)
-=======
         vsi_path = self.name
 
         if not self.exists():
             this_schema = schema.copy()
             this_schema["properties"] = OrderedDict(schema["properties"])
-            return Collection(
-                vsi_path,
-                "w",
-                crs=crs,
-                driver=driver,
-                schema=this_schema,
-                encoding=encoding,
-                layer=layer,
-                enabled_drivers=enabled_drivers,
-                crs_wkt=crs_wkt,
-                **kwargs
-            )
+            collection_mode = "w"
+            schema = this_schema
+        elif self.mode in ("r", "r+"):
+            if mode is None or mode == 'r':
+                collection_mode = 'r'
+            else:
+                collection_mode = 'a'
 
-        elif self.mode in ("r", "r+"):
-            return Collection(
-                vsi_path,
-                "r",
-                driver=driver,
-                encoding=encoding,
-                layer=layer,
-                enabled_drivers=enabled_drivers,
-                **kwargs
-            )
->>>>>>> 7559619b
+        if not memoryfile_supports_mode(driver, collection_mode):
+            raise DriverError("{driver} driver does not support mode '{mode}'.".format(driver=driver,
+                                                                                       mode=collection_mode))
+
+        return Collection(
+            vsi_path,
+            collection_mode,
+            crs=crs,
+            driver=driver,
+            schema=schema,
+            encoding=encoding,
+            layer=layer,
+            enabled_drivers=enabled_drivers,
+            crs_wkt=crs_wkt,
+            **kwargs
+        )
 
     def __enter__(self):
         return self
@@ -126,7 +102,6 @@
     without I/O.
     """
 
-<<<<<<< HEAD
     def __init__(self, file_or_bytes=None, ext='zip'):
         super(ZipMemoryFile, self).__init__(file_or_bytes, ext=ext)
 
@@ -140,13 +115,6 @@
 
     def open(self, path, mode='r', driver=None, schema=None, crs=None, encoding=None,
              layer=None, enabled_drivers=None, crs_wkt=None, **kwargs):
-=======
-    def __init__(self, file_or_bytes=None):
-        super(ZipMemoryFile, self).__init__(file_or_bytes, ext=".zip")
-
-    def open(self, path=None, driver=None, encoding=None, layer=None,
-             enabled_drivers=None, **kwargs):
->>>>>>> 7559619b
         """Open a dataset within the zipped stream.
 
         Parameters
@@ -158,7 +126,6 @@
         Returns
         -------
         A Fiona collection object
-<<<<<<< HEAD
         """
         vsi_path = '{vsi}{vsipath}/{path}'.format(vsi=self.vsi,
                                                   vsipath=self.name,
@@ -172,13 +139,9 @@
             raise FionaValueError(
                 "Driver {driver} does not support mode '{mode}' using GDAL Virtual File System {vsi}.".format(
                     driver=driver, mode=mode, vsi=self.vsi))
-=======
->>>>>>> 7559619b
 
-        """
         if self.closed:
             raise IOError("I/O operation on closed file.")
-<<<<<<< HEAD
 
         return Collection(vsi_path, mode=mode, crs=crs, driver=driver, schema=schema, encoding=encoding,
                           layer=layer, enabled_drivers=enabled_drivers, crs_wkt=crs_wkt, **kwargs)
@@ -217,14 +180,4 @@
         vsi_path = '{vsi}{vsipath}/{path}'.format(vsi=self.vsi,
                                                   vsipath=self.name,
                                                   path=path.lstrip('/'))
-        return _listlayers(vsi_path)
-=======
-        if path:
-            vsi_path = '/vsizip{0}/{1}'.format(self.name, path.lstrip('/'))
-        else:
-            vsi_path = '/vsizip{0}'.format(self.name)
-
-        return Collection(vsi_path, 'r', driver=driver, encoding=encoding,
-                          layer=layer, enabled_drivers=enabled_drivers,
-                          **kwargs)
->>>>>>> 7559619b
+        return _listlayers(vsi_path)