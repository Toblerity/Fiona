"""Classes capable of reading and writing collections
"""

import logging

from fiona.ogrext import MemoryFileBase
from fiona.collection import Collection
from fiona.meta import supports_vsi
from fiona.errors import DriverError

log = logging.getLogger(__name__)


class MemoryFile(MemoryFileBase):
    """A BytesIO-like object, backed by an in-memory file.

    This allows formatted files to be read and written without I/O.

    A MemoryFile created with initial bytes becomes immutable. A
    MemoryFile created without initial bytes may be written to using
    either file-like or dataset interfaces.

    Examples
    --------

    """
    def __init__(self, file_or_bytes=None, filename=None, ext=""):
        if ext and not ext.startswith("."):
            ext = "." + ext
        super().__init__(
            file_or_bytes=file_or_bytes, filename=filename, ext=ext)

    def open(
        self,
        mode=None,
        driver=None,
        schema=None,
        crs=None,
        encoding=None,
        layer=None,
        vfs=None,
        enabled_drivers=None,
        crs_wkt=None,
        allow_unsupported_drivers=False,
        **kwargs
    ):
        """Open the file and return a Fiona collection object.

        If data has already been written, the file is opened in 'r'
        mode. Otherwise, the file is opened in 'w' mode.

        Parameters
        ----------
        Note well that there is no `path` parameter: a `MemoryFile`
        contains a single dataset and there is no need to specify a
        path.

        Other parameters are optional and have the same semantics as the
        parameters of `fiona.open()`.
        """
        if self.closed:
            raise OSError("I/O operation on closed file.")

        if (
            not allow_unsupported_drivers
            and driver is not None
            and not supports_vsi(driver)
        ):
            raise DriverError("Driver {} does not support virtual files.")

        if mode in ('r', 'a') and not self.exists():
            raise IOError("MemoryFile does not exist.")
        if layer is None and mode == 'w' and self.exists():
            raise IOError("MemoryFile already exists.")

        if not self.exists() or mode == 'w':
            if driver is not None:
                self._ensure_extension(driver)
            mode = 'w'
        elif mode is None:
            mode = 'r'

        return Collection(
            self.name,
            mode,
            crs=crs,
            driver=driver,
            schema=schema,
            encoding=encoding,
            layer=layer,
            enabled_drivers=enabled_drivers,
            allow_unsupported_drivers=allow_unsupported_drivers,
            crs_wkt=crs_wkt,
            **kwargs
        )

    def __enter__(self):
        return self

    def __exit__(self, *args, **kwargs):
        self.close()


class ZipMemoryFile(MemoryFile):
    """A read-only BytesIO-like object backed by an in-memory zip file.

    This allows a zip file containing formatted files to be read
    without I/O.
    """

    def __init__(self, file_or_bytes=None):
        super().__init__(file_or_bytes, ext=".zip")
        self.name = "/vsizip{}".format(self.name)

    def open(
        self,
        path=None,
        driver=None,
        encoding=None,
        layer=None,
        enabled_drivers=None,
        allow_unsupported_drivers=False,
        **kwargs
    ):
        """Open a dataset within the zipped stream.

        Parameters
        ----------
        path : str
            Path to a dataset in the zip file, relative to the root of the
            archive.

        Returns
        -------
        A Fiona collection object

        """
        if self.closed:
            raise OSError("I/O operation on closed file.")
        if path:
            vsi_path = "{0}/{1}".format(self.name, path.lstrip("/"))
        else:
            vsi_path = "{0}".format(self.name)

        return Collection(
            vsi_path,
            "r",
            driver=driver,
            encoding=encoding,
            layer=layer,
            enabled_drivers=enabled_drivers,
<<<<<<< HEAD
            allow_unsupported_drivers=allow_unsupported_drivers,
=======
>>>>>>> 5ab624b0
            **kwargs
        )<|MERGE_RESOLUTION|>--- conflicted
+++ resolved
@@ -149,9 +149,6 @@
             encoding=encoding,
             layer=layer,
             enabled_drivers=enabled_drivers,
-<<<<<<< HEAD
             allow_unsupported_drivers=allow_unsupported_drivers,
-=======
->>>>>>> 5ab624b0
             **kwargs
         )