# -*- coding: utf-8 -*-

"""
Fiona is OGR's neat, nimble API.

Fiona provides a minimal, uncomplicated Python interface to the open
source GIS community's most trusted geodata access library and
integrates readily with other Python GIS packages such as pyproj, Rtree
and Shapely.

How minimal? Fiona can read features as mappings from shapefiles or
other GIS vector formats and write mappings as features to files using
the same formats. That's all. There aren't any feature or geometry
classes. Features and their geometries are just data.

A Fiona feature is a Python mapping inspired by the GeoJSON format. It
has `id`, 'geometry`, and `properties` keys. The value of `id` is
a string identifier unique within the feature's parent collection. The
`geometry` is another mapping with `type` and `coordinates` keys. The
`properties` of a feature is another mapping corresponding to its
attribute table. For example:

  {'id': '1',
   'geometry': {'type': 'Point', 'coordinates': (0.0, 0.0)},
   'properties': {'label': u'Null Island'} }

is a Fiona feature with a point geometry and one property.

Features are read and written using objects returned by the
``collection`` function. These ``Collection`` objects are a lot like
Python ``file`` objects. A ``Collection`` opened in reading mode serves
as an iterator over features. One opened in a writing mode provides
a ``write`` method.

Usage
-----

Here's an example of reading a select few polygon features from
a shapefile and for each, picking off the first vertex of the exterior
ring of the polygon and using that as the point geometry for a new
feature writing to a "points.shp" file.

  >>> import fiona
  >>> with fiona.open('docs/data/test_uk.shp', 'r') as inp:
  ...     output_schema = inp.schema.copy()
  ...     output_schema['geometry'] = 'Point'
  ...     with collection(
  ...             "points.shp", "w",
  ...             crs=inp.crs,
  ...             driver="ESRI Shapefile",
  ...             schema=output_schema
  ...             ) as out:
  ...         for f in inp.filter(
  ...                 bbox=(-5.0, 55.0, 0.0, 60.0)
  ...                 ):
  ...             value = f['geometry']['coordinates'][0][0]
  ...             f['geometry'] = {
  ...                 'type': 'Point', 'coordinates': value}
  ...             out.write(f)

Because Fiona collections are context managers, they are closed and (in
writing modes) flush contents to disk when their ``with`` blocks end.
"""

from contextlib import contextmanager
import logging
import os
import sys
import warnings
import platform
from six import string_types

try:
    from pathlib import Path
except ImportError:  # pragma: no cover
    class Path:
        pass

# TODO: remove this? Or at least move it, flake8 complains.
if sys.platform == "win32":
    libdir = os.path.join(os.path.dirname(__file__), ".libs")
    os.environ["PATH"] = os.environ["PATH"] + ";" + libdir

import fiona._loading

with fiona._loading.add_gdal_dll_directories():
    from fiona.collection import BytesCollection, Collection
    from fiona.drvsupport import supported_drivers
    from fiona.env import ensure_env_with_credentials, Env
    from fiona.errors import FionaDeprecationWarning
    from fiona._env import driver_count
    from fiona._env import (
        calc_gdal_version_num,
        get_gdal_version_num,
        get_gdal_release_name,
        get_gdal_version_tuple,
    )
    from fiona.compat import OrderedDict
    from fiona.io import MemoryFile
<<<<<<< HEAD
    from fiona.ogrext import _bounds, _listlayers, _listdir, FIELD_TYPES_MAP, _remove, _remove_layer
=======
    from fiona.ogrext import (
        _bounds,
        _listlayers,
        FIELD_TYPES_MAP,
        _remove,
        _remove_layer,
    )
>>>>>>> ce9927a4
    from fiona.path import ParsedPath, parse_path, vsi_path
    from fiona.vfs import parse_paths as vfs_parse_paths
    from fiona._show_versions import show_versions

    # These modules are imported by fiona.ogrext, but are also import here to
    # help tools like cx_Freeze find them automatically
    from fiona import _geometry, _err, rfc3339
    import uuid


<<<<<<< HEAD
__all__ = ['bounds', 'listlayers', 'listdir', 'open', 'prop_type', 'prop_width']
__version__ = "1.8.15dev"
=======
__all__ = ['bounds', 'listlayers', 'open', 'prop_type', 'prop_width']
__version__ = "1.9dev"
>>>>>>> ce9927a4
__gdal_version__ = get_gdal_release_name()

gdal_version = get_gdal_version_tuple()

log = logging.getLogger(__name__)
log.addHandler(logging.NullHandler())


@ensure_env_with_credentials
def open(fp, mode='r', driver=None, schema=None, crs=None, encoding=None,
         layer=None, vfs=None, enabled_drivers=None, crs_wkt=None,
         **kwargs):
    """Open a collection for read, append, or write

    In write mode, a driver name such as "ESRI Shapefile" or "GPX" (see
    OGR docs or ``ogr2ogr --help`` on the command line) and a schema
    mapping such as:

      {'geometry': 'Point',
       'properties': [('class', 'int'), ('label', 'str'),
                      ('value', 'float')]}

    must be provided. If a particular ordering of properties ("fields"
    in GIS parlance) in the written file is desired, a list of (key,
    value) pairs as above or an ordered dict is required. If no ordering
    is needed, a standard dict will suffice.

    A coordinate reference system for collections in write mode can be
    defined by the ``crs`` parameter. It takes Proj4 style mappings like

      {'proj': 'longlat', 'ellps': 'WGS84', 'datum': 'WGS84',
       'no_defs': True}

    short hand strings like

      EPSG:4326

    or WKT representations of coordinate reference systems.

    The drivers used by Fiona will try to detect the encoding of data
    files. If they fail, you may provide the proper ``encoding``, such
    as 'Windows-1252' for the Natural Earth datasets.

    When the provided path is to a file containing multiple named layers
    of data, a layer can be singled out by ``layer``.

    The drivers enabled for opening datasets may be restricted to those
    listed in the ``enabled_drivers`` parameter. This and the ``driver``
    parameter afford much control over opening of files.

      # Trying only the GeoJSON driver when opening to read, the
      # following raises ``DataIOError``:
      fiona.open('example.shp', driver='GeoJSON')

      # Trying first the GeoJSON driver, then the Shapefile driver,
      # the following succeeds:
      fiona.open(
          'example.shp', enabled_drivers=['GeoJSON', 'ESRI Shapefile'])

    Parameters
    ----------
    fp : URI (str or pathlib.Path), or file-like object
        A dataset resource identifier or file object.
    mode : str
        One of 'r', to read (the default); 'a', to append; or 'w', to
        write.
    driver : str
        In 'w' mode a format driver name is required. In 'r' or 'a'
        mode this parameter has no effect.
    schema : dict
        Required in 'w' mode, has no effect in 'r' or 'a' mode.
    crs : str or dict
        Required in 'w' mode, has no effect in 'r' or 'a' mode.
    encoding : str
        Name of the encoding used to encode or decode the dataset.
    layer : int or str
        The integer index or name of a layer in a multi-layer dataset.
    vfs : str
        This is a deprecated parameter. A URI scheme such as "zip://"
        should be used instead.
    enabled_drivers : list
        An optional list of driver names to used when opening a
        collection.
    crs_wkt : str
        An optional WKT representation of a coordinate reference
        system.
    kwargs : mapping
        Other driver-specific parameters that will be interpreted by
        the OGR library as layer creation or opening options.

    Returns
    -------
    Collection
    """

    if mode == 'r' and hasattr(fp, 'read'):

        @contextmanager
        def fp_reader(fp):
            memfile = MemoryFile(fp.read())
            dataset = memfile.open()
            try:
                yield dataset
            finally:
                dataset.close()
                memfile.close()

        return fp_reader(fp)

    elif mode == 'w' and hasattr(fp, 'write'):
        if schema:
            # Make an ordered dict of schema properties.
            this_schema = schema.copy()
            this_schema['properties'] = OrderedDict(schema['properties'])
        else:
            this_schema = None

        @contextmanager
        def fp_writer(fp):
            memfile = MemoryFile()
            dataset = memfile.open(
                driver=driver,
                crs=crs,
                schema=this_schema,
                layer=layer,
                encoding=encoding,
                enabled_drivers=enabled_drivers,
                crs_wkt=crs_wkt,
                **kwargs
            )
            try:
                yield dataset
            finally:
                dataset.close()
                memfile.seek(0)
                fp.write(memfile.read())
                memfile.close()

        return fp_writer(fp)

    else:
        # If a pathlib.Path instance is given, convert it to a string path.
        if isinstance(fp, Path):
            fp = str(fp)

        if vfs:
            warnings.warn("The vfs keyword argument is deprecated. Instead, pass a URL that uses a zip or tar (for example) scheme.", FionaDeprecationWarning, stacklevel=2)
            path, scheme, archive = vfs_parse_paths(fp, vfs=vfs)
            path = ParsedPath(path, archive, scheme)
        else:
            path = parse_path(fp)

        if mode in ('a', 'r'):
            c = Collection(path, mode, driver=driver, encoding=encoding,
                           layer=layer, enabled_drivers=enabled_drivers, **kwargs)
        elif mode == 'w':
            if schema:
                # Make an ordered dict of schema properties.
                this_schema = schema.copy()
                if "properties" in schema:
                    this_schema["properties"] = OrderedDict(schema["properties"])
                else:
                    this_schema["properties"] = OrderedDict()

                if "geometry" not in this_schema:
                    this_schema["geometry"] = None

            else:
                this_schema = None
            c = Collection(path, mode, crs=crs, driver=driver, schema=this_schema,
                           encoding=encoding, layer=layer, enabled_drivers=enabled_drivers, crs_wkt=crs_wkt,
                           **kwargs)
        else:
            raise ValueError(
                "mode string must be one of 'r', 'w', or 'a', not %s" % mode)

        return c


collection = open


def remove(path_or_collection, driver=None, layer=None):
    """Deletes an OGR data source

    The required ``path`` argument may be an absolute or relative file path.
    Alternatively, a Collection can be passed instead in which case the path
    and driver are automatically determined. Otherwise the ``driver`` argument
    must be specified.

    Raises a ``RuntimeError`` if the data source cannot be deleted.

    Example usage:

      fiona.remove('test.shp', 'ESRI Shapefile')

    """
    if isinstance(path_or_collection, Collection):
        collection = path_or_collection
        path = collection.path
        driver = collection.driver
        collection.close()
    else:
        path = path_or_collection
    if layer is None:
        _remove(path, driver)
    else:
        _remove_layer(path, layer, driver)


def listdir(path):
    """List files in a directory

    Parameters
    ----------
    path : URI (str or pathlib.Path)
        A dataset resource identifier.

    Returns
    -------
    list
        A list of filename strings.

    """

    if isinstance(path, Path):
        path = str(path)

    if not isinstance(path, string_types):
        raise TypeError("invalid path: %r" % path)

    pobj = parse_path(path)
    return _listdir(vsi_path(pobj))


@ensure_env_with_credentials
def listlayers(fp, vfs=None):
    """List layer names in their index order

    Parameters
    ----------
    fp : URI (str or pathlib.Path), or file-like object
        A dataset resource identifier or file object.
    vfs : str
        This is a deprecated parameter. A URI scheme such as "zip://"
        should be used instead.

    Returns
    -------
    list
        A list of layer name strings.

    """
    if hasattr(fp, 'read'):

        with MemoryFile(fp.read()) as memfile:
            return _listlayers(memfile.name)

    else:

        if isinstance(fp, Path):
            fp = str(fp)

        if not isinstance(fp, string_types):
            raise TypeError("invalid path: %r" % fp)
        if vfs and not isinstance(vfs, string_types):
            raise TypeError("invalid vfs: %r" % vfs)

        if vfs:
            warnings.warn("The vfs keyword argument is deprecated. Instead, pass a URL that uses a zip or tar (for example) scheme.", FionaDeprecationWarning, stacklevel=2)
            pobj_vfs = parse_path(vfs)
            pobj_path = parse_path(fp)
            pobj = ParsedPath(pobj_path.path, pobj_vfs.path, pobj_vfs.scheme)
        else:
            pobj = parse_path(fp)

        return _listlayers(vsi_path(pobj))


def prop_width(val):
    """Returns the width of a str type property.

    Undefined for non-str properties. Example:

      >>> prop_width('str:25')
      25
      >>> prop_width('str')
      80
    """
    if val.startswith('str'):
        return int((val.split(":")[1:] or ["80"])[0])
    return None


def prop_type(text):
    """Returns a schema property's proper Python type.

    Example:

      >>> prop_type('int')
      <class 'int'>
      >>> prop_type('str:25')
      <class 'str'>
    """
    key = text.split(':')[0]
    return FIELD_TYPES_MAP[key]


def drivers(*args, **kwargs):
    """Returns a context manager with registered drivers.

    DEPRECATED
    """
    warnings.warn("Use fiona.Env() instead.", FionaDeprecationWarning, stacklevel=2)

    if driver_count == 0:
        log.debug("Creating a chief GDALEnv in drivers()")
        return Env(**kwargs)
    else:
        log.debug("Creating a not-responsible GDALEnv in drivers()")
        return Env(**kwargs)


def bounds(ob):
    """Returns a (minx, miny, maxx, maxy) bounding box.

    The ``ob`` may be a feature record or geometry."""
    geom = ob.get('geometry') or ob
    return _bounds(geom)<|MERGE_RESOLUTION|>--- conflicted
+++ resolved
@@ -97,17 +97,14 @@
     )
     from fiona.compat import OrderedDict
     from fiona.io import MemoryFile
-<<<<<<< HEAD
-    from fiona.ogrext import _bounds, _listlayers, _listdir, FIELD_TYPES_MAP, _remove, _remove_layer
-=======
     from fiona.ogrext import (
         _bounds,
         _listlayers,
+        _listdir,
         FIELD_TYPES_MAP,
         _remove,
         _remove_layer,
     )
->>>>>>> ce9927a4
     from fiona.path import ParsedPath, parse_path, vsi_path
     from fiona.vfs import parse_paths as vfs_parse_paths
     from fiona._show_versions import show_versions
@@ -118,13 +115,8 @@
     import uuid
 
 
-<<<<<<< HEAD
 __all__ = ['bounds', 'listlayers', 'listdir', 'open', 'prop_type', 'prop_width']
-__version__ = "1.8.15dev"
-=======
-__all__ = ['bounds', 'listlayers', 'open', 'prop_type', 'prop_width']
 __version__ = "1.9dev"
->>>>>>> ce9927a4
 __gdal_version__ = get_gdal_release_name()
 
 gdal_version = get_gdal_version_tuple()
@@ -337,17 +329,14 @@
 
 def listdir(path):
     """List files in a directory
-
     Parameters
     ----------
     path : URI (str or pathlib.Path)
         A dataset resource identifier.
-
     Returns
     -------
     list
         A list of filename strings.
-
     """
 
     if isinstance(path, Path):
@@ -381,7 +370,7 @@
     if hasattr(fp, 'read'):
 
         with MemoryFile(fp.read()) as memfile:
-            return _listlayers(memfile.name)
+            return  _listlayers(memfile.name)
 
     else:
 
