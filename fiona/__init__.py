--- conflicted
+++ resolved
@@ -67,9 +67,7 @@
 import os
 import sys
 import warnings
-import platform
 from six import string_types
-from collections import OrderedDict
 
 try:
     from pathlib import Path
@@ -82,30 +80,8 @@
     libdir = os.path.join(os.path.dirname(__file__), ".libs")
     os.environ["PATH"] = os.environ["PATH"] + ";" + libdir
 
-<<<<<<< HEAD
-from fiona.collection import BytesCollection, Collection
-from fiona.drvsupport import supported_drivers
-from fiona.env import ensure_env_with_credentials, Env
-from fiona.errors import FionaDeprecationWarning
-from fiona._env import driver_count
-from fiona._env import (
-    calc_gdal_version_num, get_gdal_version_num, get_gdal_release_name,
-    get_gdal_version_tuple)
-from fiona.io import MemoryFile
-from fiona.ogrext import _bounds, _listlayers, FIELD_TYPES_MAP, _remove, _remove_layer
-from fiona.path import ParsedPath, parse_path, vsi_path
-from fiona.vfs import parse_paths as vfs_parse_paths
-
-# These modules are imported by fiona.ogrext, but are also import here to
-# help tools like cx_Freeze find them automatically
-from fiona import _geometry, _err, rfc3339
-import uuid
-
-
-__all__ = ['bounds', 'listlayers', 'open', 'prop_type', 'prop_width']
-__version__ = "2.0dev"
-=======
 import fiona._loading
+
 with fiona._loading.add_gdal_dll_directories():
     from fiona.collection import BytesCollection, Collection
     from fiona.drvsupport import supported_drivers
@@ -113,11 +89,20 @@
     from fiona.errors import FionaDeprecationWarning
     from fiona._env import driver_count
     from fiona._env import (
-        calc_gdal_version_num, get_gdal_version_num, get_gdal_release_name,
-        get_gdal_version_tuple)
+        calc_gdal_version_num,
+        get_gdal_version_num,
+        get_gdal_release_name,
+        get_gdal_version_tuple,
+    )
     from fiona.compat import OrderedDict
     from fiona.io import MemoryFile
-    from fiona.ogrext import _bounds, _listlayers, FIELD_TYPES_MAP, _remove, _remove_layer
+    from fiona.ogrext import (
+        _bounds,
+        _listlayers,
+        FIELD_TYPES_MAP,
+        _remove,
+        _remove_layer,
+    )
     from fiona.path import ParsedPath, parse_path, vsi_path
     from fiona.vfs import parse_paths as vfs_parse_paths
     from fiona._show_versions import show_versions
@@ -129,8 +114,7 @@
 
 
 __all__ = ['bounds', 'listlayers', 'open', 'prop_type', 'prop_width']
-__version__ = "1.8.18dev"
->>>>>>> b17199cb
+__version__ = "2.0dev"
 __gdal_version__ = get_gdal_release_name()
 
 gdal_version = get_gdal_version_tuple()
@@ -255,9 +239,15 @@
         def fp_writer(fp):
             memfile = MemoryFile()
             dataset = memfile.open(
-                driver=driver, crs=crs, schema=this_schema, layer=layer,
-                encoding=encoding, enabled_drivers=enabled_drivers,
-                crs_wkt=crs_wkt, **kwargs)
+                driver=driver,
+                crs=crs,
+                schema=this_schema,
+                layer=layer,
+                encoding=encoding,
+                enabled_drivers=enabled_drivers,
+                crs_wkt=crs_wkt,
+                **kwargs
+            )
             try:
                 yield dataset
             finally:
@@ -287,13 +277,13 @@
             if schema:
                 # Make an ordered dict of schema properties.
                 this_schema = schema.copy()
-                if 'properties' in schema:
-                    this_schema['properties'] = OrderedDict(schema['properties'])
+                if "properties" in schema:
+                    this_schema["properties"] = OrderedDict(schema["properties"])
                 else:
-                    this_schema['properties'] = OrderedDict()
-
-                if 'geometry' not in this_schema:
-                    this_schema['geometry'] = None
+                    this_schema["properties"] = OrderedDict()
+
+                if "geometry" not in this_schema:
+                    this_schema["geometry"] = None
 
             else:
                 this_schema = None
@@ -357,12 +347,10 @@
 
     """
     if hasattr(fp, 'read'):
-
         with MemoryFile(fp.read()) as memfile:
-            return  _listlayers(memfile.name)
+            return _listlayers(memfile.name)
 
     else:
-
         if isinstance(fp, Path):
             fp = str(fp)
 
