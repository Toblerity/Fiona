--- conflicted
+++ resolved
@@ -66,12 +66,7 @@
 import logging
 import os
 import warnings
-<<<<<<< HEAD
-from six import string_types
-from collections import OrderedDict
-=======
 import platform
->>>>>>> 5d55585d
 
 try:
     from pathlib import Path
@@ -79,46 +74,6 @@
     class Path:
         pass
 
-<<<<<<< HEAD
-# TODO: remove this? Or at least move it, flake8 complains.
-if sys.platform == "win32":
-    libdir = os.path.join(os.path.dirname(__file__), ".libs")
-    os.environ["PATH"] = os.environ["PATH"] + ";" + libdir
-
-import fiona._loading
-
-with fiona._loading.add_gdal_dll_directories():
-    from fiona.collection import BytesCollection, Collection
-    from fiona.drvsupport import supported_drivers
-    from fiona.env import ensure_env_with_credentials, Env
-    from fiona.errors import FionaDeprecationWarning
-    from fiona._env import driver_count
-    from fiona._env import (
-        calc_gdal_version_num,
-        get_gdal_version_num,
-        get_gdal_release_name,
-        get_gdal_version_tuple,
-    )
-    from fiona.io import MemoryFile
-    from fiona.ogrext import (
-        _bounds,
-        _listlayers,
-        _listdir,
-        FIELD_TYPES_MAP,
-        _remove,
-        _remove_layer,
-    )
-    from fiona.path import ParsedPath, parse_path, vsi_path
-    from fiona.vfs import parse_paths as vfs_parse_paths
-    from fiona._show_versions import show_versions
-
-    # These modules are imported by fiona.ogrext, but are also import here to
-    # help tools like cx_Freeze find them automatically
-    from fiona import _geometry, _err, rfc3339
-
-__all__ = ['bounds', 'listlayers', 'listdir', 'open', 'prop_type', 'prop_width']
-__version__ = "2.0dev"
-=======
 if platform.system() == "Windows":
     _whl_dir = os.path.join(os.path.dirname(__file__), ".libs")
     if os.path.exists(_whl_dir):
@@ -161,8 +116,7 @@
 
 
 __all__ = ['bounds', 'listlayers', 'listdir', 'open', 'prop_type', 'prop_width']
-__version__ = "1.9b1"
->>>>>>> 5d55585d
+__version__ = "2.0dev"
 __gdal_version__ = get_gdal_release_name()
 
 gdal_version = get_gdal_version_tuple()
