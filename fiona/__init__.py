--- conflicted
+++ resolved
@@ -113,13 +113,7 @@
     from fiona import _geometry, _err, rfc3339
 
 __all__ = ['bounds', 'listlayers', 'listdir', 'open', 'prop_type', 'prop_width']
-<<<<<<< HEAD
 __version__ = "2.0dev"
-=======
-__version__ = "1.9dev"
-__all__ = ['bounds', 'listlayers', 'open', 'prop_type', 'prop_width']
-__version__ = "1.8.21"
->>>>>>> 999f8c32
 __gdal_version__ = get_gdal_release_name()
 
 gdal_version = get_gdal_version_tuple()
