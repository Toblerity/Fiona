--- conflicted
+++ resolved
@@ -62,12 +62,6 @@
 writing modes) flush contents to disk when their ``with`` blocks end.
 """
 
-<<<<<<< HEAD
-__all__ = ['bounds', 'listlayers', 'open', 'prop_type', 'prop_width']
-__version__ = "1.7.0"
-
-=======
->>>>>>> c26aaa99
 import logging
 import os
 from six import string_types
@@ -76,14 +70,9 @@
 from fiona._drivers import driver_count, GDALEnv
 from fiona.drvsupport import supported_drivers
 from fiona.odict import OrderedDict
-<<<<<<< HEAD
 from fiona.ogrext import _bounds, _listlayers, FIELD_TYPES_MAP, _remove
-=======
-from fiona.ogrext import _bounds, _listlayers, FIELD_TYPES_MAP
 from fiona.ogrext import (
     calc_gdal_version_num, get_gdal_version_num, get_gdal_release_name)
-import warnings
->>>>>>> c26aaa99
 
 # These modules are imported by fiona.ogrext, but are also import here to
 # help tools like cx_Freeze find them automatically
@@ -92,14 +81,8 @@
 
 
 __all__ = ['bounds', 'listlayers', 'open', 'prop_type', 'prop_width']
-__version__ = "1.6.4"
+__version__ = "1.7.0"
 __gdal_version__ = get_gdal_release_name().decode('utf-8')
-
-# Warn user that they use fiona 1.x with gdal 2.0
-if get_gdal_version_num() >= calc_gdal_version_num(2, 0, 0):
-    raise ImportError(
-        "Fiona {0} is only compatible with GDAL 1.x (installed: {1})".format(
-            __version__, __gdal_version__))
 
 log = logging.getLogger('Fiona')
 class NullHandler(logging.Handler):
