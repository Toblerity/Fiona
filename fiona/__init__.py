--- conflicted
+++ resolved
@@ -125,11 +125,8 @@
     "prop_type",
     "prop_width",
 ]
-<<<<<<< HEAD
-__version__ = "1.9.2dev"
-=======
+
 __version__ = "2.0dev"
->>>>>>> ed2f8946
 __gdal_version__ = get_gdal_release_name()
 
 gdal_version = get_gdal_version_tuple()
