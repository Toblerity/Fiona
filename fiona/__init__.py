--- conflicted
+++ resolved
@@ -126,11 +126,7 @@
     "prop_width",
 ]
 
-<<<<<<< HEAD
 __version__ = "2.0dev"
-=======
-__version__ = "1.9.2"
->>>>>>> 9b226b33
 __gdal_version__ = get_gdal_release_name()
 
 gdal_version = get_gdal_version_tuple()
