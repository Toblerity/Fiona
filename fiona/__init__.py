--- conflicted
+++ resolved
@@ -81,27 +81,7 @@
     libdir = os.path.join(os.path.dirname(__file__), ".libs")
     os.environ["PATH"] = os.environ["PATH"] + ";" + libdir
 
-<<<<<<< HEAD
-from fiona.collection import BytesCollection, Collection
-from fiona.drvsupport import supported_drivers
-from fiona.env import ensure_env_with_credentials, Env
-from fiona.errors import FionaDeprecationWarning
-from fiona._env import driver_count
-from fiona._env import (
-    calc_gdal_version_num, get_gdal_version_num, get_gdal_release_name,
-    get_gdal_version_tuple)
-from fiona.compat import OrderedDict
-from fiona.io import MemoryFile
-from fiona.ogrext import _bounds, _listdir, _listlayers, FIELD_TYPES_MAP, _remove, _remove_layer
-from fiona.path import ParsedPath, parse_path, vsi_path
-from fiona.vfs import parse_paths as vfs_parse_paths
-from fiona._show_versions import show_versions
-
-# These modules are imported by fiona.ogrext, but are also import here to
-# help tools like cx_Freeze find them automatically
-from fiona import _geometry, _err, rfc3339
-import uuid
-=======
+
 import fiona._loading
 with fiona._loading.add_gdal_dll_directories():
     from fiona.collection import BytesCollection, Collection
@@ -114,7 +94,7 @@
         get_gdal_version_tuple)
     from fiona.compat import OrderedDict
     from fiona.io import MemoryFile
-    from fiona.ogrext import _bounds, _listlayers, FIELD_TYPES_MAP, _remove, _remove_layer
+    from fiona.ogrext import _bounds, _listlayers, _listdir, FIELD_TYPES_MAP, _remove, _remove_layer
     from fiona.path import ParsedPath, parse_path, vsi_path
     from fiona.vfs import parse_paths as vfs_parse_paths
     from fiona._show_versions import show_versions
@@ -123,7 +103,6 @@
     # help tools like cx_Freeze find them automatically
     from fiona import _geometry, _err, rfc3339
     import uuid
->>>>>>> a9feeb5d
 
 
 __all__ = ['bounds', 'listlayers', 'listdir', 'open', 'prop_type', 'prop_width']
