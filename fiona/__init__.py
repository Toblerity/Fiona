# -*- coding: utf-8 -*-

"""
Fiona is OGR's neat, nimble API.

Fiona provides a minimal, uncomplicated Python interface to the open
source GIS community's most trusted geodata access library and
integrates readily with other Python GIS packages such as pyproj, Rtree
and Shapely.

How minimal? Fiona can read features as mappings from shapefiles or
other GIS vector formats and write mappings as features to files using
the same formats. That's all. There aren't any feature or geometry
classes. Features and their geometries are just data.

A Fiona feature is a Python mapping inspired by the GeoJSON format. It
has `id`, 'geometry`, and `properties` keys. The value of `id` is
a string identifier unique within the feature's parent collection. The
`geometry` is another mapping with `type` and `coordinates` keys. The
`properties` of a feature is another mapping corresponding to its
attribute table. For example:

  {'id': '1',
   'geometry': {'type': 'Point', 'coordinates': (0.0, 0.0)},
   'properties': {'label': u'Null Island'} }

is a Fiona feature with a point geometry and one property.

Features are read and written using objects returned by the
``collection`` function. These ``Collection`` objects are a lot like
Python ``file`` objects. A ``Collection`` opened in reading mode serves
as an iterator over features. One opened in a writing mode provides
a ``write`` method.

Usage
-----

Here's an example of reading a select few polygon features from
a shapefile and for each, picking off the first vertex of the exterior
ring of the polygon and using that as the point geometry for a new
feature writing to a "points.shp" file.

  >>> import fiona
  >>> with fiona.open('docs/data/test_uk.shp', 'r') as inp:
  ...     output_schema = inp.schema.copy()
  ...     output_schema['geometry'] = 'Point'
  ...     with collection(
  ...             "points.shp", "w",
  ...             crs=inp.crs,
  ...             driver="ESRI Shapefile",
  ...             schema=output_schema
  ...             ) as out:
  ...         for f in inp.filter(
  ...                 bbox=(-5.0, 55.0, 0.0, 60.0)
  ...                 ):
  ...             value = f['geometry']['coordinates'][0][0]
  ...             f['geometry'] = {
  ...                 'type': 'Point', 'coordinates': value}
  ...             out.write(f)

Because Fiona collections are context managers, they are closed and (in
writing modes) flush contents to disk when their ``with`` blocks end.
"""

from contextlib import contextmanager
import logging
import os
import sys
import warnings

from six import string_types

try:
    from pathlib import Path
except ImportError:  # pragma: no cover
    class Path:
        pass

# TODO: remove this? Or at least move it, flake8 complains.
if sys.platform == "win32":
    libdir = os.path.join(os.path.dirname(__file__), ".libs")
    os.environ["PATH"] = os.environ["PATH"] + ";" + libdir

from fiona.collection import BytesCollection, Collection
from fiona.drvsupport import supported_drivers
from fiona.env import ensure_env_with_credentials, Env
from fiona.errors import FionaDeprecationWarning
from fiona._env import driver_count
from fiona._env import (
    calc_gdal_version_num, get_gdal_version_num, get_gdal_release_name,
    get_gdal_version_tuple)
from fiona.compat import OrderedDict
from fiona.io import MemoryFile
from fiona.ogrext import _bounds, _listlayers, FIELD_TYPES_MAP, _remove, _remove_layer
from fiona.path import ParsedPath, parse_path, vsi_path
from fiona.vfs import parse_paths as vfs_parse_paths

# These modules are imported by fiona.ogrext, but are also import here to
# help tools like cx_Freeze find them automatically
from fiona import _geometry, _err, rfc3339
import uuid


__all__ = ['bounds', 'listlayers', 'open', 'prop_type', 'prop_width']
<<<<<<< HEAD
__version__ = "1.9dev"
=======
__version__ = "1.8.10"
>>>>>>> e365fe77
__gdal_version__ = get_gdal_release_name()

gdal_version = get_gdal_version_tuple()

log = logging.getLogger(__name__)
log.addHandler(logging.NullHandler())


@ensure_env_with_credentials
def open(fp, mode='r', driver=None, schema=None, crs=None, encoding=None,
         layer=None, vfs=None, enabled_drivers=None, crs_wkt=None,
         **kwargs):
    """Open a collection for read, append, or write

    In write mode, a driver name such as "ESRI Shapefile" or "GPX" (see
    OGR docs or ``ogr2ogr --help`` on the command line) and a schema
    mapping such as:

      {'geometry': 'Point',
       'properties': [('class', 'int'), ('label', 'str'),
                      ('value', 'float')]}

    must be provided. If a particular ordering of properties ("fields"
    in GIS parlance) in the written file is desired, a list of (key,
    value) pairs as above or an ordered dict is required. If no ordering
    is needed, a standard dict will suffice.

    A coordinate reference system for collections in write mode can be
    defined by the ``crs`` parameter. It takes Proj4 style mappings like

      {'proj': 'longlat', 'ellps': 'WGS84', 'datum': 'WGS84',
       'no_defs': True}

    short hand strings like

      EPSG:4326

    or WKT representations of coordinate reference systems.

    The drivers used by Fiona will try to detect the encoding of data
    files. If they fail, you may provide the proper ``encoding``, such
    as 'Windows-1252' for the Natural Earth datasets.

    When the provided path is to a file containing multiple named layers
    of data, a layer can be singled out by ``layer``.

    The drivers enabled for opening datasets may be restricted to those
    listed in the ``enabled_drivers`` parameter. This and the ``driver``
    parameter afford much control over opening of files.

      # Trying only the GeoJSON driver when opening to read, the
      # following raises ``DataIOError``:
      fiona.open('example.shp', driver='GeoJSON')

      # Trying first the GeoJSON driver, then the Shapefile driver,
      # the following succeeds:
      fiona.open(
          'example.shp', enabled_drivers=['GeoJSON', 'ESRI Shapefile'])

    Parameters
    ----------
    fp : URI (str or pathlib.Path), or file-like object
        A dataset resource identifier or file object.
    mode : str
        One of 'r', to read (the default); 'a', to append; or 'w', to
        write.
    driver : str
        In 'w' mode a format driver name is required. In 'r' or 'a'
        mode this parameter has no effect.
    schema : dict
        Required in 'w' mode, has no effect in 'r' or 'a' mode.
    crs : str or dict
        Required in 'w' mode, has no effect in 'r' or 'a' mode.
    encoding : str
        Name of the encoding used to encode or decode the dataset.
    layer : int or str
        The integer index or name of a layer in a multi-layer dataset.
    vfs : str
        This is a deprecated parameter. A URI scheme such as "zip://"
        should be used instead.
    enabled_drivers : list
        An optional list of driver names to used when opening a
        collection.
    crs_wkt : str
        An optional WKT representation of a coordinate reference
        system.
    kwargs : mapping
        Other driver-specific parameters that will be interpreted by
        the OGR library as layer creation or opening options.

    Returns
    -------
    Collection
    """

    if mode == 'r' and hasattr(fp, 'read'):

        @contextmanager
        def fp_reader(fp):
            memfile = MemoryFile(fp.read())
            dataset = memfile.open()
            try:
                yield dataset
            finally:
                dataset.close()
                memfile.close()

        return fp_reader(fp)

    elif mode == 'w' and hasattr(fp, 'write'):
        if schema:
            # Make an ordered dict of schema properties.
            this_schema = schema.copy()
            this_schema['properties'] = OrderedDict(schema['properties'])
        else:
            this_schema = None

        @contextmanager
        def fp_writer(fp):
            memfile = MemoryFile()
            dataset = memfile.open(
                driver=driver, crs=crs, schema=schema, layer=layer,
                encoding=encoding, enabled_drivers=enabled_drivers,
                **kwargs)
            try:
                yield dataset
            finally:
                dataset.close()
                memfile.seek(0)
                fp.write(memfile.read())
                memfile.close()

        return fp_writer(fp)

    else:
        # If a pathlib.Path instance is given, convert it to a string path.
        if isinstance(fp, Path):
            fp = str(fp)

        if vfs:
            warnings.warn("The vfs keyword argument is deprecated. Instead, pass a URL that uses a zip or tar (for example) scheme.", FionaDeprecationWarning, stacklevel=2)
            path, scheme, archive = vfs_parse_paths(fp, vfs=vfs)
            path = ParsedPath(path, archive, scheme)
        else:
            path = parse_path(fp)

        if mode in ('a', 'r'):
            c = Collection(path, mode, driver=driver, encoding=encoding,
                           layer=layer, enabled_drivers=enabled_drivers, **kwargs)
        elif mode == 'w':
            if schema:
                # Make an ordered dict of schema properties.
                this_schema = schema.copy()
                this_schema['properties'] = OrderedDict(schema['properties'])
            else:
                this_schema = None
            c = Collection(path, mode, crs=crs, driver=driver, schema=this_schema,
                           encoding=encoding, layer=layer, enabled_drivers=enabled_drivers, crs_wkt=crs_wkt,
                           **kwargs)
        else:
            raise ValueError(
                "mode string must be one of 'r', 'w', or 'a', not %s" % mode)

        return c


collection = open


def remove(path_or_collection, driver=None, layer=None):
    """Deletes an OGR data source

    The required ``path`` argument may be an absolute or relative file path.
    Alternatively, a Collection can be passed instead in which case the path
    and driver are automatically determined. Otherwise the ``driver`` argument
    must be specified.

    Raises a ``RuntimeError`` if the data source cannot be deleted.

    Example usage:

      fiona.remove('test.shp', 'ESRI Shapefile')

    """
    if isinstance(path_or_collection, Collection):
        collection = path_or_collection
        path = collection.path
        driver = collection.driver
        collection.close()
    else:
        path = path_or_collection
    if layer is None:
        _remove(path, driver)
    else:
        _remove_layer(path, layer, driver)


@ensure_env_with_credentials
def listlayers(fp, vfs=None):
    """List layer names in their index order

    Parameters
    ----------
    fp : URI (str or pathlib.Path), or file-like object
        A dataset resource identifier or file object.
    vfs : str
        This is a deprecated parameter. A URI scheme such as "zip://"
        should be used instead.

    Returns
    -------
    list
        A list of layer name strings.

    """
    if hasattr(fp, 'read'):

        with MemoryFile(fp.read()) as memfile:
            return  _listlayers(memfile.name)

    else:

        if isinstance(fp, Path):
            fp = str(fp)

        if not isinstance(fp, string_types):
            raise TypeError("invalid path: %r" % fp)
        if vfs and not isinstance(vfs, string_types):
            raise TypeError("invalid vfs: %r" % vfs)

        if vfs:
            warnings.warn("The vfs keyword argument is deprecated. Instead, pass a URL that uses a zip or tar (for example) scheme.", FionaDeprecationWarning, stacklevel=2)
            pobj_vfs = parse_path(vfs)
            pobj_path = parse_path(fp)
            pobj = ParsedPath(pobj_path.path, pobj_vfs.path, pobj_vfs.scheme)
        else:
            pobj = parse_path(fp)

        return _listlayers(vsi_path(pobj))


def prop_width(val):
    """Returns the width of a str type property.

    Undefined for non-str properties. Example:

      >>> prop_width('str:25')
      25
      >>> prop_width('str')
      80
    """
    if val.startswith('str'):
        return int((val.split(":")[1:] or ["80"])[0])
    return None


def prop_type(text):
    """Returns a schema property's proper Python type.

    Example:

      >>> prop_type('int')
      <class 'int'>
      >>> prop_type('str:25')
      <class 'str'>
    """
    key = text.split(':')[0]
    return FIELD_TYPES_MAP[key]


def drivers(*args, **kwargs):
    """Returns a context manager with registered drivers.

    DEPRECATED
    """
    warnings.warn("Use fiona.Env() instead.", FionaDeprecationWarning, stacklevel=2)

    if driver_count == 0:
        log.debug("Creating a chief GDALEnv in drivers()")
        return Env(**kwargs)
    else:
        log.debug("Creating a not-responsible GDALEnv in drivers()")
        return Env(**kwargs)


def bounds(ob):
    """Returns a (minx, miny, maxx, maxy) bounding box.

    The ``ob`` may be a feature record or geometry."""
    geom = ob.get('geometry') or ob
    return _bounds(geom)<|MERGE_RESOLUTION|>--- conflicted
+++ resolved
@@ -102,11 +102,7 @@
 
 
 __all__ = ['bounds', 'listlayers', 'open', 'prop_type', 'prop_width']
-<<<<<<< HEAD
 __version__ = "1.9dev"
-=======
-__version__ = "1.8.10"
->>>>>>> e365fe77
 __gdal_version__ = get_gdal_release_name()
 
 gdal_version = get_gdal_version_tuple()
