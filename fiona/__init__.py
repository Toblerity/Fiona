# -*- coding: utf-8 -*-

"""
Fiona is OGR's neat, nimble API.

Fiona provides a minimal, uncomplicated Python interface to the open
source GIS community's most trusted geodata access library and
integrates readily with other Python GIS packages such as pyproj, Rtree
and Shapely.

How minimal? Fiona can read features as mappings from shapefiles or
other GIS vector formats and write mappings as features to files using
the same formats. That's all. There aren't any feature or geometry
classes. Features and their geometries are just data.

A Fiona feature is a Python mapping inspired by the GeoJSON format. It
has `id`, 'geometry`, and `properties` keys. The value of `id` is
a string identifier unique within the feature's parent collection. The
`geometry` is another mapping with `type` and `coordinates` keys. The
`properties` of a feature is another mapping corresponding to its
attribute table. For example:

  {'id': '1',
   'geometry': {'type': 'Point', 'coordinates': (0.0, 0.0)},
   'properties': {'label': 'Null Island'} }

is a Fiona feature with a point geometry and one property.

Features are read and written using objects returned by the
``collection`` function. These ``Collection`` objects are a lot like
Python ``file`` objects. A ``Collection`` opened in reading mode serves
as an iterator over features. One opened in a writing mode provides
a ``write`` method.

Usage
-----

Here's an example of reading a select few polygon features from
a shapefile and for each, picking off the first vertex of the exterior
ring of the polygon and using that as the point geometry for a new
feature writing to a "points.shp" file.

  >>> import fiona
  >>> with fiona.open('docs/data/test_uk.shp', 'r') as inp:
  ...     output_schema = inp.schema.copy()
  ...     output_schema['geometry'] = 'Point'
  ...     with collection(
  ...             "points.shp", "w",
  ...             crs=inp.crs,
  ...             driver="ESRI Shapefile",
  ...             schema=output_schema
  ...             ) as out:
  ...         for f in inp.filter(
  ...                 bbox=(-5.0, 55.0, 0.0, 60.0)
  ...                 ):
  ...             value = f['geometry']['coordinates'][0][0]
  ...             f['geometry'] = {
  ...                 'type': 'Point', 'coordinates': value}
  ...             out.write(f)

Because Fiona collections are context managers, they are closed and (in
writing modes) flush contents to disk when their ``with`` blocks end.
"""

import glob
import logging
import os
import warnings
import platform

try:
    from pathlib import Path
except ImportError:  # pragma: no cover
    class Path:
        pass

if platform.system() == "Windows":
    _whl_dir = os.path.join(os.path.dirname(__file__), ".libs")
    if os.path.exists(_whl_dir):
        os.add_dll_directory(_whl_dir)
    else:
        if "PATH" in os.environ:
            for p in os.environ["PATH"].split(os.pathsep):
                if glob.glob(os.path.join(p, "gdal*.dll")):
                    os.add_dll_directory(p)


from fiona._env import (
    calc_gdal_version_num,
    get_gdal_release_name,
    get_gdal_version_num,
    get_gdal_version_tuple,
)
from fiona._env import driver_count
from fiona._show_versions import show_versions
from fiona.collection import BytesCollection, Collection
from fiona.drvsupport import supported_drivers
from fiona.env import ensure_env_with_credentials, Env
from fiona.errors import FionaDeprecationWarning
from fiona.io import MemoryFile
from fiona.model import Feature, Geometry, Properties
from fiona.ogrext import (
    FIELD_TYPES_MAP,
    _bounds,
    _listdir,
    _listlayers,
    _remove,
    _remove_layer,
)
from fiona.path import ParsedPath, parse_path, vsi_path
from fiona.vfs import parse_paths as vfs_parse_paths

# These modules are imported by fiona.ogrext, but are also import here to
# help tools like cx_Freeze find them automatically
from fiona import _geometry, _err, rfc3339
import uuid


<<<<<<< HEAD
__all__ = ['bounds', 'listlayers', 'listdir', 'open', 'prop_type', 'prop_width']
__version__ = "2.0dev"
=======
__all__ = [
    "Feature",
    "Geometry",
    "Properties",
    "bounds",
    "listlayers",
    "listdir",
    "open",
    "prop_type",
    "prop_width",
]
__version__ = "1.9.0"
>>>>>>> 3a24abcc
__gdal_version__ = get_gdal_release_name()

gdal_version = get_gdal_version_tuple()

log = logging.getLogger(__name__)
log.addHandler(logging.NullHandler())


@ensure_env_with_credentials
def open(
    fp,
    mode="r",
    driver=None,
    schema=None,
    crs=None,
    encoding=None,
    layer=None,
    vfs=None,
    enabled_drivers=None,
    crs_wkt=None,
    allow_unsupported_drivers=False,
    **kwargs
):
    """Open a collection for read, append, or write

    In write mode, a driver name such as "ESRI Shapefile" or "GPX" (see
    OGR docs or ``ogr2ogr --help`` on the command line) and a schema
    mapping such as:

      {'geometry': 'Point',
       'properties': [('class', 'int'), ('label', 'str'),
                      ('value', 'float')]}

    must be provided. If a particular ordering of properties ("fields"
    in GIS parlance) in the written file is desired, a list of (key,
    value) pairs as above or an ordered dict is required. If no ordering
    is needed, a standard dict will suffice.

    A coordinate reference system for collections in write mode can be
    defined by the ``crs`` parameter. It takes Proj4 style mappings like

      {'proj': 'longlat', 'ellps': 'WGS84', 'datum': 'WGS84',
       'no_defs': True}

    short hand strings like

      EPSG:4326

    or WKT representations of coordinate reference systems.

    The drivers used by Fiona will try to detect the encoding of data
    files. If they fail, you may provide the proper ``encoding``, such
    as 'Windows-1252' for the Natural Earth datasets.

    When the provided path is to a file containing multiple named layers
    of data, a layer can be singled out by ``layer``.

    The drivers enabled for opening datasets may be restricted to those
    listed in the ``enabled_drivers`` parameter. This and the ``driver``
    parameter afford much control over opening of files.

      # Trying only the GeoJSON driver when opening to read, the
      # following raises ``DataIOError``:
      fiona.open('example.shp', driver='GeoJSON')

      # Trying first the GeoJSON driver, then the Shapefile driver,
      # the following succeeds:
      fiona.open(
          'example.shp', enabled_drivers=['GeoJSON', 'ESRI Shapefile'])

    Parameters
    ----------
    fp : URI (str or pathlib.Path), or file-like object
        A dataset resource identifier or file object.
    mode : str
        One of 'r', to read (the default); 'a', to append; or 'w', to
        write.
    driver : str
        In 'w' mode a format driver name is required. In 'r' or 'a'
        mode this parameter has no effect.
    schema : dict
        Required in 'w' mode, has no effect in 'r' or 'a' mode.
    crs : str or dict
        Required in 'w' mode, has no effect in 'r' or 'a' mode.
    encoding : str
        Name of the encoding used to encode or decode the dataset.
    layer : int or str
        The integer index or name of a layer in a multi-layer dataset.
    vfs : str
        This is a deprecated parameter. A URI scheme such as "zip://"
        should be used instead.
    enabled_drivers : list
        An optional list of driver names to used when opening a
        collection.
    crs_wkt : str
        An optional WKT representation of a coordinate reference
        system.
    ignore_fields : list
        List of field names to ignore on load.
    ignore_geometry : bool
        Ignore the geometry on load.
    include_fields : list
        List of a subset of field names to include on load.
    wkt_version : fiona.enums.WktVersion or str, optional
        Version to use to for the CRS WKT.
        Defaults to GDAL's default (WKT1_GDAL for GDAL 3).
    allow_unsupported_drivers : bool
        If set to true do not limit GDAL drivers to set set of known working.
    kwargs : mapping
        Other driver-specific parameters that will be interpreted by
        the OGR library as layer creation or opening options.

    Returns
    -------
    Collection

    """
    if mode == "r" and hasattr(fp, "read"):
        memfile = MemoryFile(fp.read())
        colxn = memfile.open(
            driver=driver,
            crs=crs,
            schema=schema,
            layer=layer,
            encoding=encoding,
            enabled_drivers=enabled_drivers,
            allow_unsupported_drivers=allow_unsupported_drivers,
            **kwargs
        )
        colxn._env.enter_context(memfile)
        return colxn

    elif mode == "w" and hasattr(fp, "write"):
        memfile = MemoryFile()
        colxn = memfile.open(
            driver=driver,
            crs=crs,
            schema=schema,
            layer=layer,
            encoding=encoding,
            enabled_drivers=enabled_drivers,
            allow_unsupported_drivers=allow_unsupported_drivers,
            crs_wkt=crs_wkt,
            **kwargs
        )
        colxn._env.enter_context(memfile)

        # For the writing case we push an extra callback onto the
        # ExitStack. It ensures that the MemoryFile's contents are
        # copied to the open file object.
        def func(*args, **kwds):
            memfile.seek(0)
            fp.write(memfile.read())

        colxn._env.callback(func)
        return colxn

    elif mode == "a" and hasattr(fp, "write"):
        raise OSError(
            "Append mode is not supported for datasets in a Python file object."
        )

    # TODO: test for a shared base class or abstract type.
    elif isinstance(fp, MemoryFile):
        if mode.startswith("r"):
            colxn = fp.open(
                driver=driver,
                allow_unsupported_drivers=allow_unsupported_drivers,
                **kwargs
            )

        # Note: FilePath does not support writing and an exception will
        # result from this.
        elif mode.startswith("w"):
            colxn = fp.open(
                driver=driver,
                crs=crs,
                schema=schema,
                layer=layer,
                encoding=encoding,
                enabled_drivers=enabled_drivers,
                allow_unsupported_drivers=allow_unsupported_drivers,
                crs_wkt=crs_wkt,
                **kwargs
            )
        return colxn

    # At this point, the fp argument is a string or path-like object
    # which can be converted to a string.
    else:
        # If a pathlib.Path instance is given, convert it to a string path.
        if isinstance(fp, Path):
            fp = str(fp)

        if vfs:
            warnings.warn(
                "The vfs keyword argument is deprecated and will be removed in version 2.0.0. Instead, pass a URL that uses a zip or tar (for example) scheme.",
                FionaDeprecationWarning,
                stacklevel=2,
            )
            path, scheme, archive = vfs_parse_paths(fp, vfs=vfs)
            path = ParsedPath(path, archive, scheme)
        else:
            path = parse_path(fp)

        if mode in ("a", "r"):
            colxn = Collection(
                path,
                mode,
                driver=driver,
                encoding=encoding,
                layer=layer,
                enabled_drivers=enabled_drivers,
                allow_unsupported_drivers=allow_unsupported_drivers,
                **kwargs
            )
        elif mode == "w":
            colxn = Collection(
                path,
                mode,
                crs=crs,
                driver=driver,
                schema=schema,
                encoding=encoding,
                layer=layer,
                enabled_drivers=enabled_drivers,
                crs_wkt=crs_wkt,
                allow_unsupported_drivers=allow_unsupported_drivers,
                **kwargs
            )
        else:
            raise ValueError("mode string must be one of {'r', 'w', 'a'}")

        return colxn


collection = open


def remove(path_or_collection, driver=None, layer=None):
    """Deletes an OGR data source

    The required ``path`` argument may be an absolute or relative file path.
    Alternatively, a Collection can be passed instead in which case the path
    and driver are automatically determined. Otherwise the ``driver`` argument
    must be specified.

    Raises a ``RuntimeError`` if the data source cannot be deleted.

    Example usage:

      fiona.remove('test.shp', 'ESRI Shapefile')

    """
    if isinstance(path_or_collection, Collection):
        collection = path_or_collection
        path = collection.path
        driver = collection.driver
        collection.close()
    else:
        path = path_or_collection
    if layer is None:
        _remove(path, driver)
    else:
        _remove_layer(path, layer, driver)


def listdir(path):
    """List files in a directory
    Parameters
    ----------
    path : URI (str or pathlib.Path)
        A dataset resource identifier.
    Returns
    -------
    list
        A list of filename strings.
    """
    if isinstance(path, Path):
        path = str(path)
    if not isinstance(path, str):
        raise TypeError("invalid path: %r" % path)
    pobj = parse_path(path)
    return _listdir(vsi_path(pobj))


@ensure_env_with_credentials
def listlayers(fp, vfs=None):
    """List layer names in their index order

    Parameters
    ----------
    fp : URI (str or pathlib.Path), or file-like object
        A dataset resource identifier or file object.
    vfs : str
        This is a deprecated parameter. A URI scheme such as "zip://"
        should be used instead.

    Returns
    -------
    list
        A list of layer name strings.

    """
    if hasattr(fp, 'read'):

        with MemoryFile(fp.read()) as memfile:
            return _listlayers(memfile.name)

    else:

        if isinstance(fp, Path):
            fp = str(fp)

        if not isinstance(fp, str):
            raise TypeError("invalid path: %r" % fp)
        if vfs and not isinstance(vfs, str):
            raise TypeError("invalid vfs: %r" % vfs)

        if vfs:
            warnings.warn("The vfs keyword argument is deprecated. Instead, pass a URL that uses a zip or tar (for example) scheme.", FionaDeprecationWarning, stacklevel=2)
            pobj_vfs = parse_path(vfs)
            pobj_path = parse_path(fp)
            pobj = ParsedPath(pobj_path.path, pobj_vfs.path, pobj_vfs.scheme)
        else:
            pobj = parse_path(fp)

        return _listlayers(vsi_path(pobj))


def prop_width(val):
    """Returns the width of a str type property.

    Undefined for non-str properties. Example:

      >>> prop_width('str:25')
      25
      >>> prop_width('str')
      80
    """
    if val.startswith('str'):
        return int((val.split(":")[1:] or ["80"])[0])
    return None


def prop_type(text):
    """Returns a schema property's proper Python type.

    Example:

      >>> prop_type('int')
      <class 'int'>
      >>> prop_type('str:25')
      <class 'str'>
    """
    key = text.split(':')[0]
    return FIELD_TYPES_MAP[key]


def drivers(*args, **kwargs):
    """Returns a context manager with registered drivers.

    DEPRECATED
    """
    warnings.warn("Use fiona.Env() instead.", FionaDeprecationWarning, stacklevel=2)

    if driver_count == 0:
        log.debug("Creating a chief GDALEnv in drivers()")
        return Env(**kwargs)
    else:
        log.debug("Creating a not-responsible GDALEnv in drivers()")
        return Env(**kwargs)


def bounds(ob):
    """Returns a (minx, miny, maxx, maxy) bounding box.

    The ``ob`` may be a feature record or geometry."""
    geom = ob.get('geometry') or ob
    return _bounds(geom)<|MERGE_RESOLUTION|>--- conflicted
+++ resolved
@@ -116,10 +116,6 @@
 import uuid
 
 
-<<<<<<< HEAD
-__all__ = ['bounds', 'listlayers', 'listdir', 'open', 'prop_type', 'prop_width']
-__version__ = "2.0dev"
-=======
 __all__ = [
     "Feature",
     "Geometry",
@@ -131,8 +127,7 @@
     "prop_type",
     "prop_width",
 ]
-__version__ = "1.9.0"
->>>>>>> 3a24abcc
+__version__ = "2.0dev"
 __gdal_version__ = get_gdal_release_name()
 
 gdal_version = get_gdal_version_tuple()
