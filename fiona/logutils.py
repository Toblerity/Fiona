--- conflicted
+++ resolved
@@ -9,13 +9,8 @@
     At most, one message per field skipped per loop will be passed.
     """
 
-<<<<<<< HEAD
     def __init__(self, name=''):
         super().__init__(name)
-=======
-    def __init__(self, name=""):
-        super(FieldSkipLogFilter, self).__init__(name)
->>>>>>> 999f8c32
         self.seen_msgs = set()
 
     def filter(self, record):
