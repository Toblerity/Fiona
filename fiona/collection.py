--- conflicted
+++ resolved
@@ -454,12 +454,9 @@
         self.virtual_file = buffer_to_virtual_file(self.bytesbuf, ext=ext)
 
         # Instantiate the parent class.
-<<<<<<< HEAD
-        super(BytesCollection, self).__init__(self.virtual_file, encoding='utf-8')
-=======
         super(BytesCollection, self).__init__(self.virtual_file, vsi=filetype,
-                                              **kwds)
->>>>>>> bedc9db8
+                                              encoding='utf-8', **kwds)
+
 
     def close(self):
         """Removes the virtual file associated with the class."""
