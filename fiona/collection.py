# -*- coding: utf-8 -*-
# Collections provide file-like access to feature data

import logging
import os
import warnings

<<<<<<< HEAD
from fiona import compat, vfs
from fiona.ogrext import Iterator, ItemsIterator, KeysIterator
from fiona.ogrext import Session, WritingSession
from fiona.ogrext import buffer_to_virtual_file, remove_virtual_file, GEOMETRY_TYPES
from fiona.errors import (DriverError, SchemaError, CRSError, UnsupportedGeometryTypeError, DriverSupportError)
from fiona.logutils import FieldSkipLogFilter
from fiona._crs import crs_to_wkt
from fiona._env import get_gdal_release_name, get_gdal_version_tuple, GDALVersion
from fiona.env import env_ctx_if_needed
from fiona.errors import FionaDeprecationWarning
from fiona.drvsupport import (supported_drivers, driver_mode_mingdal, driver_converts_field_type_silently_to_str,
                              driver_supports_field)
from fiona.path import Path, vsi_path, parse_path
from six import string_types, binary_type
=======
import fiona._loading
with fiona._loading.add_gdal_dll_directories():
    from fiona import compat, vfs
    from fiona.ogrext import Iterator, ItemsIterator, KeysIterator
    from fiona.ogrext import Session, WritingSession
    from fiona.ogrext import buffer_to_virtual_file, remove_virtual_file, GEOMETRY_TYPES
    from fiona.errors import (DriverError, SchemaError, CRSError, UnsupportedGeometryTypeError, DriverSupportError)
    from fiona.logutils import FieldSkipLogFilter
    from fiona._crs import crs_to_wkt
    from fiona._env import get_gdal_release_name, get_gdal_version_tuple
    from fiona.env import env_ctx_if_needed
    from fiona.errors import FionaDeprecationWarning
    from fiona.drvsupport import supported_drivers, driver_mode_mingdal
    from fiona.path import Path, vsi_path, parse_path
    from six import string_types, binary_type
>>>>>>> a9feeb5d


log = logging.getLogger(__name__)


class Collection(object):

    """A file-like interface to features of a vector dataset

    Python text file objects are iterators over lines of a file. Fiona
    Collections are similar iterators (not lists!) over features
    represented as GeoJSON-like mappings.
    """

    def __init__(self, path, mode='r', driver=None, schema=None, crs=None,
                 encoding=None, layer=None, vsi=None, archive=None,
                 enabled_drivers=None, crs_wkt=None, ignore_fields=None,
                 ignore_geometry=False,
                 **kwargs):

        """The required ``path`` is the absolute or relative path to
        a file, such as '/data/test_uk.shp'. In ``mode`` 'r', data can
        be read only. In ``mode`` 'a', data can be appended to a file.
        In ``mode`` 'w', data overwrites the existing contents of
        a file.

        In ``mode`` 'w', an OGR ``driver`` name and a ``schema`` are
        required. A Proj4 ``crs`` string is recommended. If both ``crs``
        and ``crs_wkt`` keyword arguments are passed, the latter will
        trump the former.

        In 'w' mode, kwargs will be mapped to OGR layer creation
        options.
        """

        if not isinstance(path, (string_types, Path)):
            raise TypeError("invalid path: %r" % path)
        if not isinstance(mode, string_types) or mode not in ('r', 'w', 'a'):
            raise TypeError("invalid mode: %r" % mode)
        if driver and not isinstance(driver, string_types):
            raise TypeError("invalid driver: %r" % driver)
        if schema and not hasattr(schema, 'get'):
            raise TypeError("invalid schema: %r" % schema)
        if crs and not isinstance(crs, compat.DICT_TYPES + string_types):
            raise TypeError("invalid crs: %r" % crs)
        if crs_wkt and not isinstance(crs_wkt, string_types):
            raise TypeError("invalid crs_wkt: %r" % crs_wkt)
        if encoding and not isinstance(encoding, string_types):
            raise TypeError("invalid encoding: %r" % encoding)
        if layer and not isinstance(layer, tuple(list(string_types) + [int])):
            raise TypeError("invalid name: %r" % layer)
        if vsi:
            if not isinstance(vsi, string_types) or not vfs.valid_vsi(vsi):
                raise TypeError("invalid vsi: %r" % vsi)
        if archive and not isinstance(archive, string_types):
            raise TypeError("invalid archive: %r" % archive)


        # Check GDAL version against drivers

        if driver in driver_mode_mingdal[mode] and get_gdal_version_tuple() < driver_mode_mingdal[mode][driver]:
            min_gdal_version = ".".join(list(map(str, driver_mode_mingdal[mode][driver])))

            raise DriverError(
                "{driver} driver requires at least GDAL {min_gdal_version} for mode '{mode}', "
                "Fiona was compiled against: {gdal}".format(driver=driver,
                                                            mode=mode,
                                                            min_gdal_version=min_gdal_version,
                                                            gdal=get_gdal_release_name()))

        self.session = None
        self.iterator = None
        self._len = 0
        self._bounds = None
        self._driver = None
        self._schema = None
        self._crs = None
        self._crs_wkt = None
        self.env = None
        self.enabled_drivers = enabled_drivers
        self.ignore_fields = ignore_fields
        self.ignore_geometry = bool(ignore_geometry)

        if vsi:
            self.path = vfs.vsi_path(path, vsi, archive)
            path = parse_path(self.path)
        else:
            path = parse_path(path)
            self.path = vsi_path(path)

        if mode == 'w':
            if layer and not isinstance(layer, string_types):
                raise ValueError("in 'w' mode, layer names must be strings")
            if driver == 'GeoJSON':
                if layer is not None:
                    raise ValueError("the GeoJSON format does not have layers")
                self.name = 'OgrGeoJSON'
            # TODO: raise ValueError as above for other single-layer formats.
            else:
                self.name = layer or os.path.basename(os.path.splitext(path.path)[0])
        else:
            if layer in (0, None):
                self.name = 0
            else:
                self.name = layer or os.path.basename(os.path.splitext(path)[0])

        self.mode = mode

        if self.mode == 'w':
            if driver == 'Shapefile':
                driver = 'ESRI Shapefile'
            if not driver:
                raise DriverError("no driver")
            elif driver not in supported_drivers:
                raise DriverError(
                    "unsupported driver: %r" % driver)
            elif self.mode not in supported_drivers[driver]:
                raise DriverError(
                    "unsupported mode: %r" % self.mode)
            self._driver = driver

            if not schema:
                raise SchemaError("no schema")
            elif 'properties' not in schema:
                raise SchemaError("schema lacks: properties")
            elif 'geometry' not in schema:
                raise SchemaError("schema lacks: geometry")
            self._schema = schema

            self._check_schema_driver_support()
            if crs_wkt or crs:
                self._crs_wkt = crs_to_wkt(crs_wkt or crs)

        self._driver = driver
        kwargs.update(encoding=encoding)
        self.encoding = encoding

        try:
            if self.mode == 'r':
                self.session = Session()
                self.session.start(self, **kwargs)
            elif self.mode in ('a', 'w'):
                self.session = WritingSession()
                self.session.start(self, **kwargs)
        except IOError:
            self.session = None
            raise

        if self.session is not None:
            self.guard_driver_mode()

        if self.mode in ("a", "w"):
            self._valid_geom_types = _get_valid_geom_types(self.schema, self.driver)

        self.field_skip_log_filter = FieldSkipLogFilter()

    def __repr__(self):
        return "<%s Collection '%s', mode '%s' at %s>" % (
            self.closed and "closed" or "open",
            self.path + ":" + str(self.name),
            self.mode,
            hex(id(self)))

    def guard_driver_mode(self):
        driver = self.session.get_driver()
        if driver not in supported_drivers:
            raise DriverError("unsupported driver: %r" % driver)
        if self.mode not in supported_drivers[driver]:
            raise DriverError("unsupported mode: %r" % self.mode)

    @property
    def driver(self):
        """Returns the name of the proper OGR driver."""
        if not self._driver and self.mode in ("a", "r") and self.session:
            self._driver = self.session.get_driver()
        return self._driver

    @property
    def schema(self):
        """Returns a mapping describing the data schema.

        The mapping has 'geometry' and 'properties' items. The former is a
        string such as 'Point' and the latter is an ordered mapping that
        follows the order of fields in the data file.
        """
        if not self._schema and self.mode in ("a", "r") and self.session:
            self._schema = self.session.get_schema()
        return self._schema

    @property
    def crs(self):
        """Returns a Proj4 string."""
        if self._crs is None and self.session:
            self._crs = self.session.get_crs()
        return self._crs

    @property
    def crs_wkt(self):
        """Returns a WKT string."""
        if self._crs_wkt is None and self.session:
            self._crs_wkt = self.session.get_crs_wkt()
        return self._crs_wkt

    @property
    def meta(self):
        """Returns a mapping with the driver, schema, crs, and additional
        properties."""
        return {
            'driver': self.driver, 'schema': self.schema, 'crs': self.crs,
            'crs_wkt': self.crs_wkt}

    profile = meta

    def filter(self, *args, **kwds):
        """Returns an iterator over records, but filtered by a test for
        spatial intersection with the provided ``bbox``, a (minx, miny,
        maxx, maxy) tuple or a geometry ``mask``.

        Positional arguments ``stop`` or ``start, stop[, step]`` allows
        iteration to skip over items or stop at a specific item.
        """
        if self.closed:
            raise ValueError("I/O operation on closed collection")
        elif self.mode != 'r':
            raise IOError("collection not open for reading")
        if args:
            s = slice(*args)
            start = s.start
            stop = s.stop
            step = s.step
        else:
            start = stop = step = None
        bbox = kwds.get('bbox')
        mask = kwds.get('mask')
        if bbox and mask:
            raise ValueError("mask and bbox can not be set together")
        self.iterator = Iterator(
            self, start, stop, step, bbox, mask)
        return self.iterator

    def items(self, *args, **kwds):
        """Returns an iterator over FID, record pairs, optionally
        filtered by a test for spatial intersection with the provided
        ``bbox``, a (minx, miny, maxx, maxy) tuple or a geometry
        ``mask``.

        Positional arguments ``stop`` or ``start, stop[, step]`` allows
        iteration to skip over items or stop at a specific item.
        """
        if self.closed:
            raise ValueError("I/O operation on closed collection")
        elif self.mode != 'r':
            raise IOError("collection not open for reading")
        if args:
            s = slice(*args)
            start = s.start
            stop = s.stop
            step = s.step
        else:
            start = stop = step = None
        bbox = kwds.get('bbox')
        mask = kwds.get('mask')
        if bbox and mask:
            raise ValueError("mask and bbox can not be set together")
        self.iterator = ItemsIterator(
            self, start, stop, step, bbox, mask)
        return self.iterator

    def keys(self, *args, **kwds):
        """Returns an iterator over FIDs, optionally
        filtered by a test for spatial intersection with the provided
        ``bbox``, a (minx, miny, maxx, maxy) tuple or a geometry
        ``mask``.

        Positional arguments ``stop`` or ``start, stop[, step]`` allows
        iteration to skip over items or stop at a specific item.
        """
        if self.closed:
            raise ValueError("I/O operation on closed collection")
        elif self.mode != 'r':
            raise IOError("collection not open for reading")
        if args:
            s = slice(*args)
            start = s.start
            stop = s.stop
            step = s.step
        else:
            start = stop = step = None
        bbox = kwds.get('bbox')
        mask = kwds.get('mask')
        if bbox and mask:
            raise ValueError("mask and bbox can not be set together")
        self.iterator = KeysIterator(
            self, start, stop, step, bbox, mask)
        return self.iterator

    def __contains__(self, fid):
        return self.session.has_feature(fid)

    values = filter

    def __iter__(self):
        """Returns an iterator over records."""
        return self.filter()

    def __next__(self):
        """Returns next record from iterator."""
        warnings.warn("Collection.__next__() is buggy and will be removed in "
                      "Fiona 2.0. Switch to `next(iter(collection))`.",
                      FionaDeprecationWarning, stacklevel=2)
        if not self.iterator:
            iter(self)
        return next(self.iterator)

    next = __next__

    def __getitem__(self, item):
        return self.session.__getitem__(item)

    def get(self, item):
        return self.session.get(item)

    def writerecords(self, records):
        """Stages multiple records for writing to disk."""
        if self.closed:
            raise ValueError("I/O operation on closed collection")
        if self.mode not in ('a', 'w'):
            raise IOError("collection not open for writing")
        self.session.writerecs(records, self)
        self._len = self.session.get_length()
        self._bounds = self.session.get_extent()

    def write(self, record):
        """Stages a record for writing to disk."""
        self.writerecords([record])

    def validate_record(self, record):
        """Compares the record to the collection's schema.

        Returns ``True`` if the record matches, else ``False``.
        """
        # Currently we only compare keys of properties, not the types of
        # values.
        return (
            set(record['properties'].keys()) ==
            set(self.schema['properties'].keys()) and
            self.validate_record_geometry(record))

    def validate_record_geometry(self, record):
        """Compares the record's geometry to the collection's schema.

        Returns ``True`` if the record matches, else ``False``.
        """
        # Shapefiles welcome mixes of line/multis and polygon/multis.
        # OGR reports these mixed files as type "Polygon" or "LineString"
        # but will return either these or their multi counterparts when
        # reading features.
        if (self.driver == "ESRI Shapefile" and
                "Point" not in record['geometry']['type']):
            return record['geometry']['type'].lstrip(
                "Multi") == self.schema['geometry'].lstrip("3D ").lstrip(
                    "Multi")
        else:
            return (
                record['geometry']['type'] ==
                self.schema['geometry'].lstrip("3D "))

    def __len__(self):
        if self._len <= 0 and self.session is not None:
            self._len = self.session.get_length()
        if self._len < 0:
            # Raise TypeError when we don't know the length so that Python
            # will treat Collection as a generator
            raise TypeError("Layer does not support counting")
        return self._len

    @property
    def bounds(self):
        """Returns (minx, miny, maxx, maxy)."""
        if self._bounds is None and self.session is not None:
            self._bounds = self.session.get_extent()
        return self._bounds

    def _check_schema_driver_support(self):
        """Check support for the schema against the driver

        See GH#572 for discussion.
        """
        gdal_version_major = get_gdal_version_tuple().major

        for field in self._schema["properties"].values():
            field_type = field.split(":")[0]

            if not driver_supports_field(self.driver, field_type):
                if self.driver == 'GPKG' and gdal_version_major < 2 and field_type == "datetime":
                    raise DriverSupportError("GDAL 1.x GPKG driver does not support datetime fields")
                else:
                    raise DriverSupportError("{driver} does not support {field_type} "
                                             "fields".format(driver=self.driver,
                                                             field_type=field_type))
            elif field_type in {'time', 'datetime', 'date'} and driver_converts_field_type_silently_to_str(self.driver,
                                                                                                           field_type):
                if self._driver == "GeoJSON" and gdal_version_major < 2 and field_type in {'datetime', 'date'}:
                    warnings.warn("GeoJSON driver in GDAL 1.x silently converts {} to string"
                                  " in non-standard format".format(field_type))
                else:
                    warnings.warn("{driver} driver silently converts {field_type} "
                                  "to string".format(driver=self.driver,
                                                     field_type=field_type))

    def flush(self):
        """Flush the buffer."""
        if self.session is not None:
            self.session.sync(self)
            new_len = self.session.get_length()
            self._len = new_len > self._len and new_len or self._len
            self._bounds = self.session.get_extent()

    def close(self):
        """In append or write mode, flushes data to disk, then ends
        access."""
        if self.session is not None and self.session.isactive():
            if self.mode in ('a', 'w'):
                self.flush()
            log.debug("Flushed buffer")
            self.session.stop()
            log.debug("Stopped session")
            self.session = None
            self.iterator = None
        if self.env:
            self.env.__exit__()

    @property
    def closed(self):
        """``False`` if data can be accessed, otherwise ``True``."""
        return self.session is None

    def __enter__(self):
        logging.getLogger('fiona.ogrext').addFilter(self.field_skip_log_filter)
        self._env = env_ctx_if_needed()
        self._env.__enter__()
        return self

    def __exit__(self, type, value, traceback):
        logging.getLogger('fiona.ogrext').removeFilter(self.field_skip_log_filter)
        self._env.__exit__()
        self.close()

    def __del__(self):
        # Note: you can't count on this being called. Call close() explicitly
        # or use the context manager protocol ("with").
        self.close()


ALL_GEOMETRY_TYPES = set([
    geom_type for geom_type in GEOMETRY_TYPES.values()
    if "3D " not in geom_type and geom_type != "None"])
ALL_GEOMETRY_TYPES.add("None")


def _get_valid_geom_types(schema, driver):
    """Returns a set of geometry types the schema will accept"""
    schema_geom_type = schema["geometry"]
    if isinstance(schema_geom_type, string_types) or schema_geom_type is None:
        schema_geom_type = (schema_geom_type,)
    valid_types = set()
    for geom_type in schema_geom_type:
        geom_type = str(geom_type).lstrip("3D ")
        if geom_type == "Unknown" or geom_type == "Any":
            valid_types.update(ALL_GEOMETRY_TYPES)
        else:
            if geom_type not in ALL_GEOMETRY_TYPES:
                raise UnsupportedGeometryTypeError(geom_type)
            valid_types.add(geom_type)

    # shapefiles don't differentiate between single/multi geometries, except points
    if driver == "ESRI Shapefile" and "Point" not in valid_types:
        for geom_type in list(valid_types):
            if not geom_type.startswith("Multi"):
                valid_types.add("Multi" + geom_type)

    return valid_types


def get_filetype(bytesbuf):
    """Detect compression type of bytesbuf.

    ZIP only. TODO: add others relevant to GDAL/OGR."""
    if bytesbuf[:4].startswith(b'PK\x03\x04'):
        return 'zip'
    else:
        return ''


class BytesCollection(Collection):
    """BytesCollection takes a buffer of bytes and maps that to
    a virtual file that can then be opened by fiona.
    """
    def __init__(self, bytesbuf, **kwds):
        """Takes buffer of bytes whose contents is something we'd like
        to open with Fiona and maps it to a virtual file.
        """
        if not isinstance(bytesbuf, binary_type):
            raise ValueError("input buffer must be bytes")

        # Hold a reference to the buffer, as bad things will happen if
        # it is garbage collected while in use.
        self.bytesbuf = bytesbuf

        # Map the buffer to a file. If the buffer contains a zipfile
        # we take extra steps in naming the buffer and in opening
        # it. If the requested driver is for GeoJSON, we append an an
        # appropriate extension to ensure the driver reads it.
        filetype = get_filetype(self.bytesbuf)
        ext = ''
        if filetype == 'zip':
            ext = '.zip'
        elif kwds.get('driver') == "GeoJSON":
            ext = '.json'
        self.virtual_file = buffer_to_virtual_file(self.bytesbuf, ext=ext)

        # Instantiate the parent class.
        super(BytesCollection, self).__init__(self.virtual_file, vsi=filetype,
                                              encoding='utf-8', **kwds)

    def close(self):
        """Removes the virtual file associated with the class."""
        super(BytesCollection, self).close()
        if self.virtual_file:
            remove_virtual_file(self.virtual_file)
            self.virtual_file = None
            self.bytesbuf = None

    def __repr__(self):
        return "<%s BytesCollection '%s', mode '%s' at %s>" % (
            self.closed and "closed" or "open",
            self.path + ":" + str(self.name),
            self.mode,
            hex(id(self)))<|MERGE_RESOLUTION|>--- conflicted
+++ resolved
@@ -4,39 +4,23 @@
 import logging
 import os
 import warnings
-
-<<<<<<< HEAD
-from fiona import compat, vfs
-from fiona.ogrext import Iterator, ItemsIterator, KeysIterator
-from fiona.ogrext import Session, WritingSession
-from fiona.ogrext import buffer_to_virtual_file, remove_virtual_file, GEOMETRY_TYPES
-from fiona.errors import (DriverError, SchemaError, CRSError, UnsupportedGeometryTypeError, DriverSupportError)
-from fiona.logutils import FieldSkipLogFilter
-from fiona._crs import crs_to_wkt
-from fiona._env import get_gdal_release_name, get_gdal_version_tuple, GDALVersion
-from fiona.env import env_ctx_if_needed
-from fiona.errors import FionaDeprecationWarning
-from fiona.drvsupport import (supported_drivers, driver_mode_mingdal, driver_converts_field_type_silently_to_str,
-                              driver_supports_field)
-from fiona.path import Path, vsi_path, parse_path
-from six import string_types, binary_type
-=======
-import fiona._loading
+import fiona
+
 with fiona._loading.add_gdal_dll_directories():
     from fiona import compat, vfs
     from fiona.ogrext import Iterator, ItemsIterator, KeysIterator
     from fiona.ogrext import Session, WritingSession
     from fiona.ogrext import buffer_to_virtual_file, remove_virtual_file, GEOMETRY_TYPES
-    from fiona.errors import (DriverError, SchemaError, CRSError, UnsupportedGeometryTypeError, DriverSupportError)
+    from fiona.errors import (DriverError, SchemaError, UnsupportedGeometryTypeError, DriverSupportError)
     from fiona.logutils import FieldSkipLogFilter
     from fiona._crs import crs_to_wkt
     from fiona._env import get_gdal_release_name, get_gdal_version_tuple
     from fiona.env import env_ctx_if_needed
     from fiona.errors import FionaDeprecationWarning
-    from fiona.drvsupport import supported_drivers, driver_mode_mingdal
+    from fiona.drvsupport import (supported_drivers, driver_mode_mingdal, driver_converts_field_type_silently_to_str,
+                                  driver_supports_field)
     from fiona.path import Path, vsi_path, parse_path
     from six import string_types, binary_type
->>>>>>> a9feeb5d
 
 
 log = logging.getLogger(__name__)
