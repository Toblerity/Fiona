# -*- coding: utf-8 -*-

"""Collections provide file-like access to feature data."""

from contextlib import ExitStack
import logging
import os
import warnings
from collections import OrderedDict

<<<<<<< HEAD
import fiona._loading

with fiona._loading.add_gdal_dll_directories():
    from fiona import compat, vfs
    from fiona.ogrext import Iterator, ItemsIterator, KeysIterator
    from fiona.ogrext import Session, WritingSession
    from fiona.ogrext import buffer_to_virtual_file, remove_virtual_file, GEOMETRY_TYPES
    from fiona.errors import (
        DriverError,
        SchemaError,
        UnsupportedGeometryTypeError,
        UnsupportedOperation,
        DriverSupportError,
    )
    from fiona.logutils import FieldSkipLogFilter
    from fiona.crs import CRS
    from fiona._env import get_gdal_release_name, get_gdal_version_tuple
    from fiona.env import env_ctx_if_needed
    from fiona.errors import FionaDeprecationWarning
    from fiona.drvsupport import (
        driver_from_extension,
        supported_drivers,
        driver_mode_mingdal,
        _driver_converts_field_type_silently_to_str,
        _driver_supports_field,
    )
    from fiona.path import Path, vsi_path, parse_path
=======
from fiona import compat, vfs
from fiona.ogrext import Iterator, ItemsIterator, KeysIterator
from fiona.ogrext import Session, WritingSession
from fiona.ogrext import buffer_to_virtual_file, remove_virtual_file, GEOMETRY_TYPES
from fiona.errors import (
    DriverError,
    SchemaError,
    CRSError,
    UnsupportedGeometryTypeError,
    UnsupportedOperation,
    DriverSupportError,
)
from fiona.logutils import FieldSkipLogFilter
from fiona.crs import CRS
from fiona._env import get_gdal_release_name, get_gdal_version_tuple
from fiona.env import env_ctx_if_needed
from fiona.errors import FionaDeprecationWarning
from fiona.drvsupport import (
    driver_from_extension,
    supported_drivers,
    driver_mode_mingdal,
    _driver_converts_field_type_silently_to_str,
    _driver_supports_field,
)
from fiona.path import Path, vsi_path, parse_path
>>>>>>> 5ab624b0


_GDAL_VERSION_TUPLE = get_gdal_version_tuple()
_GDAL_RELEASE_NAME = get_gdal_release_name()

log = logging.getLogger(__name__)


class Collection(object):

    """A file-like interface to features of a vector dataset

    Python text file objects are iterators over lines of a file. Fiona
    Collections are similar iterators (not lists!) over features
    represented as GeoJSON-like mappings.
    """

    def __init__(
        self,
        path,
        mode="r",
        driver=None,
        schema=None,
        crs=None,
        encoding=None,
        layer=None,
        vsi=None,
        archive=None,
        enabled_drivers=None,
        crs_wkt=None,
        ignore_fields=None,
        ignore_geometry=False,
        include_fields=None,
        wkt_version=None,
        allow_unsupported_drivers=False,
        **kwargs
    ):

        """The required ``path`` is the absolute or relative path to
        a file, such as '/data/test_uk.shp'. In ``mode`` 'r', data can
        be read only. In ``mode`` 'a', data can be appended to a file.
        In ``mode`` 'w', data overwrites the existing contents of
        a file.

        In ``mode`` 'w', an OGR ``driver`` name and a ``schema`` are
        required. A Proj4 ``crs`` string is recommended. If both ``crs``
        and ``crs_wkt`` keyword arguments are passed, the latter will
        trump the former.

        In 'w' mode, kwargs will be mapped to OGR layer creation
        options.

        """
        self._closed = True

        if not isinstance(path, (str, Path)):
            raise TypeError("invalid path: %r" % path)
        if not isinstance(mode, str) or mode not in ("r", "w", "a"):
            raise TypeError("invalid mode: %r" % mode)
        if driver and not isinstance(driver, str):
            raise TypeError("invalid driver: %r" % driver)
        if schema and not hasattr(schema, "get"):
            raise TypeError("invalid schema: %r" % schema)
        if crs and not isinstance(crs, compat.DICT_TYPES + (str, CRS)):
            raise TypeError("invalid crs: %r" % crs)
        if crs_wkt and not isinstance(crs_wkt, str):
            raise TypeError("invalid crs_wkt: %r" % crs_wkt)
        if encoding and not isinstance(encoding, str):
            raise TypeError("invalid encoding: %r" % encoding)
        if layer and not isinstance(layer, (str, int)):
            raise TypeError("invalid name: %r" % layer)
        if vsi:
            if not isinstance(vsi, str) or not vfs.valid_vsi(vsi):
                raise TypeError("invalid vsi: %r" % vsi)
        if archive and not isinstance(archive, str):
            raise TypeError("invalid archive: %r" % archive)
        if ignore_fields is not None and include_fields is not None:
            raise ValueError("Cannot specify both 'ignore_fields' and 'include_fields'")

        if mode == "w" and driver is None:
            driver = driver_from_extension(path)

        # Check GDAL version against drivers
        if (
            driver in driver_mode_mingdal[mode]
            and get_gdal_version_tuple() < driver_mode_mingdal[mode][driver]
        ):
            min_gdal_version = ".".join(
                list(map(str, driver_mode_mingdal[mode][driver]))
            )

            raise DriverError(
                "{driver} driver requires at least GDAL {min_gdal_version} for mode '{mode}', "
                "Fiona was compiled against: {gdal}".format(
                    driver=driver,
                    mode=mode,
                    min_gdal_version=min_gdal_version,
                    gdal=get_gdal_release_name(),
                )
            )

        self.session = None
        self.iterator = None
        self._len = 0
        self._bounds = None
        self._driver = None
        self._schema = None
        self._crs = None
        self._crs_wkt = None
        self.enabled_drivers = enabled_drivers
        self.include_fields = include_fields
        self.ignore_fields = ignore_fields
        self.ignore_geometry = bool(ignore_geometry)
        self._allow_unsupported_drivers = allow_unsupported_drivers
        self._env = None
        self._closed = True

        # Check GDAL version against drivers
        if (
            driver in driver_mode_mingdal[mode]
            and get_gdal_version_tuple() < driver_mode_mingdal[mode][driver]
        ):
            min_gdal_version = ".".join(
                list(map(str, driver_mode_mingdal[mode][driver]))
            )

            raise DriverError(
                "{driver} driver requires at least GDAL {min_gdal_version} for mode '{mode}', "
                "Fiona was compiled against: {gdal}".format(
                    driver=driver,
                    mode=mode,
                    min_gdal_version=min_gdal_version,
                    gdal=get_gdal_release_name(),
                )
            )

        if vsi:
            self.path = vfs.vsi_path(path, vsi, archive)
            path = parse_path(self.path)
        else:
            path = parse_path(path)
            self.path = vsi_path(path)

        if mode == "w":
            if layer and not isinstance(layer, str):
                raise ValueError("in 'w' mode, layer names must be strings")
            if driver == "GeoJSON":
                if layer is not None:
                    raise ValueError("the GeoJSON format does not have layers")
                self.name = "OgrGeoJSON"
            # TODO: raise ValueError as above for other single-layer formats.
            else:
                self.name = layer or os.path.basename(os.path.splitext(path.path)[0])
        else:
            if layer in (0, None):
                self.name = 0
            else:
                self.name = layer or os.path.basename(os.path.splitext(path)[0])

        self.mode = mode

        if self.mode == "w":
            if driver == "Shapefile":
                driver = "ESRI Shapefile"
            if not driver:
                raise DriverError("no driver")
            if not allow_unsupported_drivers:
                if driver not in supported_drivers:
                    raise DriverError("unsupported driver: %r" % driver)
                if self.mode not in supported_drivers[driver]:
                    raise DriverError("unsupported mode: %r" % self.mode)
            self._driver = driver

            if not schema:
                raise SchemaError("no schema")
            if "properties" in schema:
                # Make an ordered dict of schema properties.
                this_schema = schema.copy()
                this_schema["properties"] = OrderedDict(schema["properties"])
                schema = this_schema
            else:
                schema["properties"] = OrderedDict()
            if "geometry" not in schema:
                schema["geometry"] = None
            self._schema = schema

            self._check_schema_driver_support()

            if crs_wkt or crs:
                self._crs_wkt = CRS.from_user_input(crs_wkt or crs).to_wkt(
                    version=wkt_version
                )

        self._driver = driver
        kwargs.update(encoding=encoding)
        self.encoding = encoding

        try:
            if self.mode == "r":
                self.session = Session()
                self.session.start(self, **kwargs)
            elif self.mode in ("a", "w"):
                self.session = WritingSession()
                self.session.start(self, **kwargs)
        except OSError:
            self.session = None
            raise

        if self.session is not None:
            self.guard_driver_mode()

        if self.mode in ("a", "w"):
            self._valid_geom_types = _get_valid_geom_types(self.schema, self.driver)

        self.field_skip_log_filter = FieldSkipLogFilter()
        self._env = ExitStack()
        self._closed = False

    def __repr__(self):
        return "<%s Collection '%s', mode '%s' at %s>" % (
            self.closed and "closed" or "open",
            self.path + ":" + str(self.name),
            self.mode,
            hex(id(self)),
        )

    def guard_driver_mode(self):
        if not self._allow_unsupported_drivers:
            driver = self.session.get_driver()
            if driver not in supported_drivers:
                raise DriverError("unsupported driver: %r" % driver)
            if self.mode not in supported_drivers[driver]:
                raise DriverError("unsupported mode: %r" % self.mode)

    @property
    def driver(self):
        """Returns the name of the proper OGR driver."""
        if not self._driver and self.mode in ("a", "r") and self.session:
            self._driver = self.session.get_driver()
        return self._driver

    @property
    def schema(self):
        """Returns a mapping describing the data schema.

        The mapping has 'geometry' and 'properties' items. The former is a
        string such as 'Point' and the latter is an ordered mapping that
        follows the order of fields in the data file.
        """
        if not self._schema and self.mode in ("a", "r") and self.session:
            self._schema = self.session.get_schema()
        return self._schema

    @property
    def crs(self):
        """The coordinate reference system (CRS) of the Collection."""
        if self._crs is None and self.session:
            self._crs = self.session.get_crs()
        return self._crs

    @property
    def crs_wkt(self):
        """Returns a WKT string."""
        if self._crs_wkt is None and self.session:
            self._crs_wkt = self.session.get_crs_wkt()
        return self._crs_wkt

    def tags(self, ns=None):
        """Returns a dict containing copies of the dataset or layers's
        tags. Tags are pairs of key and value strings. Tags belong to
        namespaces.  The standard namespaces are: default (None) and
        'IMAGE_STRUCTURE'.  Applications can create their own additional
        namespaces.

        Parameters
        ----------
        ns: str, optional
            Can be used to select a namespace other than the default.

        Returns
        -------
        dict
        """
        if _GDAL_VERSION_TUPLE.major < 2:
            raise GDALVersionError(
                "tags requires GDAL 2+, fiona was compiled "
                "against: {}".format(_GDAL_RELEASE_NAME)
            )
        if self.session:
            return self.session.tags(ns=ns)
        return None

    def get_tag_item(self, key, ns=None):
        """Returns tag item value

        Parameters
        ----------
        key: str
            The key for the metadata item to fetch.
        ns: str, optional
            Used to select a namespace other than the default.

        Returns
        -------
        str
        """
        if _GDAL_VERSION_TUPLE.major < 2:
            raise GDALVersionError(
                "get_tag_item requires GDAL 2+, fiona was compiled "
                "against: {}".format(_GDAL_RELEASE_NAME)
            )
        if self.session:
            return self.session.get_tag_item(key=key, ns=ns)
        return None

    def update_tags(self, tags, ns=None):
        """Writes a dict containing the dataset or layers's tags.
        Tags are pairs of key and value strings. Tags belong to
        namespaces.  The standard namespaces are: default (None) and
        'IMAGE_STRUCTURE'.  Applications can create their own additional
        namespaces.

        Parameters
        ----------
        tags: dict
            The dict of metadata items to set.
        ns: str, optional
            Used to select a namespace other than the default.

        Returns
        -------
        int
        """
        if _GDAL_VERSION_TUPLE.major < 2:
            raise GDALVersionError(
                "update_tags requires GDAL 2+, fiona was compiled "
                "against: {}".format(_GDAL_RELEASE_NAME)
            )
        if not isinstance(self.session, WritingSession):
            raise UnsupportedOperation("Unable to update tags as not in writing mode.")
        return self.session.update_tags(tags, ns=ns)

    def update_tag_item(self, key, tag, ns=None):
        """Updates the tag item value

        Parameters
        ----------
        key: str
            The key for the metadata item to set.
        tag: str
            The value of the metadata item to set.
        ns: str, optional
            Used to select a namespace other than the default.

        Returns
        -------
        int
        """
        if _GDAL_VERSION_TUPLE.major < 2:
            raise GDALVersionError(
                "update_tag_item requires GDAL 2+, fiona was compiled "
                "against: {}".format(_GDAL_RELEASE_NAME)
            )
        if not isinstance(self.session, WritingSession):
            raise UnsupportedOperation("Unable to update tag as not in writing mode.")
        return self.session.update_tag_item(key=key, tag=tag, ns=ns)

    @property
    def meta(self):
        """Returns a mapping with the driver, schema, crs, and additional
        properties."""
        return {
            "driver": self.driver,
            "schema": self.schema,
            "crs": self.crs,
            "crs_wkt": self.crs_wkt,
        }

    profile = meta

    def filter(self, *args, **kwds):
        """Returns an iterator over records, but filtered by a test for
        spatial intersection with the provided ``bbox``, a (minx, miny,
        maxx, maxy) tuple or a geometry ``mask``. An attribute filter can
        be set using an SQL ``where`` clause, which uses the `OGR SQL dialect
        <https://gdal.org/user/ogr_sql_dialect.html#where>`__.

        Positional arguments ``stop`` or ``start, stop[, step]`` allows
        iteration to skip over items or stop at a specific item.

        Note: spatial filtering using ``mask`` may be inaccurate and returning
        all features overlapping the envelope of ``mask``.

        """
        if self.closed:
            raise ValueError("I/O operation on closed collection")
        elif self.mode != "r":
            raise OSError("collection not open for reading")
        if args:
            s = slice(*args)
            start = s.start
            stop = s.stop
            step = s.step
        else:
            start = stop = step = None
        bbox = kwds.get("bbox")
        mask = kwds.get("mask")
        if bbox and mask:
            raise ValueError("mask and bbox can not be set together")
        where = kwds.get("where")
        self.iterator = Iterator(self, start, stop, step, bbox, mask, where)
        return self.iterator

    def items(self, *args, **kwds):
        """Returns an iterator over FID, record pairs, optionally
        filtered by a test for spatial intersection with the provided
        ``bbox``, a (minx, miny, maxx, maxy) tuple or a geometry
        ``mask``. An attribute filter can be set using an SQL ``where``
        clause, which uses the `OGR SQL dialect
        <https://gdal.org/user/ogr_sql_dialect.html#where>`__.

        Positional arguments ``stop`` or ``start, stop[, step]`` allows
        iteration to skip over items or stop at a specific item.

        Note: spatial filtering using ``mask`` may be inaccurate and returning
        all features overlapping the envelope of ``mask``.

        """
        if self.closed:
            raise ValueError("I/O operation on closed collection")
        elif self.mode != "r":
            raise OSError("collection not open for reading")
        if args:
            s = slice(*args)
            start = s.start
            stop = s.stop
            step = s.step
        else:
            start = stop = step = None
        bbox = kwds.get("bbox")
        mask = kwds.get("mask")
        if bbox and mask:
            raise ValueError("mask and bbox can not be set together")
        where = kwds.get("where")
        self.iterator = ItemsIterator(self, start, stop, step, bbox, mask, where)
        return self.iterator

    def keys(self, *args, **kwds):
        """Returns an iterator over FIDs, optionally
        filtered by a test for spatial intersection with the provided
        ``bbox``, a (minx, miny, maxx, maxy) tuple or a geometry
        ``mask``. An attribute filter can be set using an SQL ``where``
        clause, which uses the `OGR SQL dialect
        <https://gdal.org/user/ogr_sql_dialect.html#where>`__.

        Positional arguments ``stop`` or ``start, stop[, step]`` allows
        iteration to skip over items or stop at a specific item.

        Note: spatial filtering using ``mask`` may be inaccurate and returning
        all features overlapping the envelope of ``mask``.
        """
        if self.closed:
            raise ValueError("I/O operation on closed collection")
        elif self.mode != "r":
            raise OSError("collection not open for reading")
        if args:
            s = slice(*args)
            start = s.start
            stop = s.stop
            step = s.step
        else:
            start = stop = step = None
        bbox = kwds.get("bbox")
        mask = kwds.get("mask")
        if bbox and mask:
            raise ValueError("mask and bbox can not be set together")
        where = kwds.get("where")
        self.iterator = KeysIterator(self, start, stop, step, bbox, mask, where)
        return self.iterator

    def __contains__(self, fid):
        return self.session.has_feature(fid)

    values = filter

    def __iter__(self):
        """Returns an iterator over records."""
        return self.filter()

    def __next__(self):
        """Returns next record from iterator."""
        warnings.warn(
            "Collection.__next__() is buggy and will be removed in "
            "Fiona 2.0. Switch to `next(iter(collection))`.",
            FionaDeprecationWarning,
            stacklevel=2,
        )
        if not self.iterator:
            iter(self)
        return next(self.iterator)

    next = __next__

    def __getitem__(self, item):
        return self.session.__getitem__(item)

    def get(self, item):
        return self.session.get(item)

    def writerecords(self, records):
        """Stages multiple records for writing to disk."""
        if self.closed:
            raise ValueError("I/O operation on closed collection")
        if self.mode not in ("a", "w"):
            raise OSError("collection not open for writing")
        self.session.writerecs(records, self)
        self._len = self.session.get_length()
        self._bounds = None

    def write(self, record):
        """Stages a record for writing to disk."""
        self.writerecords([record])

    def validate_record(self, record):
        """Compares the record to the collection's schema.

        Returns ``True`` if the record matches, else ``False``.
        """
        # Currently we only compare keys of properties, not the types of
        # values.
        return set(record["properties"].keys()) == set(
            self.schema["properties"].keys()
        ) and self.validate_record_geometry(record)

    def validate_record_geometry(self, record):
        """Compares the record's geometry to the collection's schema.

        Returns ``True`` if the record matches, else ``False``.
        """
        # Shapefiles welcome mixes of line/multis and polygon/multis.
        # OGR reports these mixed files as type "Polygon" or "LineString"
        # but will return either these or their multi counterparts when
        # reading features.
        if (
            self.driver == "ESRI Shapefile"
            and "Point" not in record["geometry"]["type"]
        ):
            return record["geometry"]["type"].lstrip("Multi") == self.schema[
                "geometry"
            ].lstrip("3D ").lstrip("Multi")
        else:
            return record["geometry"]["type"] == self.schema["geometry"].lstrip("3D ")

    def __len__(self):
        if self._len <= 0 and self.session is not None:
            self._len = self.session.get_length()
        if self._len < 0:
            # Raise TypeError when we don't know the length so that Python
            # will treat Collection as a generator
            raise TypeError("Layer does not support counting")
        return self._len

    @property
    def bounds(self):
        """Returns (minx, miny, maxx, maxy)."""
        if self._bounds is None and self.session is not None:
            self._bounds = self.session.get_extent()
        return self._bounds

    def _check_schema_driver_support(self):
        """Check support for the schema against the driver

        See GH#572 for discussion.
        """
        gdal_version_major = _GDAL_VERSION_TUPLE.major

        for field in self._schema["properties"].values():
            field_type = field.split(":")[0]

            if not _driver_supports_field(self.driver, field_type):
                if (
                    self.driver == "GPKG"
                    and gdal_version_major < 2
                    and field_type == "datetime"
                ):
                    raise DriverSupportError(
                        "GDAL 1.x GPKG driver does not support datetime fields"
                    )
                else:
                    raise DriverSupportError(
                        "{driver} does not support {field_type} "
                        "fields".format(driver=self.driver, field_type=field_type)
                    )
            elif (
                field_type
                in {
                    "time",
                    "datetime",
                    "date",
                }
                and _driver_converts_field_type_silently_to_str(self.driver, field_type)
            ):
                if (
                    self._driver == "GeoJSON"
                    and gdal_version_major < 2
                    and field_type in {"datetime", "date"}
                ):
                    warnings.warn(
                        "GeoJSON driver in GDAL 1.x silently converts {} to string"
                        " in non-standard format".format(field_type)
                    )
                else:
                    warnings.warn(
                        "{driver} driver silently converts {field_type} "
                        "to string".format(driver=self.driver, field_type=field_type)
                    )

    def flush(self):
        """Flush the buffer."""
        if self.session is not None:
            self.session.sync(self)
            new_len = self.session.get_length()
            self._len = new_len > self._len and new_len or self._len
            self._bounds = None

    def close(self):
        """In append or write mode, flushes data to disk, then ends access."""
        if not self._closed:
            if self.session is not None and self.session.isactive():
                if self.mode in ("a", "w"):
                    self.flush()
                log.debug("Flushed buffer")
                self.session.stop()
                log.debug("Stopped session")
                self.session = None
                self.iterator = None
            if self._env:
                self._env.close()
                self._env = None
            self._closed = True

    @property
    def closed(self):
        """``False`` if data can be accessed, otherwise ``True``."""
        return self._closed

    def __enter__(self):
        self._env.enter_context(env_ctx_if_needed())
        logging.getLogger("fiona.ogrext").addFilter(self.field_skip_log_filter)
        return self

    def __exit__(self, type, value, traceback):
        logging.getLogger("fiona.ogrext").removeFilter(self.field_skip_log_filter)
        self.close()

    def __del__(self):
        # Note: you can't count on this being called. Call close() explicitly
        # or use the context manager protocol ("with").
        if not self._closed:
            self.close()


ALL_GEOMETRY_TYPES = set(
    [
        geom_type
        for geom_type in GEOMETRY_TYPES.values()
        if "3D " not in geom_type and geom_type != "None"
    ]
)
ALL_GEOMETRY_TYPES.add("None")


def _get_valid_geom_types(schema, driver):
    """Returns a set of geometry types the schema will accept"""
    schema_geom_type = schema["geometry"]
    if isinstance(schema_geom_type, str) or schema_geom_type is None:
        schema_geom_type = (schema_geom_type,)
    valid_types = set()
    for geom_type in schema_geom_type:
        geom_type = str(geom_type).lstrip("3D ")
        if geom_type == "Unknown" or geom_type == "Any":
            valid_types.update(ALL_GEOMETRY_TYPES)
        else:
            if geom_type not in ALL_GEOMETRY_TYPES:
                raise UnsupportedGeometryTypeError(geom_type)
            valid_types.add(geom_type)

    # shapefiles don't differentiate between single/multi geometries, except points
    if driver == "ESRI Shapefile" and "Point" not in valid_types:
        for geom_type in list(valid_types):
            if not geom_type.startswith("Multi"):
                valid_types.add("Multi" + geom_type)

    return valid_types


def get_filetype(bytesbuf):
    """Detect compression type of bytesbuf.

    ZIP only. TODO: add others relevant to GDAL/OGR."""
    if bytesbuf[:4].startswith(b"PK\x03\x04"):
        return "zip"
    else:
        return ""


class BytesCollection(Collection):
    """BytesCollection takes a buffer of bytes and maps that to
    a virtual file that can then be opened by fiona.
    """

    def __init__(self, bytesbuf, **kwds):
        """Takes buffer of bytes whose contents is something we'd like
        to open with Fiona and maps it to a virtual file.

        """
        self._closed = True

        if not isinstance(bytesbuf, bytes):
            raise ValueError("input buffer must be bytes")

        # Hold a reference to the buffer, as bad things will happen if
        # it is garbage collected while in use.
        self.bytesbuf = bytesbuf

        # Map the buffer to a file. If the buffer contains a zipfile
        # we take extra steps in naming the buffer and in opening
        # it. If the requested driver is for GeoJSON, we append an an
        # appropriate extension to ensure the driver reads it.
        filetype = get_filetype(self.bytesbuf)
        ext = ""
        if filetype == "zip":
            ext = ".zip"
        elif kwds.get("driver") == "GeoJSON":
            ext = ".json"
        self.virtual_file = buffer_to_virtual_file(self.bytesbuf, ext=ext)

        # Instantiate the parent class.
        super().__init__(self.virtual_file, vsi=filetype, **kwds)

        self._closed = False

    def close(self):
        """Removes the virtual file associated with the class."""
        super().close()
        if self.virtual_file:
            remove_virtual_file(self.virtual_file)
            self.virtual_file = None
            self.bytesbuf = None

    def __repr__(self):
        return "<%s BytesCollection '%s', mode '%s' at %s>" % (
            self.closed and "closed" or "open",
            self.path + ":" + str(self.name),
            self.mode,
            hex(id(self)),
        )<|MERGE_RESOLUTION|>--- conflicted
+++ resolved
@@ -8,35 +8,6 @@
 import warnings
 from collections import OrderedDict
 
-<<<<<<< HEAD
-import fiona._loading
-
-with fiona._loading.add_gdal_dll_directories():
-    from fiona import compat, vfs
-    from fiona.ogrext import Iterator, ItemsIterator, KeysIterator
-    from fiona.ogrext import Session, WritingSession
-    from fiona.ogrext import buffer_to_virtual_file, remove_virtual_file, GEOMETRY_TYPES
-    from fiona.errors import (
-        DriverError,
-        SchemaError,
-        UnsupportedGeometryTypeError,
-        UnsupportedOperation,
-        DriverSupportError,
-    )
-    from fiona.logutils import FieldSkipLogFilter
-    from fiona.crs import CRS
-    from fiona._env import get_gdal_release_name, get_gdal_version_tuple
-    from fiona.env import env_ctx_if_needed
-    from fiona.errors import FionaDeprecationWarning
-    from fiona.drvsupport import (
-        driver_from_extension,
-        supported_drivers,
-        driver_mode_mingdal,
-        _driver_converts_field_type_silently_to_str,
-        _driver_supports_field,
-    )
-    from fiona.path import Path, vsi_path, parse_path
-=======
 from fiona import compat, vfs
 from fiona.ogrext import Iterator, ItemsIterator, KeysIterator
 from fiona.ogrext import Session, WritingSession
@@ -62,7 +33,6 @@
     _driver_supports_field,
 )
 from fiona.path import Path, vsi_path, parse_path
->>>>>>> 5ab624b0
 
 
 _GDAL_VERSION_TUPLE = get_gdal_version_tuple()
