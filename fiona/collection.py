# -*- coding: utf-8 -*-
# Collections provide file-like access to feature data

import logging
import os
import warnings

import fiona._loading

with fiona._loading.add_gdal_dll_directories():
    from fiona import compat, vfs
    from fiona.ogrext import Iterator, ItemsIterator, KeysIterator
    from fiona.ogrext import Session, WritingSession
    from fiona.ogrext import buffer_to_virtual_file, remove_virtual_file, GEOMETRY_TYPES
    from fiona.errors import (
        DriverError,
        SchemaError,
        CRSError,
        UnsupportedGeometryTypeError,
        UnsupportedOperation,
        DriverSupportError,
    )
    from fiona.logutils import FieldSkipLogFilter
    from fiona._crs import crs_to_wkt
    from fiona._env import get_gdal_release_name, get_gdal_version_tuple
    from fiona.env import env_ctx_if_needed
    from fiona.errors import FionaDeprecationWarning
    from fiona.drvsupport import (
        supported_drivers,
        driver_mode_mingdal,
        _driver_converts_field_type_silently_to_str,
        _driver_supports_field,
    )
    from fiona.path import Path, vsi_path, parse_path
    from six import string_types, binary_type


_GDAL_VERSION_TUPLE = get_gdal_version_tuple()
_GDAL_RELEASE_NAME = get_gdal_release_name()

log = logging.getLogger(__name__)


class Collection(object):

    """A file-like interface to features of a vector dataset

    Python text file objects are iterators over lines of a file. Fiona
    Collections are similar iterators (not lists!) over features
    represented as GeoJSON-like mappings.
    """

    def __init__(self, path, mode='r', driver=None, schema=None, crs=None,
                 encoding=None, layer=None, vsi=None, archive=None,
                 enabled_drivers=None, crs_wkt=None, ignore_fields=None,
                 ignore_geometry=False, include_fields=None,
                 **kwargs):

        """The required ``path`` is the absolute or relative path to
        a file, such as '/data/test_uk.shp'. In ``mode`` 'r', data can
        be read only. In ``mode`` 'a', data can be appended to a file.
        In ``mode`` 'w', data overwrites the existing contents of
        a file.

        In ``mode`` 'w', an OGR ``driver`` name and a ``schema`` are
        required. A Proj4 ``crs`` string is recommended. If both ``crs``
        and ``crs_wkt`` keyword arguments are passed, the latter will
        trump the former.

        In 'w' mode, kwargs will be mapped to OGR layer creation
        options.
        """

        if not isinstance(path, (string_types, Path)):
            raise TypeError("invalid path: %r" % path)
        if not isinstance(mode, string_types) or mode not in ('r', 'w', 'a'):
            raise TypeError("invalid mode: %r" % mode)
        if driver and not isinstance(driver, string_types):
            raise TypeError("invalid driver: %r" % driver)
        if schema and not hasattr(schema, 'get'):
            raise TypeError("invalid schema: %r" % schema)
        if crs and not isinstance(crs, compat.DICT_TYPES + string_types):
            raise TypeError("invalid crs: %r" % crs)
        if crs_wkt and not isinstance(crs_wkt, string_types):
            raise TypeError("invalid crs_wkt: %r" % crs_wkt)
        if encoding and not isinstance(encoding, string_types):
            raise TypeError("invalid encoding: %r" % encoding)
        if layer and not isinstance(layer, tuple(list(string_types) + [int])):
            raise TypeError("invalid name: %r" % layer)
        if vsi:
            if not isinstance(vsi, string_types) or not vfs.valid_vsi(vsi):
                raise TypeError("invalid vsi: %r" % vsi)
        if archive and not isinstance(archive, string_types):
            raise TypeError("invalid archive: %r" % archive)
<<<<<<< HEAD
        if ignore_fields is not None and include_fields is not None:
            raise ValueError("Cannot specify both 'ignore_fields' and 'include_fields'")

        # Check GDAL version against drivers
        if (
            driver in driver_mode_mingdal[mode]
            and get_gdal_version_tuple() < driver_mode_mingdal[mode][driver]
        ):
            min_gdal_version = ".".join(
                list(map(str, driver_mode_mingdal[mode][driver]))
            )

            raise DriverError(
                "{driver} driver requires at least GDAL {min_gdal_version} for mode '{mode}', "
                "Fiona was compiled against: {gdal}".format(
                    driver=driver,
                    mode=mode,
                    min_gdal_version=min_gdal_version,
                    gdal=get_gdal_release_name(),
                )
            )
=======
>>>>>>> 1464bc2c

        self.session = None
        self.iterator = None
        self._len = 0
        self._bounds = None
        self._driver = None
        self._schema = None
        self._crs = None
        self._crs_wkt = None
        self.enabled_drivers = enabled_drivers
        self.include_fields = include_fields
        self.ignore_fields = ignore_fields
        self.ignore_geometry = bool(ignore_geometry)

        # Check GDAL version against drivers
        if driver in driver_mode_mingdal[mode] and get_gdal_version_tuple() < driver_mode_mingdal[mode][driver]:
            min_gdal_version = ".".join(list(map(str, driver_mode_mingdal[mode][driver])))

            raise DriverError(
                "{driver} driver requires at least GDAL {min_gdal_version} for mode '{mode}', "
                "Fiona was compiled against: {gdal}".format(driver=driver,
                                                            mode=mode,
                                                            min_gdal_version=min_gdal_version,
                                                            gdal=get_gdal_release_name()))

        if vsi:
            self.path = vfs.vsi_path(path, vsi, archive)
            path = parse_path(self.path)
        else:
            path = parse_path(path)
            self.path = vsi_path(path)

        if mode == 'w':
            if layer and not isinstance(layer, string_types):
                raise ValueError("in 'w' mode, layer names must be strings")
            if driver == 'GeoJSON':
                if layer is not None:
                    raise ValueError("the GeoJSON format does not have layers")
                self.name = 'OgrGeoJSON'
            # TODO: raise ValueError as above for other single-layer formats.
            else:
                self.name = layer or os.path.basename(os.path.splitext(path.path)[0])
        else:
            if layer in (0, None):
                self.name = 0
            else:
                self.name = layer or os.path.basename(os.path.splitext(path)[0])

        self.mode = mode

        if self.mode == 'w':
            if driver == 'Shapefile':
                driver = 'ESRI Shapefile'
            if not driver:
                raise DriverError("no driver")
            elif driver not in supported_drivers:
                raise DriverError(
                    "unsupported driver: %r" % driver)
            elif self.mode not in supported_drivers[driver]:
                raise DriverError(
                    "unsupported mode: %r" % self.mode)
            self._driver = driver

            if not schema:
                raise SchemaError("no schema")
            elif 'properties' not in schema:
                raise SchemaError("schema lacks: properties")
            elif 'geometry' not in schema:
                raise SchemaError("schema lacks: geometry")
            self._schema = schema

            self._check_schema_driver_support()
            if crs_wkt or crs:
                self._crs_wkt = crs_to_wkt(crs_wkt or crs)

        self._driver = driver
        kwargs.update(encoding=encoding)
        self.encoding = encoding

        try:
            if self.mode == 'r':
                self.session = Session()
                self.session.start(self, **kwargs)
            elif self.mode in ('a', 'w'):
                self.session = WritingSession()
                self.session.start(self, **kwargs)
        except IOError:
            self.session = None
            raise

        if self.session is not None:
            self.guard_driver_mode()

        if self.mode in ("a", "w"):
            self._valid_geom_types = _get_valid_geom_types(self.schema, self.driver)

        self.field_skip_log_filter = FieldSkipLogFilter()

    def __repr__(self):
        return "<%s Collection '%s', mode '%s' at %s>" % (
            self.closed and "closed" or "open",
            self.path + ":" + str(self.name),
            self.mode,
            hex(id(self)))

    def guard_driver_mode(self):
        driver = self.session.get_driver()
        if driver not in supported_drivers:
            raise DriverError("unsupported driver: %r" % driver)
        if self.mode not in supported_drivers[driver]:
            raise DriverError("unsupported mode: %r" % self.mode)

    @property
    def driver(self):
        """Returns the name of the proper OGR driver."""
        if not self._driver and self.mode in ("a", "r") and self.session:
            self._driver = self.session.get_driver()
        return self._driver

    @property
    def schema(self):
        """Returns a mapping describing the data schema.

        The mapping has 'geometry' and 'properties' items. The former is a
        string such as 'Point' and the latter is an ordered mapping that
        follows the order of fields in the data file.
        """
        if not self._schema and self.mode in ("a", "r") and self.session:
            self._schema = self.session.get_schema()
        return self._schema

    @property
    def crs(self):
        """Returns a Proj4 string."""
        if self._crs is None and self.session:
            self._crs = self.session.get_crs()
        return self._crs

    @property
    def crs_wkt(self):
        """Returns a WKT string."""
        if self._crs_wkt is None and self.session:
            self._crs_wkt = self.session.get_crs_wkt()
        return self._crs_wkt

    def tags(self, ns=None):
        """Returns a dict containing copies of the dataset or layers's
        tags. Tags are pairs of key and value strings. Tags belong to
        namespaces.  The standard namespaces are: default (None) and
        'IMAGE_STRUCTURE'.  Applications can create their own additional
        namespaces.

        Parameters
        ----------
        ns: str, optional
            Can be used to select a namespace other than the default.

        Returns
        -------
        dict
        """
        if _GDAL_VERSION_TUPLE.major < 2:
            raise GDALVersionError(
                "tags requires GDAL 2+, fiona was compiled "
                "against: {}".format(_GDAL_RELEASE_NAME)
            )
        if self.session:
            return self.session.tags(ns=ns)
        return None

    def get_tag_item(self, key, ns=None):
        """Returns tag item value

        Parameters
        ----------
        key: str
            The key for the metadata item to fetch.
        ns: str, optional
            Used to select a namespace other than the default.

        Returns
        -------
        str
        """
        if _GDAL_VERSION_TUPLE.major < 2:
            raise GDALVersionError(
                "get_tag_item requires GDAL 2+, fiona was compiled "
                "against: {}".format(_GDAL_RELEASE_NAME)
            )
        if self.session:
            return self.session.get_tag_item(key=key, ns=ns)
        return None

    def update_tags(self, tags, ns=None):
        """Writes a dict containing the dataset or layers's tags.
        Tags are pairs of key and value strings. Tags belong to
        namespaces.  The standard namespaces are: default (None) and
        'IMAGE_STRUCTURE'.  Applications can create their own additional
        namespaces.

        Parameters
        ----------
        tags: dict
            The dict of metadata items to set.
        ns: str, optional
            Used to select a namespace other than the default.

        Returns
        -------
        int
        """
        if _GDAL_VERSION_TUPLE.major < 2:
            raise GDALVersionError(
                "update_tags requires GDAL 2+, fiona was compiled "
                "against: {}".format(_GDAL_RELEASE_NAME)
            )
        if not isinstance(self.session, WritingSession):
            raise UnsupportedOperation("Unable to update tags as not in writing mode.")
        return self.session.update_tags(tags, ns=ns)

    def update_tag_item(self, key, tag, ns=None):
        """Updates the tag item value

        Parameters
        ----------
        key: str
            The key for the metadata item to set.
        tag: str
            The value of the metadata item to set.
        ns: str, optional
            Used to select a namespace other than the default.

        Returns
        -------
        int
        """
        if _GDAL_VERSION_TUPLE.major < 2:
            raise GDALVersionError(
                "update_tag_item requires GDAL 2+, fiona was compiled "
                "against: {}".format(_GDAL_RELEASE_NAME)
            )
        if not isinstance(self.session, WritingSession):
            raise UnsupportedOperation("Unable to update tag as not in writing mode.")
        return self.session.update_tag_item(key=key, tag=tag, ns=ns)

    @property
    def meta(self):
        """Returns a mapping with the driver, schema, crs, and additional
        properties."""
        return {
            'driver': self.driver, 'schema': self.schema, 'crs': self.crs,
            'crs_wkt': self.crs_wkt}

    profile = meta

    def filter(self, *args, **kwds):
        """Returns an iterator over records, but filtered by a test for
        spatial intersection with the provided ``bbox``, a (minx, miny,
        maxx, maxy) tuple or a geometry ``mask``.

        Positional arguments ``stop`` or ``start, stop[, step]`` allows
        iteration to skip over items or stop at a specific item.

        Note: spatial filtering using ``mask`` may be inaccurate and returning
        all features overlapping the envelope of ``mask``.

        """
        if self.closed:
            raise ValueError("I/O operation on closed collection")
        elif self.mode != 'r':
            raise IOError("collection not open for reading")
        if args:
            s = slice(*args)
            start = s.start
            stop = s.stop
            step = s.step
        else:
            start = stop = step = None
        bbox = kwds.get('bbox')
        mask = kwds.get('mask')
        if bbox and mask:
            raise ValueError("mask and bbox can not be set together")
        self.iterator = Iterator(
            self, start, stop, step, bbox, mask)
        return self.iterator

    def items(self, *args, **kwds):
        """Returns an iterator over FID, record pairs, optionally
        filtered by a test for spatial intersection with the provided
        ``bbox``, a (minx, miny, maxx, maxy) tuple or a geometry
        ``mask``.

        Positional arguments ``stop`` or ``start, stop[, step]`` allows
        iteration to skip over items or stop at a specific item.

        Note: spatial filtering using ``mask`` may be inaccurate and returning
        all features overlapping the envelope of ``mask``.

        """
        if self.closed:
            raise ValueError("I/O operation on closed collection")
        elif self.mode != 'r':
            raise IOError("collection not open for reading")
        if args:
            s = slice(*args)
            start = s.start
            stop = s.stop
            step = s.step
        else:
            start = stop = step = None
        bbox = kwds.get('bbox')
        mask = kwds.get('mask')
        if bbox and mask:
            raise ValueError("mask and bbox can not be set together")
        self.iterator = ItemsIterator(
            self, start, stop, step, bbox, mask)
        return self.iterator

    def keys(self, *args, **kwds):
        """Returns an iterator over FIDs, optionally
        filtered by a test for spatial intersection with the provided
        ``bbox``, a (minx, miny, maxx, maxy) tuple or a geometry
        ``mask``.

        Positional arguments ``stop`` or ``start, stop[, step]`` allows
        iteration to skip over items or stop at a specific item.

        Note: spatial filtering using ``mask`` may be inaccurate and returning
        all features overlapping the envelope of ``mask``.
        """
        if self.closed:
            raise ValueError("I/O operation on closed collection")
        elif self.mode != 'r':
            raise IOError("collection not open for reading")
        if args:
            s = slice(*args)
            start = s.start
            stop = s.stop
            step = s.step
        else:
            start = stop = step = None
        bbox = kwds.get('bbox')
        mask = kwds.get('mask')
        if bbox and mask:
            raise ValueError("mask and bbox can not be set together")
        self.iterator = KeysIterator(
            self, start, stop, step, bbox, mask)
        return self.iterator

    def __contains__(self, fid):
        return self.session.has_feature(fid)

    values = filter

    def __iter__(self):
        """Returns an iterator over records."""
        return self.filter()

    def __next__(self):
        """Returns next record from iterator."""
        warnings.warn("Collection.__next__() is buggy and will be removed in "
                      "Fiona 2.0. Switch to `next(iter(collection))`.",
                      FionaDeprecationWarning, stacklevel=2)
        if not self.iterator:
            iter(self)
        return next(self.iterator)

    next = __next__

    def __getitem__(self, item):
        return self.session.__getitem__(item)

    def get(self, item):
        return self.session.get(item)

    def writerecords(self, records):
        """Stages multiple records for writing to disk."""
        if self.closed:
            raise ValueError("I/O operation on closed collection")
        if self.mode not in ('a', 'w'):
            raise IOError("collection not open for writing")
        self.session.writerecs(records, self)
        self._len = self.session.get_length()
        self._bounds = None

    def write(self, record):
        """Stages a record for writing to disk."""
        self.writerecords([record])

    def validate_record(self, record):
        """Compares the record to the collection's schema.

        Returns ``True`` if the record matches, else ``False``.
        """
        # Currently we only compare keys of properties, not the types of
        # values.
        return (
            set(record['properties'].keys()) ==
            set(self.schema['properties'].keys()) and
            self.validate_record_geometry(record))

    def validate_record_geometry(self, record):
        """Compares the record's geometry to the collection's schema.

        Returns ``True`` if the record matches, else ``False``.
        """
        # Shapefiles welcome mixes of line/multis and polygon/multis.
        # OGR reports these mixed files as type "Polygon" or "LineString"
        # but will return either these or their multi counterparts when
        # reading features.
        if (self.driver == "ESRI Shapefile" and
                "Point" not in record['geometry']['type']):
            return record['geometry']['type'].lstrip(
                "Multi") == self.schema['geometry'].lstrip("3D ").lstrip(
                    "Multi")
        else:
            return (
                record['geometry']['type'] ==
                self.schema['geometry'].lstrip("3D "))

    def __len__(self):
        if self._len <= 0 and self.session is not None:
            self._len = self.session.get_length()
        if self._len < 0:
            # Raise TypeError when we don't know the length so that Python
            # will treat Collection as a generator
            raise TypeError("Layer does not support counting")
        return self._len

    @property
    def bounds(self):
        """Returns (minx, miny, maxx, maxy)."""
        if self._bounds is None and self.session is not None:
            self._bounds = self.session.get_extent()
        return self._bounds

    def _check_schema_driver_support(self):
        """Check support for the schema against the driver

        See GH#572 for discussion.
        """
        gdal_version_major = _GDAL_VERSION_TUPLE.major

        for field in self._schema["properties"].values():
            field_type = field.split(":")[0]

            if not _driver_supports_field(self.driver, field_type):
                if (
                    self.driver == "GPKG"
                    and gdal_version_major < 2
                    and field_type == "datetime"
                ):
                    raise DriverSupportError(
                        "GDAL 1.x GPKG driver does not support datetime fields"
                    )
                else:
                    raise DriverSupportError(
                        "{driver} does not support {field_type} "
                        "fields".format(driver=self.driver, field_type=field_type)
                    )
            elif (
                field_type
                in {
                    "time",
                    "datetime",
                    "date",
                }
                and _driver_converts_field_type_silently_to_str(self.driver, field_type)
            ):
                if (
                    self._driver == "GeoJSON"
                    and gdal_version_major < 2
                    and field_type in {"datetime", "date"}
                ):
                    warnings.warn(
                        "GeoJSON driver in GDAL 1.x silently converts {} to string"
                        " in non-standard format".format(field_type)
                    )
                else:
                    warnings.warn(
                        "{driver} driver silently converts {field_type} "
                        "to string".format(driver=self.driver, field_type=field_type)
                    )

    def flush(self):
        """Flush the buffer."""
        if self.session is not None:
            self.session.sync(self)
            new_len = self.session.get_length()
            self._len = new_len > self._len and new_len or self._len
            self._bounds = None

    def close(self):
        """In append or write mode, flushes data to disk, then ends
        access."""
        if self.session is not None and self.session.isactive():
            if self.mode in ('a', 'w'):
                self.flush()
            log.debug("Flushed buffer")
            self.session.stop()
            log.debug("Stopped session")
            self.session = None
            self.iterator = None

    @property
    def closed(self):
        """``False`` if data can be accessed, otherwise ``True``."""
        return self.session is None

    def __enter__(self):
        self._env = env_ctx_if_needed()
        self._env.__enter__()
        logging.getLogger('fiona.ogrext').addFilter(self.field_skip_log_filter)
        self._env = env_ctx_if_needed()
        self._env.__enter__()
        return self

    def __exit__(self, type, value, traceback):
        self._env.__exit__()
        logging.getLogger('fiona.ogrext').removeFilter(self.field_skip_log_filter)
        self._env.__exit__()
        self.close()

    def __del__(self):
        # Note: you can't count on this being called. Call close() explicitly
        # or use the context manager protocol ("with").
        self.close()


ALL_GEOMETRY_TYPES = set([
    geom_type for geom_type in GEOMETRY_TYPES.values()
    if "3D " not in geom_type and geom_type != "None"])
ALL_GEOMETRY_TYPES.add("None")


def _get_valid_geom_types(schema, driver):
    """Returns a set of geometry types the schema will accept"""
    schema_geom_type = schema["geometry"]
    if isinstance(schema_geom_type, string_types) or schema_geom_type is None:
        schema_geom_type = (schema_geom_type,)
    valid_types = set()
    for geom_type in schema_geom_type:
        geom_type = str(geom_type).lstrip("3D ")
        if geom_type == "Unknown" or geom_type == "Any":
            valid_types.update(ALL_GEOMETRY_TYPES)
        else:
            if geom_type not in ALL_GEOMETRY_TYPES:
                raise UnsupportedGeometryTypeError(geom_type)
            valid_types.add(geom_type)

    # shapefiles don't differentiate between single/multi geometries, except points
    if driver == "ESRI Shapefile" and "Point" not in valid_types:
        for geom_type in list(valid_types):
            if not geom_type.startswith("Multi"):
                valid_types.add("Multi" + geom_type)

    return valid_types


def get_filetype(bytesbuf):
    """Detect compression type of bytesbuf.

    ZIP only. TODO: add others relevant to GDAL/OGR."""
    if bytesbuf[:4].startswith(b'PK\x03\x04'):
        return 'zip'
    else:
        return ''


class BytesCollection(Collection):
    """BytesCollection takes a buffer of bytes and maps that to
    a virtual file that can then be opened by fiona.
    """
    def __init__(self, bytesbuf, **kwds):
        """Takes buffer of bytes whose contents is something we'd like
        to open with Fiona and maps it to a virtual file.
        """
        if not isinstance(bytesbuf, binary_type):
            raise ValueError("input buffer must be bytes")

        # Hold a reference to the buffer, as bad things will happen if
        # it is garbage collected while in use.
        self.bytesbuf = bytesbuf

        # Map the buffer to a file. If the buffer contains a zipfile
        # we take extra steps in naming the buffer and in opening
        # it. If the requested driver is for GeoJSON, we append an an
        # appropriate extension to ensure the driver reads it.
        filetype = get_filetype(self.bytesbuf)
        ext = ''
        if filetype == 'zip':
            ext = '.zip'
        elif kwds.get('driver') == "GeoJSON":
            ext = '.json'
        self.virtual_file = buffer_to_virtual_file(self.bytesbuf, ext=ext)

        # Instantiate the parent class.
        super(BytesCollection, self).__init__(self.virtual_file, vsi=filetype,
                                              encoding='utf-8', **kwds)

    def close(self):
        """Removes the virtual file associated with the class."""
        super(BytesCollection, self).close()
        if self.virtual_file:
            remove_virtual_file(self.virtual_file)
            self.virtual_file = None
            self.bytesbuf = None

    def __repr__(self):
        return "<%s BytesCollection '%s', mode '%s' at %s>" % (
            self.closed and "closed" or "open",
            self.path + ":" + str(self.name),
            self.mode,
            hex(id(self)))<|MERGE_RESOLUTION|>--- conflicted
+++ resolved
@@ -92,7 +92,6 @@
                 raise TypeError("invalid vsi: %r" % vsi)
         if archive and not isinstance(archive, string_types):
             raise TypeError("invalid archive: %r" % archive)
-<<<<<<< HEAD
         if ignore_fields is not None and include_fields is not None:
             raise ValueError("Cannot specify both 'ignore_fields' and 'include_fields'")
 
@@ -114,8 +113,6 @@
                     gdal=get_gdal_release_name(),
                 )
             )
-=======
->>>>>>> 1464bc2c
 
         self.session = None
         self.iterator = None
