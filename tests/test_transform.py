"""Tests of the transform submodule"""

import math
import pytest
from fiona import transform

from .conftest import requires_gdal_lt_3


TEST_GEOMS = [
    {"type": "Point", "coordinates": [0.0, 0.0, 1000.0]},
    {
        "type": "LineString",
        "coordinates": [[0.0, 0.0, 1000.0], [0.1, 0.1, -1000.0]],
    },
    {
        "type": "MultiPoint",
        "coordinates": [[0.0, 0.0, 1000.0], [0.1, 0.1, -1000.0]],
    },
    {
        "type": "Polygon",
        "coordinates": [
            [
                [0.0, 0.0, 1000.0],
                [0.1, 0.1, -1000.0],
                [0.1, -0.1, math.pi],
                [0.0, 0.0, 1000.0],
            ]
        ],
    },
    {
        "type": "MultiPolygon",
        "coordinates": [
            [
                [
                    [0.0, 0.0, 1000.0],
                    [0.1, 0.1, -1000.0],
                    [0.1, -0.1, math.pi],
                    [0.0, 0.0, 1000.0],
                ]
            ]
        ],
    },
]


@pytest.mark.parametrize("geom", TEST_GEOMS)
def test_transform_geom_with_z(geom):
    """Transforming a geom with Z succeeds"""
<<<<<<< HEAD
    transform.transform_geom("epsg:4326", "epsg:3857", geom, precision=3)


@pytest.mark.parametrize("geom", TEST_GEOMS)
def test_transform_geom_array_z(geom):
    """Transforming a geom array with Z succeeds"""
    g2 = transform.transform_geom(
        "epsg:4326",
        "epsg:3857",
        [geom for _ in range(5)],
        precision=3,
    )
    assert isinstance(g2, list)
    assert len(g2) == 5


@requires_gdal_lt_3
def test_transform_geom_null_dest():
    failed_geom = {
        'type': 'Polygon',
        'coordinates': ((
            (81.2180196471443, 6.197141424988303),
            (80.34835696810447, 5.968369859232141),
            (79.87246870312859, 6.763463446474915),
            (79.69516686393516, 8.200843410673372),
            (80.14780073437967, 9.824077663609557),
            (80.83881798698664, 9.268426825391174),
            (81.3043192890718, 8.564206244333675),
            (81.78795901889143, 7.523055324733178),
            (81.63732221876066, 6.481775214051936),
            (81.2180196471443, 6.197141424988303)
        ),)
    }
    with pytest.warns(UserWarning):
        transformed_geom = transform.transform_geom(
            src_crs="epsg:4326",
            dst_crs="epsg:32628",
            geom=failed_geom,
            antimeridian_cutting=True,
            precision=2,
        )
        assert transformed_geom is None
=======
    g2 = transform.transform_geom("epsg:4326", "epsg:3857", geom, precision=3)


@pytest.mark.parametrize("crs", ["epsg:4326",
                                 "EPSG:4326",
                                 "WGS84",
                                 {'init': 'epsg:4326'},
                                 {'proj': 'longlat', 'datum': 'WGS84', 'no_defs': True},
                                 "OGC:CRS84"])
def test_axis_ordering(crs):
    """ Test if transform uses traditional_axis_mapping """

    expected = (-8427998.647958742, 4587905.27136252)
    t1 = transform.transform(crs, "epsg:3857", [-75.71], [38.06])
    assert (t1[0][0], t1[1][0]) == pytest.approx(expected)
    geom = {"type": "Point", "coordinates": [-75.71, 38.06]}
    g1 = transform.transform_geom(crs, "epsg:3857", geom, precision=3)
    assert g1["coordinates"] == pytest.approx(expected)

    rev_expected = (-75.71, 38.06)
    t2 = transform.transform("epsg:3857", crs, [-8427998.647958742], [4587905.27136252])
    assert (t2[0][0], t2[1][0]) == pytest.approx(rev_expected)
    geom = {"type": "Point", "coordinates": [-8427998.647958742, 4587905.27136252]}
    g2 = transform.transform_geom("epsg:3857", crs, geom, precision=3)
    assert g2["coordinates"] == pytest.approx(rev_expected)
>>>>>>> ccf5346c
<|MERGE_RESOLUTION|>--- conflicted
+++ resolved
@@ -47,7 +47,6 @@
 @pytest.mark.parametrize("geom", TEST_GEOMS)
 def test_transform_geom_with_z(geom):
     """Transforming a geom with Z succeeds"""
-<<<<<<< HEAD
     transform.transform_geom("epsg:4326", "epsg:3857", geom, precision=3)
 
 
@@ -90,8 +89,6 @@
             precision=2,
         )
         assert transformed_geom is None
-=======
-    g2 = transform.transform_geom("epsg:4326", "epsg:3857", geom, precision=3)
 
 
 @pytest.mark.parametrize("crs", ["epsg:4326",
@@ -115,5 +112,4 @@
     assert (t2[0][0], t2[1][0]) == pytest.approx(rev_expected)
     geom = {"type": "Point", "coordinates": [-8427998.647958742, 4587905.27136252]}
     g2 = transform.transform_geom("epsg:3857", crs, geom, precision=3)
-    assert g2["coordinates"] == pytest.approx(rev_expected)
->>>>>>> ccf5346c
+    assert g2["coordinates"] == pytest.approx(rev_expected)