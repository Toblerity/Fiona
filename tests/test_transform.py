"""Tests of the transform submodule"""

import math

import pytest

from fiona import transform

from .conftest import requires_gdal_lt_3


TEST_GEOMS = [
    {"type": "Point", "coordinates": [0.0, 0.0, 1000.0]},
    {
        "type": "LineString",
        "coordinates": [[0.0, 0.0, 1000.0], [0.1, 0.1, -1000.0]],
    },
    {
        "type": "MultiPoint",
        "coordinates": [[0.0, 0.0, 1000.0], [0.1, 0.1, -1000.0]],
    },
    {
        "type": "Polygon",
        "coordinates": [
            [
                [0.0, 0.0, 1000.0],
                [0.1, 0.1, -1000.0],
                [0.1, -0.1, math.pi],
                [0.0, 0.0, 1000.0],
            ]
        ],
    },
    {
        "type": "MultiPolygon",
        "coordinates": [
            [
                [
                    [0.0, 0.0, 1000.0],
                    [0.1, 0.1, -1000.0],
                    [0.1, -0.1, math.pi],
                    [0.0, 0.0, 1000.0],
                ]
            ]
        ],
    },
]


@pytest.mark.parametrize("geom", TEST_GEOMS)
def test_transform_geom_with_z(geom):
    """Transforming a geom with Z succeeds"""
    transform.transform_geom("epsg:4326", "epsg:3857", geom, precision=3)


<<<<<<< HEAD
@pytest.mark.parametrize("geom", TEST_GEOMS)
def test_transform_geom_array_z(geom):
    """Transforming a geom array with Z succeeds"""
    g2 = transform.transform_geom(
        "epsg:4326",
        "epsg:3857",
        [geom for _ in range(5)],
        precision=3,
    )
    assert isinstance(g2, list)
    assert len(g2) == 5


=======
@requires_gdal_lt_3
>>>>>>> 72e234d5
def test_transform_geom_null_dest():
    failed_geom = {
        'type': 'Polygon',
        'coordinates': ((
            (81.2180196471443, 6.197141424988303),
            (80.34835696810447, 5.968369859232141),
            (79.87246870312859, 6.763463446474915),
            (79.69516686393516, 8.200843410673372),
            (80.14780073437967, 9.824077663609557),
            (80.83881798698664, 9.268426825391174),
            (81.3043192890718, 8.564206244333675),
            (81.78795901889143, 7.523055324733178),
            (81.63732221876066, 6.481775214051936),
            (81.2180196471443, 6.197141424988303)
        ),)
    }
    with pytest.warns(UserWarning):
        transformed_geom = transform.transform_geom(
            src_crs="epsg:4326",
            dst_crs="epsg:32628",
            geom=failed_geom,
            antimeridian_cutting=True,
            precision=2,
        )
        assert transformed_geom is None<|MERGE_RESOLUTION|>--- conflicted
+++ resolved
@@ -52,7 +52,6 @@
     transform.transform_geom("epsg:4326", "epsg:3857", geom, precision=3)
 
 
-<<<<<<< HEAD
 @pytest.mark.parametrize("geom", TEST_GEOMS)
 def test_transform_geom_array_z(geom):
     """Transforming a geom array with Z succeeds"""
@@ -66,9 +65,7 @@
     assert len(g2) == 5
 
 
-=======
 @requires_gdal_lt_3
->>>>>>> 72e234d5
 def test_transform_geom_null_dest():
     failed_geom = {
         'type': 'Polygon',
