"""Unittests for `$ fio ls`"""


import json
import shutil
import sys
import tempfile

from click.testing import CliRunner
import pytest

import fiona
from fiona.fio.main import main_group

FIXME_WINDOWS = sys.platform.startswith('win')

@pytest.mark.skipif(FIXME_WINDOWS, 
                 reason="FIXME on Windows. Please look into why this test is not working.")
def test_fio_ls_single_layer():

    result = CliRunner().invoke(main_group, [
        'ls',
        'tests/data/'])
    assert result.exit_code == 0
    assert len(result.output.splitlines()) == 1
    assert json.loads(result.output) == ['coutwildrnp']


@pytest.mark.skipif(FIXME_WINDOWS, 
                 reason="FIXME on Windows. Please look into why this test is not working.")
def test_fio_ls_indent():

    result = CliRunner().invoke(main_group, [
        'ls',
        '--indent', '4',
        'tests/data/coutwildrnp.shp'])
    assert result.exit_code == 0
    assert len(result.output.strip().splitlines()) == 3
    assert json.loads(result.output) == ['coutwildrnp']


def test_fio_ls_multi_layer(path_coutwildrnp_shp, tmpdir):

    outdir = str(tmpdir.mkdir('test_fio_ls_multi_layer'))
        
<<<<<<< HEAD
        # Copy test shapefile into new directory
        # Shapefile driver treats a directory of shapefiles as a single
        # multi-layer datasource
        layer_names = ['l1', 'l2']
        for layer in layer_names:
            with fiona.open(infile) as src, \
                    fiona.open(outdir, 'w', layer=layer, **src.meta) as dst:
                for feat in src:
                    dst.write(feat)

        # Run CLI test
        result = CliRunner().invoke(main_group, [
            'ls', outdir])
        assert result.exit_code == 0
        assert json.loads(result.output) == layer_names

    finally:
        shutil.rmtree(outdir)


def test_fio_ls_vfs():
    runner = CliRunner()
    result = runner.invoke(main_group, [
        'ls', 'zip://tests/data/coutwildrnp.zip'])
    assert result.exit_code == 0
    loaded = json.loads(result.output)
    assert len(loaded) == 1
    assert loaded[0] == 'coutwildrnp'
=======
    # Copy test shapefile into new directory
    # Shapefile driver treats a directory of shapefiles as a single
    # multi-layer datasource
    layer_names = ['l1', 'l2']
    for layer in layer_names:
        with fiona.open(path_coutwildrnp_shp) as src, \
                fiona.open(outdir, 'w', layer=layer, **src.meta) as dst:
            for feat in src:
                dst.write(feat)

    # Run CLI test
    result = CliRunner().invoke(main_group, [
        'ls', outdir])
    assert result.exit_code == 0
    assert json.loads(result.output) == layer_names
>>>>>>> 20abd3bc
<|MERGE_RESOLUTION|>--- conflicted
+++ resolved
@@ -2,9 +2,7 @@
 
 
 import json
-import shutil
 import sys
-import tempfile
 
 from click.testing import CliRunner
 import pytest
@@ -14,8 +12,9 @@
 
 FIXME_WINDOWS = sys.platform.startswith('win')
 
-@pytest.mark.skipif(FIXME_WINDOWS, 
-                 reason="FIXME on Windows. Please look into why this test is not working.")
+@pytest.mark.skipif(
+    FIXME_WINDOWS,
+    reason="FIXME on Windows. Please look into why this test is not working.")
 def test_fio_ls_single_layer():
 
     result = CliRunner().invoke(main_group, [
@@ -26,53 +25,23 @@
     assert json.loads(result.output) == ['coutwildrnp']
 
 
-@pytest.mark.skipif(FIXME_WINDOWS, 
-                 reason="FIXME on Windows. Please look into why this test is not working.")
-def test_fio_ls_indent():
+@pytest.mark.skipif(
+    FIXME_WINDOWS,
+    reason="FIXME on Windows. Please look into why this test is not working.")
+def test_fio_ls_indent(path_coutwildrnp_shp):
 
     result = CliRunner().invoke(main_group, [
         'ls',
         '--indent', '4',
-        'tests/data/coutwildrnp.shp'])
+        path_coutwildrnp_shp])
     assert result.exit_code == 0
     assert len(result.output.strip().splitlines()) == 3
     assert json.loads(result.output) == ['coutwildrnp']
 
 
 def test_fio_ls_multi_layer(path_coutwildrnp_shp, tmpdir):
+    outdir = str(tmpdir.mkdir('test_fio_ls_multi_layer'))
 
-    outdir = str(tmpdir.mkdir('test_fio_ls_multi_layer'))
-        
-<<<<<<< HEAD
-        # Copy test shapefile into new directory
-        # Shapefile driver treats a directory of shapefiles as a single
-        # multi-layer datasource
-        layer_names = ['l1', 'l2']
-        for layer in layer_names:
-            with fiona.open(infile) as src, \
-                    fiona.open(outdir, 'w', layer=layer, **src.meta) as dst:
-                for feat in src:
-                    dst.write(feat)
-
-        # Run CLI test
-        result = CliRunner().invoke(main_group, [
-            'ls', outdir])
-        assert result.exit_code == 0
-        assert json.loads(result.output) == layer_names
-
-    finally:
-        shutil.rmtree(outdir)
-
-
-def test_fio_ls_vfs():
-    runner = CliRunner()
-    result = runner.invoke(main_group, [
-        'ls', 'zip://tests/data/coutwildrnp.zip'])
-    assert result.exit_code == 0
-    loaded = json.loads(result.output)
-    assert len(loaded) == 1
-    assert loaded[0] == 'coutwildrnp'
-=======
     # Copy test shapefile into new directory
     # Shapefile driver treats a directory of shapefiles as a single
     # multi-layer datasource
@@ -88,4 +57,13 @@
         'ls', outdir])
     assert result.exit_code == 0
     assert json.loads(result.output) == layer_names
->>>>>>> 20abd3bc
+
+
+def test_fio_ls_vfs(path_coutwildrnp_zip):
+    runner = CliRunner()
+    result = runner.invoke(main_group, [
+        'ls', 'zip://{}'.format(path_coutwildrnp_zip)])
+    assert result.exit_code == 0
+    loaded = json.loads(result.output)
+    assert len(loaded) == 1
+    assert loaded[0] == 'coutwildrnp'