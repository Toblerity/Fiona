"""pytest fixtures and automatic test data generation."""

import copy
import json
import os.path
import shutil
import tarfile
import tempfile
import zipfile
from collections import OrderedDict
from click.testing import CliRunner
import pytest

import fiona
<<<<<<< HEAD
from fiona import supported_drivers
from fiona.drvsupport import driver_mode_mingdal
=======
from fiona.crs import from_epsg
>>>>>>> 97b5e876
from fiona.env import GDALVersion

driver_extensions = {'DXF': 'dxf',
                     'CSV': 'csv',
                     'ESRI Shapefile': 'shp',
                     'FileGDB': 'gdb',
                     'GML': 'gml',
                     'GPX': 'gpx',
                     'GPSTrackMaker': 'gtm',
                     'MapInfo File': 'tab',
                     'DGN': 'dgn',
                     'GPKG': 'gpkg',
                     'GeoJSON': 'json',
                     'GeoJSONSeq': 'geojsons',
                     'GMT': 'gmt',
                     'OGR_GMT': 'gmt',
                     'BNA': 'bna'}


def pytest_report_header(config):
    headers = []
    # gdal version number
    gdal_release_name = fiona.get_gdal_release_name()
    headers.append('GDAL: {} ({})'.format(gdal_release_name, fiona.get_gdal_version_num()))
    supported_drivers = ", ".join(sorted(list(fiona.drvsupport.supported_drivers.keys())))
    # supported drivers
    headers.append("Supported drivers: {}".format(supported_drivers))
    return '\n'.join(headers)


def get_temp_filename(driver):

    basename = "foo"
    extension = driver_extensions.get(driver, "bar")
    prefix = ""
    if driver == 'GeoJSONSeq':
        prefix = "GeoJSONSeq:"

    return "{prefix}{basename}.{extension}".format(prefix=prefix,
                                                   basename=basename,
                                                   extension=extension)


_COUTWILDRNP_FILES = [
    'coutwildrnp.shp', 'coutwildrnp.shx', 'coutwildrnp.dbf', 'coutwildrnp.prj']


def _read_file(name):
    with open(os.path.join(os.path.dirname(__file__), name)) as f:
        return f.read()


has_gpkg = "GPKG" in fiona.drvsupport.supported_drivers.keys()
has_gpkg_reason = "Requires geopackage driver"
requires_gpkg = pytest.mark.skipif(not has_gpkg, reason=has_gpkg_reason)


@pytest.fixture(scope='function')
def gdalenv(request):
    import fiona.env

    def fin():
        if fiona.env.local._env:
            fiona.env.delenv()
            fiona.env.local._env = None
    request.addfinalizer(fin)


@pytest.fixture(scope='session')
def data_dir():
    """Absolute file path to the directory containing test datasets."""
    return os.path.abspath(os.path.join(os.path.dirname(__file__), 'data'))


@pytest.fixture(scope='function')
def data(tmpdir, data_dir):
    """A temporary directory containing a copy of the files in data."""
    for filename in _COUTWILDRNP_FILES:
        shutil.copy(os.path.join(data_dir, filename), str(tmpdir))
    return tmpdir


@pytest.fixture(scope='session')
def path_curves_line_csv(data_dir):
    """Path to ```curves_line.csv``"""
    return os.path.join(data_dir, 'curves_line.csv')


@pytest.fixture(scope='session')
def path_test_tin_shp(data_dir):
    """Path to ```test_tin.shp``"""
    return os.path.join(data_dir, 'test_tin.shp')

@pytest.fixture(scope='session')
def path_test_tin_csv(data_dir):
    """Path to ```test_tin.csv``"""
    return os.path.join(data_dir, 'test_tin.csv')

@pytest.fixture(scope='session')
def path_coutwildrnp_shp(data_dir):
    """Path to ```coutwildrnp.shp``"""
    return os.path.join(data_dir, 'coutwildrnp.shp')


@pytest.fixture(scope='session')
def path_coutwildrnp_zip(data_dir):
    """Creates ``coutwildrnp.zip`` if it does not exist and returns the absolute
    file path."""
    path = os.path.join(data_dir, 'coutwildrnp.zip')
    if not os.path.exists(path):
        with zipfile.ZipFile(path, 'w') as zip:
            for filename in _COUTWILDRNP_FILES:
                zip.write(os.path.join(data_dir, filename), filename)
    return path


@pytest.fixture(scope='session')
def path_grenada_geojson(data_dir):
    """Path to ```grenada.geojson```"""
    return os.path.join(data_dir, 'grenada.geojson')


@pytest.fixture(scope='session')
def bytes_coutwildrnp_zip(path_coutwildrnp_zip):
    """The zip file's bytes"""
    with open(path_coutwildrnp_zip, 'rb') as src:
        return src.read()


@pytest.fixture(scope='session')
def path_coutwildrnp_tar(data_dir):
    """Creates ``coutwildrnp.tar`` if it does not exist and returns the absolute
    file path."""
    path = os.path.join(data_dir, 'coutwildrnp.tar')
    if not os.path.exists(path):
        with tarfile.open(path, 'w') as tar:
            for filename in _COUTWILDRNP_FILES:
                tar.add(
                    os.path.join(data_dir, filename),
                    arcname=os.path.join('testing', filename))
    return path


@pytest.fixture(scope='session')
def path_coutwildrnp_json(data_dir):
    """Creates ``coutwildrnp.json`` if it does not exist and returns the absolute
    file path."""
    path = os.path.join(data_dir, 'coutwildrnp.json')
    if not os.path.exists(path):
        name = _COUTWILDRNP_FILES[0]
        with fiona.open(os.path.join(data_dir, name), 'r') as source:
            features = [feat for feat in source]
        my_layer = {
            'type': 'FeatureCollection',
            'features': features}
        with open(path, 'w') as f:
            f.write(json.dumps(my_layer))
    return path


@pytest.fixture(scope='session')
def bytes_grenada_geojson(path_grenada_geojson):
    """The geojson as bytes."""
    with open(path_grenada_geojson, 'rb') as src:
        return src.read()


@pytest.fixture(scope='session')
def path_coutwildrnp_gpkg(data_dir):
    """Creates ``coutwildrnp.gpkg`` if it does not exist and returns the absolute
    file path."""
    if not has_gpkg:
        raise RuntimeError("GDAL has not been compiled with GPKG support")
    path = os.path.join(data_dir, 'coutwildrnp.gpkg')
    if not os.path.exists(path):
        filename_shp = _COUTWILDRNP_FILES[0]
        path_shp = os.path.join(data_dir, filename_shp)
        with fiona.open(path_shp, "r") as src:
            meta = copy.deepcopy(src.meta)
            meta["driver"] = "GPKG"
            with fiona.open(path, "w", **meta) as dst:
                dst.writerecords(src)
    return path


@pytest.fixture(scope='session')
def path_gpx(data_dir):
    return os.path.join(data_dir, 'test_gpx.gpx')


@pytest.fixture(scope='session')
def feature_collection():
    """GeoJSON feature collection on a single line."""
    return _read_file(os.path.join('data', 'collection.txt'))


@pytest.fixture(scope='session')
def feature_collection_pp():
    """Same as above but with pretty-print styling applied."""
    return _read_file(os.path.join('data', 'collection-pp.txt'))


@pytest.fixture(scope='session')
def feature_seq():
    """One feature per line."""
    return _read_file(os.path.join('data', 'sequence.txt'))


@pytest.fixture(scope='session')
def feature_seq_pp_rs():
    """Same as above but each feature has pretty-print styling"""
    return _read_file(os.path.join('data', 'sequence-pp.txt'))


@pytest.fixture(scope='session')
def runner():
    """Returns a ```click.testing.CliRunner()`` instance."""
    return CliRunner()


@pytest.fixture(scope='class')
def uttc_path_coutwildrnp_zip(path_coutwildrnp_zip, request):
    """Make the ``path_coutwildrnp_zip`` fixture work with a
    ``unittest.TestCase()``.  ``uttc`` stands for unittest test case."""
    request.cls.path_coutwildrnp_zip = path_coutwildrnp_zip


@pytest.fixture(scope='class')
def uttc_path_coutwildrnp_tar(path_coutwildrnp_tar, request):
    """Make the ``path_coutwildrnp_tar`` fixture work with a
    ``unittest.TestCase()``.  ``uttc`` stands for unittest test case."""
    request.cls.path_coutwildrnp_tar = path_coutwildrnp_tar


@pytest.fixture(scope='class')
def uttc_path_coutwildrnp_json(path_coutwildrnp_json, request):
    """Make the ``path_coutwildrnp_json`` fixture work with a
    ``unittest.TestCase()``.  ``uttc`` stands for unittest test case."""
    request.cls.path_coutwildrnp_json = path_coutwildrnp_json


@pytest.fixture(scope='class')
def uttc_data_dir(data_dir, request):
    """Make the ``data_dir`` fixture work with a ``unittest.TestCase()``.
    ``uttc`` stands for unittest test case."""
    request.cls.data_dir = data_dir


@pytest.fixture(scope='class')
def uttc_path_gpx(path_gpx, request):
    """Make the ``path_gpx`` fixture work with a ``unittest.TestCase()``.
    ``uttc`` stands for unittest test case."""
    request.cls.path_gpx = path_gpx


# GDAL 2.3.x silently converts ESRI WKT to OGC WKT
# The regular expression below will match against either
WGS84PATTERN = 'GEOGCS\["(?:GCS_WGS_1984|WGS 84)",DATUM\["WGS_1984",SPHEROID\["WGS[_ ]84"'

# Define helpers to skip tests based on GDAL version
gdal_version = GDALVersion.runtime()

requires_only_gdal1 = pytest.mark.skipif(
    gdal_version.major != 1,
    reason="Only relevant for GDAL 1.x")

requires_gdal2 = pytest.mark.skipif(
    not gdal_version.major >= 2,
    reason="Requires GDAL 2.x")

requires_gdal21 = pytest.mark.skipif(
    not gdal_version.at_least('2.1'),
    reason="Requires GDAL 2.1.x")

requires_gdal22 = pytest.mark.skipif(
    not gdal_version.at_least('2.2'),
    reason="Requires GDAL 2.2.x")

requires_gdal24 = pytest.mark.skipif(
    not gdal_version.at_least('2.4'),
    reason="Requires GDAL 2.4.x")

requires_gdal_lt_3 = pytest.mark.skipif(
    not gdal_version.major < 3,
    reason="Requires GDAL < 3")

requires_gdal3 = pytest.mark.skipif(
    not gdal_version.major >= 3,
    reason="Requires GDAL 3.x")

travis_only = pytest.mark.skipif(
    not os.getenv("TRAVIS", "false") == "true",
    reason="Requires travis CI environment"
)


@pytest.fixture(scope="class")
def unittest_data_dir(data_dir, request):
    """Makes data_dir available to unittest tests"""
    request.cls.data_dir = data_dir


@pytest.fixture(scope="class")
def unittest_path_coutwildrnp_shp(path_coutwildrnp_shp, request):
    """Makes shapefile path available to unittest tests"""
    request.cls.path_coutwildrnp_shp = path_coutwildrnp_shp


<<<<<<< HEAD
@pytest.fixture(scope="session", params=[driver for driver, raw in supported_drivers.items() if 'w' in raw
                                        and (driver not in driver_mode_mingdal['w'] or
                                             gdal_version >= GDALVersion(*driver_mode_mingdal['w'][driver][:2]))
                                        and driver not in {'DGN', 'MapInfo File', 'GPSTrackMaker', 'GPX', 'BNA', 'DXF',
                                                           'GML'}])
def slice_dataset(request):
    """ Create temporary datasets to test slices"""

    driver = request.param
    min_id = 0
    max_id = 9
    schema = {'geometry': 'Point', 'properties': [('position', 'int')]}
    records = [{'geometry': {'type': 'Point', 'coordinates': (0.0, float(i))}, 'properties': {'position': i}} for i
               in range(min_id, max_id + 1)]

    tmpdir = tempfile.mkdtemp()
    path = os.path.join(tmpdir, get_temp_filename(driver))

    with fiona.open(path, 'w',
                    driver=driver,
                    schema=schema) as c:
        c.writerecords(records)
    yield path, min_id, max_id
    shutil.rmtree(tmpdir)
=======
@pytest.fixture()
def testdata_generator():
    """ Helper function to create test data sets for ideally all supported drivers
    """

    def get_schema(driver):
        special_schemas = {'CSV': {'geometry': None, 'properties': OrderedDict([('position', 'int')])},
                           'BNA': {'geometry': 'Point', 'properties': {}},
                           'DXF': {'properties': OrderedDict(
                               [('Layer', 'str'),
                                ('SubClasses', 'str'),
                                ('Linetype', 'str'),
                                ('EntityHandle', 'str'),
                                ('Text', 'str')]),
                               'geometry': 'Point'},
                           'GPX': {'geometry': 'Point',
                                   'properties': OrderedDict([('ele', 'float'), ('time', 'datetime')])},
                           'GPSTrackMaker': {'properties': OrderedDict([]), 'geometry': 'Point'},
                           'DGN': {'properties': OrderedDict([]), 'geometry': 'LineString'},
                           'MapInfo File': {'geometry': 'Point', 'properties': OrderedDict([('position', 'str')])}
                           }

        return special_schemas.get(driver, {'geometry': 'Point', 'properties': OrderedDict([('position', 'int')])})

    def get_crs(driver):
        special_crs = {'MapInfo File': from_epsg(4326)}
        return special_crs.get(driver, None)

    def get_records(driver, range):
        special_records1 = {'CSV': [{'geometry': None, 'properties': {'position': i}} for i in range],
                            'BNA': [{'geometry': {'type': 'Point', 'coordinates': (0.0, float(i))}, 'properties': {}}
                                    for i
                                    in range],
                            'DXF': [
                                {'geometry': {'type': 'Point', 'coordinates': (0.0, float(i))},
                                 'properties': OrderedDict(
                                     [('Layer', '0'),
                                      ('SubClasses', 'AcDbEntity:AcDbPoint'),
                                      ('Linetype', None),
                                      ('EntityHandle', str(i + 20000)),
                                      ('Text', None)])} for i in range],
                            'GPX': [{'geometry': {'type': 'Point', 'coordinates': (0.0, float(i))},
                                     'properties': {'ele': 0.0, 'time': '2020-03-24T16:08:40+00:00'}} for i
                                    in range],
                            'GPSTrackMaker': [{'geometry': {'type': 'Point', 'coordinates': (0.0, float(i))},
                                               'properties': {}} for i in range],
                            'DGN': [
                                {'geometry': {'type': 'LineString', 'coordinates': [(float(i), 0.0), (0.0, 0.0)]},
                                 'properties': {}} for i in range],
                            'MapInfo File': [
                                {'geometry': {'type': 'Point', 'coordinates': (0.0, float(i))},
                                 'properties': {'position': str(i)}} for i in range],
                            'PCIDSK': [{'geometry': {'type': 'Point', 'coordinates': (0.0, float(i), 0.0)},
                                        'properties': {'position': i}} for i in range]
                            }
        return special_records1.get(driver, [
            {'geometry': {'type': 'Point', 'coordinates': (0.0, float(i))}, 'properties': {'position': i}} for i in
            range])

    def get_records2(driver, range):
        special_records2 = {'DGN': [
            {'geometry': {'type': 'LineString', 'coordinates': [(float(i), 0.0), (0.0, 0.0)]},
             'properties': OrderedDict(
                 [('Type', 4),
                  ('Level', 0),
                  ('GraphicGroup', 0),
                  ('ColorIndex', 0),
                  ('Weight', 0),
                  ('Style', 0),
                  ('EntityNum', None),
                  ('MSLink', None),
                  ('Text', None)])} for i in range],
        }
        return special_records2.get(driver, get_records(driver, range))

    def test_equal(driver, val_in, val_out):
        is_good = True
        is_good = is_good and val_in['geometry'] == val_out['geometry']
        for key in val_in['properties']:
            if key in val_out['properties']:
                if driver == 'FileGDB' and isinstance(val_in['properties'][key], int):
                    is_good = is_good and str(val_in['properties'][key]) == str(int(val_out['properties'][key]))
                else:
                    is_good = is_good and str(val_in['properties'][key]) == str(val_out['properties'][key])
            else:
                is_good = False
        return is_good

    def _testdata_generator(driver, range1, range2):
        """ Generate test data and helper methods for a specific driver. Each set of generated set of records
        contains the position specified with range. These positions are either encoded as field or in the geometry
        of the record, depending of the driver characteristics.

        Parameters
        ----------
            driver: str
                Name of drive to generate tests for
            range1: list of integer
                Range of positions for first set of records
            range2: list of integer
                Range  of positions for second set of records

        Returns
        -------
        schema
            A schema for the records
        crs
            A crs for the records
        records1
            A set of records containing the positions of range1
        records2
            A set of records containing the positions of range2
        test_equal
            A function that returns True if the geometry is equal between the generated records and a record and if
            the properties of the generated records can be found in a record
        """
        return get_schema(driver), get_crs(driver), get_records(driver, range1), get_records2(driver, range2),\
               test_equal

    return _testdata_generator


@pytest.fixture(scope='session')
def path_test_tz_geojson(data_dir):
    """Path to ```test_tz.geojson``"""
    return os.path.join(data_dir, 'test_tz.geojson')
>>>>>>> 97b5e876
<|MERGE_RESOLUTION|>--- conflicted
+++ resolved
@@ -12,12 +12,9 @@
 import pytest
 
 import fiona
-<<<<<<< HEAD
 from fiona import supported_drivers
 from fiona.drvsupport import driver_mode_mingdal
-=======
 from fiona.crs import from_epsg
->>>>>>> 97b5e876
 from fiona.env import GDALVersion
 
 driver_extensions = {'DXF': 'dxf',
@@ -326,7 +323,6 @@
     request.cls.path_coutwildrnp_shp = path_coutwildrnp_shp
 
 
-<<<<<<< HEAD
 @pytest.fixture(scope="session", params=[driver for driver, raw in supported_drivers.items() if 'w' in raw
                                         and (driver not in driver_mode_mingdal['w'] or
                                              gdal_version >= GDALVersion(*driver_mode_mingdal['w'][driver][:2]))
@@ -351,7 +347,7 @@
         c.writerecords(records)
     yield path, min_id, max_id
     shutil.rmtree(tmpdir)
-=======
+
 @pytest.fixture()
 def testdata_generator():
     """ Helper function to create test data sets for ideally all supported drivers
@@ -477,5 +473,4 @@
 @pytest.fixture(scope='session')
 def path_test_tz_geojson(data_dir):
     """Path to ```test_tz.geojson``"""
-    return os.path.join(data_dir, 'test_tz.geojson')
->>>>>>> 97b5e876
+    return os.path.join(data_dir, 'test_tz.geojson')