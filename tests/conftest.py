"""pytest fixtures and automatic test data generation."""
import json
import os.path
import tarfile
import zipfile
import copy

from click.testing import CliRunner
import pytest

import fiona
from fiona.env import GDALVersion


def pytest_report_header(config):
    headers = []
    # gdal version number
    gdal_release_name = fiona.get_gdal_release_name()
    headers.append('GDAL: {} ({})'.format(gdal_release_name, fiona.get_gdal_version_num()))
    supported_drivers = ", ".join(sorted(list(fiona.drvsupport.supported_drivers.keys())))
    # supported drivers
    headers.append("Supported drivers: {}".format(supported_drivers))
    return '\n'.join(headers)


_COUTWILDRNP_FILES = [
    'coutwildrnp.shp', 'coutwildrnp.shx', 'coutwildrnp.dbf', 'coutwildrnp.prj']


def _read_file(name):
    with open(os.path.join(os.path.dirname(__file__), name)) as f:
        return f.read()


has_gpkg = "GPKG" in fiona.drvsupport.supported_drivers.keys()
has_gpkg_reason = "Requires geopackage driver"
requires_gpkg = pytest.mark.skipif(not has_gpkg, reason=has_gpkg_reason)


@pytest.fixture(scope='function')
def gdalenv(request):
    import fiona.env

    def fin():
        if fiona.env.local._env:
            fiona.env.delenv()
            fiona.env.local._env = None
    request.addfinalizer(fin)


@pytest.fixture(scope='session')
def data_dir():
    """Absolute file path to the directory containing test datasets."""
    return os.path.abspath(os.path.join('tests', 'data'))


@pytest.fixture(scope='session')
def path_coutwildrnp_shp(data_dir):
    """Path to ```coutwildrnp.shp``"""
    return os.path.join(data_dir, 'coutwildrnp.shp')


@pytest.fixture(scope='session')
def path_coutwildrnp_zip(data_dir):
    """Creates ``coutwildrnp.zip`` if it does not exist and returns the absolute
    file path."""
    path = os.path.join(data_dir, 'coutwildrnp.zip')
    if not os.path.exists(path):
        with zipfile.ZipFile(path, 'w') as zip:
            for filename in _COUTWILDRNP_FILES:
                zip.write(os.path.join(data_dir, filename), filename)
    return path


@pytest.fixture(scope='session')
def path_grenada_geojson(data_dir):
    """Path to ```grenada.geojson```"""
    return os.path.join(data_dir, 'grenada.geojson')


@pytest.fixture(scope='session')
def bytes_coutwildrnp_zip(path_coutwildrnp_zip):
    """The zip file's bytes"""
    with open(path_coutwildrnp_zip, 'rb') as src:
        return src.read()


@pytest.fixture(scope='session')
def path_coutwildrnp_tar(data_dir):
    """Creates ``coutwildrnp.tar`` if it does not exist and returns the absolute
    file path."""
    path = os.path.join(data_dir, 'coutwildrnp.tar')
    if not os.path.exists(path):
        with tarfile.open(path, 'w') as tar:
            for filename in _COUTWILDRNP_FILES:
                tar.add(
                    os.path.join(data_dir, filename),
                    arcname=os.path.join('testing', filename))
    return path


@pytest.fixture(scope='session')
def path_coutwildrnp_json(data_dir):
    """Creates ``coutwildrnp.json`` if it does not exist and returns the absolute
    file path."""
    path = os.path.join(data_dir, 'coutwildrnp.json')
    if not os.path.exists(path):
        name = _COUTWILDRNP_FILES[0]
        with fiona.open(os.path.join(data_dir, name), 'r') as source:
            features = [feat for feat in source]
        my_layer = {
            'type': 'FeatureCollection',
            'features': features}
        with open(path, 'w') as f:
            f.write(json.dumps(my_layer))
    return path


@pytest.fixture(scope='session')
def bytes_grenada_geojson(path_grenada_geojson):
    """The geojson as bytes."""
    with open(path_grenada_geojson, 'rb') as src:
        return src.read()


@pytest.fixture(scope='session')
def path_coutwildrnp_gpkg(data_dir):
    """Creates ``coutwildrnp.gpkg`` if it does not exist and returns the absolute
    file path."""
    if not has_gpkg:
        raise RuntimeError("GDAL has not been compiled with GPKG support")
    path = os.path.join(data_dir, 'coutwildrnp.gpkg')
    if not os.path.exists(path):
        filename_shp = _COUTWILDRNP_FILES[0]
        path_shp = os.path.join(data_dir, filename_shp)
        with fiona.open(path_shp, "r") as src:
            meta = copy.deepcopy(src.meta)
            meta["driver"] = "GPKG"
            with fiona.open(path, "w", **meta) as dst:
                dst.writerecords(src)
    return path


@pytest.fixture(scope='session')
def path_gpx(data_dir):
    return os.path.join(data_dir, 'test_gpx.gpx')


@pytest.fixture(scope='session')
def feature_collection():
    """GeoJSON feature collection on a single line."""
    return _read_file(os.path.join('data', 'collection.txt'))


@pytest.fixture(scope='session')
def feature_collection_pp():
    """Same as above but with pretty-print styling applied."""
    return _read_file(os.path.join('data', 'collection-pp.txt'))


@pytest.fixture(scope='session')
def feature_seq():
    """One feature per line."""
    return _read_file(os.path.join('data', 'sequence.txt'))


@pytest.fixture(scope='session')
def feature_seq_pp_rs():
    """Same as above but each feature has pretty-print styling"""
    return _read_file(os.path.join('data', 'sequence-pp.txt'))


@pytest.fixture(scope='session')
def runner():
    """Returns a ```click.testing.CliRunner()`` instance."""
    return CliRunner()


@pytest.fixture(scope='class')
def uttc_path_coutwildrnp_zip(path_coutwildrnp_zip, request):
    """Make the ``path_coutwildrnp_zip`` fixture work with a
    ``unittest.TestCase()``.  ``uttc`` stands for unittest test case."""
    request.cls.path_coutwildrnp_zip = path_coutwildrnp_zip


@pytest.fixture(scope='class')
def uttc_path_coutwildrnp_tar(path_coutwildrnp_tar, request):
    """Make the ``path_coutwildrnp_tar`` fixture work with a
    ``unittest.TestCase()``.  ``uttc`` stands for unittest test case."""
    request.cls.path_coutwildrnp_tar = path_coutwildrnp_tar


@pytest.fixture(scope='class')
def uttc_path_coutwildrnp_json(path_coutwildrnp_json, request):
    """Make the ``path_coutwildrnp_json`` fixture work with a
    ``unittest.TestCase()``.  ``uttc`` stands for unittest test case."""
    request.cls.path_coutwildrnp_json = path_coutwildrnp_json


@pytest.fixture(scope='class')
def uttc_data_dir(data_dir, request):
    """Make the ``data_dir`` fixture work with a ``unittest.TestCase()``.
    ``uttc`` stands for unittest test case."""
    request.cls.data_dir = data_dir


@pytest.fixture(scope='class')
def uttc_path_gpx(path_gpx, request):
    """Make the ``path_gpx`` fixture work with a ``unittest.TestCase()``.
    ``uttc`` stands for unittest test case."""
    request.cls.path_gpx = path_gpx


# GDAL 2.3.x silently converts ESRI WKT to OGC WKT
# The regular expression below will match against either
WGS84PATTERN = 'GEOGCS\["(?:GCS_WGS_1984|WGS 84)",DATUM\["WGS_1984",SPHEROID\["WGS[_ ]84"'

# Define helpers to skip tests based on GDAL version
gdal_version = GDALVersion.runtime()

requires_only_gdal1 = pytest.mark.skipif(
    gdal_version.major != 1,
    reason="Only relevant for GDAL 1.x")

requires_gdal2 = pytest.mark.skipif(
    not gdal_version.major >= 2,
    reason="Requires GDAL 2.x")

requires_gdal21 = pytest.mark.skipif(
    not gdal_version.at_least('2.1'),
    reason="Requires GDAL 2.1.x")

requires_gdal22 = pytest.mark.skipif(
    not gdal_version.at_least('2.2'),
<<<<<<< HEAD
    reason="Requires GDAL 2.2.x")
=======
    reason="Requires GDAL 2.2.x")


@pytest.fixture(scope="class")
def unittest_data_dir(data_dir, request):
    """Makes data_dir available to unittest tests"""
    request.cls.data_dir = data_dir


@pytest.fixture(scope="class")
def unittest_path_coutwildrnp_shp(path_coutwildrnp_shp, request):
    """Makes shapefile path available to unittest tests"""
    request.cls.path_coutwildrnp_shp = path_coutwildrnp_shp
>>>>>>> 4e4f4aaa
<|MERGE_RESOLUTION|>--- conflicted
+++ resolved
@@ -232,9 +232,6 @@
 
 requires_gdal22 = pytest.mark.skipif(
     not gdal_version.at_least('2.2'),
-<<<<<<< HEAD
-    reason="Requires GDAL 2.2.x")
-=======
     reason="Requires GDAL 2.2.x")
 
 
@@ -247,5 +244,4 @@
 @pytest.fixture(scope="class")
 def unittest_path_coutwildrnp_shp(path_coutwildrnp_shp, request):
     """Makes shapefile path available to unittest tests"""
-    request.cls.path_coutwildrnp_shp = path_coutwildrnp_shp
->>>>>>> 4e4f4aaa
+    request.cls.path_coutwildrnp_shp = path_coutwildrnp_shp