"""Unittests for $ fio dump"""


<<<<<<< HEAD
import json
=======
>>>>>>> 20abd3bc
import sys

from click.testing import CliRunner
import pytest

import fiona
from fiona.fio import dump
from fiona.fio.main import main_group


WILDSHP = 'tests/data/coutwildrnp.shp'
TESTGPX = 'tests/data/test_gpx.gpx'
FIXME_WINDOWS = sys.platform.startswith('win')


@pytest.mark.skipif(
    FIXME_WINDOWS,
    reason="FIXME on Windows. Please look into why this test is not working.")
def test_dump():
    runner = CliRunner()
    result = runner.invoke(dump.dump, [WILDSHP])
    assert result.exit_code == 0
    assert '"FeatureCollection"' in result.output


def test_dump_layer():
    for layer in ('routes', '1'):
        runner = CliRunner()
        result = runner.invoke(dump.dump, [TESTGPX, '--layer', layer])
        assert result.exit_code == 0
        assert '"FeatureCollection"' in result.output


def test_dump_layer_vfs():
    path = 'zip://tests/data/coutwildrnp.zip'
    result = CliRunner().invoke(main_group, ['dump', path])
    assert result.exit_code == 0
    loaded = json.loads(result.output)
    with fiona.open(path) as src:
        assert len(loaded['features']) == len(src)
        assert len(loaded['features']) > 0<|MERGE_RESOLUTION|>--- conflicted
+++ resolved
@@ -1,10 +1,7 @@
 """Unittests for $ fio dump"""
 
 
-<<<<<<< HEAD
 import json
-=======
->>>>>>> 20abd3bc
 import sys
 
 from click.testing import CliRunner
