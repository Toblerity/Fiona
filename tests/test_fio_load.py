--- conflicted
+++ resolved
@@ -4,11 +4,8 @@
 import json
 import os
 import shutil
-<<<<<<< HEAD
-=======
 
 import pytest
->>>>>>> a60c8c00
 
 import fiona
 from fiona.fio.main import main_group
