--- conflicted
+++ resolved
@@ -14,10 +14,6 @@
 import fiona
 from fiona.collection import Collection, supported_drivers
 from fiona.errors import FionaValueError, DriverError
-<<<<<<< HEAD
-=======
-
->>>>>>> a8db31ce
 
 
 OGRINFO_TOOL = "ogrinfo"
@@ -606,18 +602,6 @@
         self.sink.close()
         shutil.rmtree(self.tempdir)
 
-<<<<<<< HEAD
-    def test_crs(self):
-        """OGR's GeoJSON driver only deals in WGS84"""
-        self.sink.close()
-        info = subprocess.check_output(
-            [OGRINFO_TOOL, self.filename, "OGRGeoJSON"])
-        self.assertTrue(
-            'GEOGCS["WGS 84' in info.decode('utf-8'),
-            info)
-=======
->>>>>>> a8db31ce
-
 
 class DateTimeTest(unittest.TestCase):
 
