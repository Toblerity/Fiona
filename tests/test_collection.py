--- conflicted
+++ resolved
@@ -9,7 +9,6 @@
 import fiona
 from fiona.collection import Collection
 from fiona.env import getenv, GDALVersion
-<<<<<<< HEAD
 from fiona.errors import FionaValueError, DriverError, FionaDeprecationWarning, IteratorStoppedError
 from .conftest import WGS84PATTERN, get_temp_filename
 from fiona.drvsupport import supported_drivers, driver_mode_mingdal
@@ -19,11 +18,7 @@
 
 
 gdal_version = GDALVersion.runtime()
-=======
-from fiona.errors import FionaValueError, DriverError, FionaDeprecationWarning
-from .conftest import WGS84PATTERN, get_temp_filename
-from fiona.drvsupport import supported_drivers, driver_mode_mingdal
->>>>>>> a9feeb5d
+
 
 
 class TestSupportedDrivers(object):
@@ -922,7 +917,6 @@
 def test_collection_env(path_coutwildrnp_shp):
     """We have a GDAL env within collection context"""
     with fiona.open(path_coutwildrnp_shp):
-<<<<<<< HEAD
         assert 'FIONA_ENV' in getenv()
 
 
@@ -1006,8 +1000,4 @@
 def test_collection_iterator_keys_next(path_coutwildrnp_shp):
     with fiona.open(path_coutwildrnp_shp) as src:
         k = next(src.keys(5, None))
-        assert k == 5
-
-=======
-        assert 'FIONA_ENV' in getenv()
->>>>>>> a9feeb5d
+        assert k == 5