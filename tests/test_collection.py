--- conflicted
+++ resolved
@@ -915,8 +915,6 @@
     with fiona.open(path_coutwildrnp_shp):
         assert 'FIONA_ENV' in getenv()
 
-
-<<<<<<< HEAD
 @pytest.mark.parametrize("args", [(0, None, None, 0),
                                   (0, None, None, 1),
                                   (0, None, None, 4),
@@ -955,7 +953,8 @@
         item = next(item_iterator)
         with pytest.raises(IteratorAlreadyExistsError):
             filter_iterator = c.filter()
-=======
+
+
 @pytest.mark.parametrize('driver,filename', [('ESRI Shapefile', 'test.shp'),
                                              ('GeoJSON', 'test.json'),
                                              ('GPKG', 'test.gpkg')])
@@ -978,5 +977,4 @@
     with fiona.open(path) as c:
         items = list(
             c.items(mask={'type': 'Polygon', 'coordinates': (((2.0, 2.0), (4.0, 4.0), (4.0, 6.0), (2.0, 2.0)),)}))
-        assert len(items) == 15
->>>>>>> 97b5e876
+        assert len(items) == 15