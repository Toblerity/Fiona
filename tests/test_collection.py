# Testing collections and workspaces

import datetime
import logging
import os
import shutil
import sys
import subprocess
import tempfile
import unittest

import pytest

import fiona
from fiona.collection import Collection, supported_drivers
from fiona.errors import FionaValueError, DriverError

FIXME_WINDOWS = sys.platform.startswith('win')
OGRINFO_TOOL = "ogrinfo"
if FIXME_WINDOWS:
    # Set extra path if in windows
    OGRINFO_TOOL = 'gdal\\apps\\' + OGRINFO_TOOL

WILDSHP = 'tests/data/coutwildrnp.shp'

<<<<<<< HEAD
#logging.basicConfig(stream=sys.stderr, level=logging.DEBUG)
=======
logging.basicConfig(stream=sys.stderr, level=logging.INFO)
>>>>>>> a6d52b8b

TEMPDIR = tempfile.gettempdir()


class SupportedDriversTest(unittest.TestCase):

    def test_shapefile(self):
        self.assertTrue("ESRI Shapefile" in supported_drivers)
        self.assertEqual(
            set(supported_drivers["ESRI Shapefile"]), set("raw"))

    def test_map(self):
        self.assertTrue("MapInfo File" in supported_drivers)
        self.assertEqual(
            set(supported_drivers["MapInfo File"]), set("raw"))


class CollectionArgsTest(unittest.TestCase):

    def test_path(self):
        self.assertRaises(TypeError, Collection, (0))

    def test_mode(self):
        self.assertRaises(TypeError, Collection, ("foo"), mode=0)

    def test_driver(self):
        self.assertRaises(TypeError, Collection, ("foo"), mode='w', driver=1)

    def test_schema(self):
        self.assertRaises(
            TypeError, Collection, ("foo"), mode='w',
            driver="ESRI Shapefile", schema=1)

    def test_crs(self):
        self.assertRaises(
            TypeError, Collection, ("foo"), mode='w',
            driver="ESRI Shapefile", schema=0, crs=1)

    def test_encoding(self):
        self.assertRaises(
            TypeError, Collection, ("foo"), mode='r',
            encoding=1)

    def test_layer(self):
        self.assertRaises(
            TypeError, Collection, ("foo"), mode='r',
            layer=0.5)

    def test_vsi(self):
        self.assertRaises(
            TypeError, Collection, ("foo"), mode='r',
            vsi='git')

    def test_archive(self):
        self.assertRaises(
            TypeError, Collection, ("foo"), mode='r',
            archive=1)

    def test_write_numeric_layer(self):
        self.assertRaises(ValueError, Collection, ("foo"), mode='w', layer=1)

    def test_write_geojson_layer(self):
        self.assertRaises(ValueError, Collection, ("foo"), mode='w', driver='GeoJSON', layer='foo')

    def test_append_geojson(self):
        self.assertRaises(ValueError, Collection, ("foo"), mode='w', driver='ARCGEN')


class OpenExceptionTest(unittest.TestCase):

    def test_no_archive(self):
        self.assertRaises(IOError, fiona.open, ("/"), mode='r', vfs="zip:///foo.zip")


class ReadingTest(unittest.TestCase):

    def setUp(self):
        self.c = fiona.open(WILDSHP, "r")

    def tearDown(self):
        self.c.close()

    def test_open_repr(self):
        self.assertEqual(
            repr(self.c),
            ("<open Collection 'tests/data/coutwildrnp.shp:coutwildrnp', mode 'r' "
             "at %s>" % hex(id(self.c))))

    def test_closed_repr(self):
        self.c.close()
        self.assertEqual(
            repr(self.c),
            ("<closed Collection 'tests/data/coutwildrnp.shp:coutwildrnp', mode 'r' "
             "at %s>" % hex(id(self.c))))

    def test_path(self):
        self.assertEqual(self.c.path, WILDSHP)

    def test_name(self):
        self.assertEqual(self.c.name, 'coutwildrnp')

    def test_mode(self):
        self.assertEqual(self.c.mode, 'r')

    def test_collection(self):
        self.assertEqual(self.c.encoding, 'iso-8859-1')

    def test_iter(self):
        self.assertTrue(iter(self.c))

    def test_closed_no_iter(self):
        self.c.close()
        self.assertRaises(ValueError, iter, self.c)

    def test_len(self):
        self.assertEqual(len(self.c), 67)

    def test_closed_len(self):
        # Len is lazy, it's never computed in this case. TODO?
        self.c.close()
        self.assertEqual(len(self.c), 0)

    def test_len_closed_len(self):
        # Lazy len is computed in this case and sticks.
        len(self.c)
        self.c.close()
        self.assertEqual(len(self.c), 67)

    def test_driver(self):
        self.assertEqual(self.c.driver, "ESRI Shapefile")

    def test_closed_driver(self):
        self.c.close()
        self.assertEqual(self.c.driver, None)

    def test_driver_closed_driver(self):
        self.c.driver
        self.c.close()
        self.assertEqual(self.c.driver, "ESRI Shapefile")

    def test_schema(self):
        s = self.c.schema['properties']
        self.assertEqual(s['PERIMETER'], "float:24.15")
        self.assertEqual(s['NAME'], "str:80")
        self.assertEqual(s['URL'], "str:101")
        self.assertEqual(s['STATE_FIPS'], "str:80")
        self.assertEqual(s['WILDRNP020'], "int:10")

    def test_closed_schema(self):
        # Schema is lazy too, never computed in this case. TODO?
        self.c.close()
        self.assertEqual(self.c.schema, None)

    def test_schema_closed_schema(self):
        self.c.schema
        self.c.close()
        self.assertEqual(
            sorted(self.c.schema.keys()),
            ['geometry', 'properties'])

    def test_crs(self):
        crs = self.c.crs
        self.assertEqual(crs['init'], 'epsg:4326')

    def test_crs_wkt(self):
        crs = self.c.crs_wkt
        self.assertTrue(crs.startswith('GEOGCS["GCS_WGS_1984"'))

    def test_closed_crs(self):
        # Crs is lazy too, never computed in this case. TODO?
        self.c.close()
        self.assertEqual(self.c.crs, None)

    def test_crs_closed_crs(self):
        self.c.crs
        self.c.close()
        self.assertEqual(
            sorted(self.c.crs.keys()),
            ['init'])

    def test_meta(self):
        self.assertEqual(
            sorted(self.c.meta.keys()),
            ['crs', 'crs_wkt', 'driver', 'schema'])

    def test_profile(self):
        self.assertEqual(
            sorted(self.c.profile.keys()),
            ['crs', 'crs_wkt', 'driver', 'schema'])

    def test_bounds(self):
        self.assertAlmostEqual(self.c.bounds[0], -113.564247, 6)
        self.assertAlmostEqual(self.c.bounds[1], 37.068981, 6)
        self.assertAlmostEqual(self.c.bounds[2], -104.970871, 6)
        self.assertAlmostEqual(self.c.bounds[3], 41.996277, 6)

    def test_context(self):
        with fiona.open(WILDSHP, "r") as c:
            self.assertEqual(c.name, 'coutwildrnp')
            self.assertEqual(len(c), 67)
        self.assertEqual(c.closed, True)

    def test_iter_one(self):
        itr = iter(self.c)
        f = next(itr)
        self.assertEqual(f['id'], "0")
        self.assertEqual(f['properties']['STATE'], 'UT')

    def test_iter_list(self):
        f = list(self.c)[0]
        self.assertEqual(f['id'], "0")
        self.assertEqual(f['properties']['STATE'], 'UT')

    def test_re_iter_list(self):
        f = list(self.c)[0]  # Run through iterator
        f = list(self.c)[0]  # Run through a new, reset iterator
        self.assertEqual(f['id'], "0")
        self.assertEqual(f['properties']['STATE'], 'UT')

    def test_getitem_one(self):
        f = self.c[0]
        self.assertEqual(f['id'], "0")
        self.assertEqual(f['properties']['STATE'], 'UT')

    def test_getitem_iter_combo(self):
        i = iter(self.c)
        f = next(i)
        f = next(i)
        self.assertEqual(f['id'], "1")
        f = self.c[0]
        self.assertEqual(f['id'], "0")
        f = next(i)
        self.assertEqual(f['id'], "2")

    def test_no_write(self):
        self.assertRaises(IOError, self.c.write, {})

    def test_iter_items_list(self):
        i, f = list(self.c.items())[0]
        self.assertEqual(i, 0)
        self.assertEqual(f['id'], "0")
        self.assertEqual(f['properties']['STATE'], 'UT')

    def test_iter_keys_list(self):
        i = list(self.c.keys())[0]
        self.assertEqual(i, 0)

    def test_in_keys(self):
        self.assertTrue(0 in self.c.keys())
        self.assertTrue(0 in self.c)


class FilterReadingTest(unittest.TestCase):

    def setUp(self):
        self.c = fiona.open(WILDSHP, "r")

    def tearDown(self):
        self.c.close()

    def test_filter_1(self):
        results = list(self.c.filter(bbox=(-120.0, 30.0, -100.0, 50.0)))
        self.assertEqual(len(results), 67)
        f = results[0]
        self.assertEqual(f['id'], "0")
        self.assertEqual(f['properties']['STATE'], 'UT')

    def test_filter_reset(self):
        results = list(self.c.filter(bbox=(-112.0, 38.0, -106.0, 40.0)))
        self.assertEqual(len(results), 26)
        results = list(self.c.filter())
        self.assertEqual(len(results), 67)

    def test_filter_mask(self):
        mask = {
            'type': 'Polygon',
            'coordinates': (
                ((-112, 38), (-112, 40), (-106, 40), (-106, 38), (-112, 38)),)}
        results = list(self.c.filter(mask=mask))
        self.assertEqual(len(results), 26)


class UnsupportedDriverTest(unittest.TestCase):

    def test_immediate_fail_driver(self):
        schema = {
            'geometry': 'Point',
            'properties': {'label': 'str', u'verit\xe9': 'int'}}
        self.assertRaises(
            DriverError,
            fiona.open, os.path.join(TEMPDIR, "foo"), "w", "Bogus", schema=schema)


@pytest.mark.skipif(
    FIXME_WINDOWS,
    reason="FIXME on Windows. Please look into why this test isn't working. "
           "There is a codepage issue regarding Windows-1252 and UTF-8. ")
class GenericWritingTest(unittest.TestCase):
    tempdir = None
    c = None

    @classmethod
    def setUpClass(self):
        self.tempdir = tempfile.mkdtemp()
        schema = {
            'geometry': 'Point',
            'properties': [('label', 'str'), (u'verit\xe9', 'int')]}
        self.c = fiona.open(os.path.join(self.tempdir, "test-no-iter.shp"),
                            'w', driver="ESRI Shapefile", schema=schema,
                            encoding='Windows-1252')

    @classmethod
    def tearDownClass(self):
        self.c.close()
        shutil.rmtree(self.tempdir)

    def test_encoding(self):
        self.assertEqual(self.c.encoding, 'Windows-1252')

    def test_no_iter(self):
        self.assertRaises(IOError, iter, self.c)

    def test_no_filter(self):
        self.assertRaises(IOError, self.c.filter)


class PointWritingTest(unittest.TestCase):

    def setUp(self):
        self.tempdir = tempfile.mkdtemp()
        self.filename = os.path.join(self.tempdir, "point_writing_test.shp")
        self.sink = fiona.open(
            self.filename,
            "w",
            driver="ESRI Shapefile",
            schema={
                'geometry': 'Point',
                'properties': [('title', 'str'), ('date', 'date')]},
            crs='epsg:4326',
            encoding='utf-8')

    def tearDown(self):
        self.sink.close()
        shutil.rmtree(self.tempdir)

    def test_cpg(self):
        """Requires GDAL 1.9"""
        self.sink.close()
        self.assertTrue(open(os.path.join(
            self.tempdir, "point_writing_test.cpg")).readline() == 'UTF-8')

    def test_write_one(self):
        self.assertEqual(len(self.sink), 0)
        self.assertEqual(self.sink.bounds, (0.0, 0.0, 0.0, 0.0))
        f = {
            'geometry': {'type': 'Point', 'coordinates': (0.0, 0.1)},
            'properties': {'title': 'point one', 'date': "2012-01-29"}}
        self.sink.writerecords([f])
        self.assertEqual(len(self.sink), 1)
        self.assertEqual(self.sink.bounds, (0.0, 0.1, 0.0, 0.1))
        self.sink.close()
        # Check information with ogrinfo tool
        info = subprocess.check_output(
            [OGRINFO_TOOL, self.filename, "point_writing_test"])
        self.assertTrue(
            'date (Date) = 2012/01/29' in info.decode('utf-8'),
            info)

    def test_write_two(self):
        self.assertEqual(len(self.sink), 0)
        self.assertEqual(self.sink.bounds, (0.0, 0.0, 0.0, 0.0))
        f1 = {
            'geometry': {'type': 'Point', 'coordinates': (0.0, 0.1)},
            'properties': {'title': 'point one', 'date': "2012-01-29"}}
        f2 = {
            'geometry': {'type': 'Point', 'coordinates': (0.0, -0.1)},
            'properties': {'title': 'point two', 'date': "2012-01-29"}}
        self.sink.writerecords([f1, f2])
        self.assertEqual(len(self.sink), 2)
        self.assertEqual(self.sink.bounds, (0.0, -0.1, 0.0, 0.1))

    def test_write_one_null_geom(self):
        self.assertEqual(len(self.sink), 0)
        self.assertEqual(self.sink.bounds, (0.0, 0.0, 0.0, 0.0))
        f = {
            'geometry': None,
            'properties': {'title': 'point one', 'date': "2012-01-29"}}
        self.sink.writerecords([f])
        self.assertEqual(len(self.sink), 1)
        self.assertEqual(self.sink.bounds, (0.0, 0.0, 0.0, 0.0))

    def test_validate_record(self):
        fvalid = {
            'geometry': {'type': 'Point', 'coordinates': (0.0, 0.1)},
            'properties': {'title': 'point one', 'date': "2012-01-29"}}
        finvalid = {
            'geometry': {'type': 'Point', 'coordinates': (0.0, -0.1)},
            'properties': {'not-a-title': 'point two', 'date': "2012-01-29"}}
        self.assertTrue(self.sink.validate_record(fvalid))
        self.assertFalse(self.sink.validate_record(finvalid))


class LineWritingTest(unittest.TestCase):

    def setUp(self):
        self.tempdir = tempfile.mkdtemp()
        self.sink = fiona.open(
            os.path.join(self.tempdir, "line_writing_test.shp"),
            "w",
            driver="ESRI Shapefile",
            schema={
                'geometry': 'LineString',
                'properties': [('title', 'str'), ('date', 'date')]},
            crs={'init': "epsg:4326", 'no_defs': True})

    def tearDown(self):
        self.sink.close()
        shutil.rmtree(self.tempdir)

    def test_write_one(self):
        self.assertEqual(len(self.sink), 0)
        self.assertEqual(self.sink.bounds, (0.0, 0.0, 0.0, 0.0))
        f = {
            'geometry': {'type': 'LineString',
                         'coordinates': [(0.0, 0.1), (0.0, 0.2)]},
            'properties': {'title': 'line one', 'date': "2012-01-29"}}
        self.sink.writerecords([f])
        self.assertEqual(len(self.sink), 1)
        self.assertEqual(self.sink.bounds, (0.0, 0.1, 0.0, 0.2))

    def test_write_two(self):
        self.assertEqual(len(self.sink), 0)
        self.assertEqual(self.sink.bounds, (0.0, 0.0, 0.0, 0.0))
        f1 = {
            'geometry': {'type': 'LineString',
                         'coordinates': [(0.0, 0.1), (0.0, 0.2)]},
            'properties': {'title': 'line one', 'date': "2012-01-29"}}
        f2 = {
            'geometry': {'type': 'MultiLineString',
                         'coordinates': [[(0.0, 0.0), (0.0, -0.1)],
                                         [(0.0, -0.1), (0.0, -0.2)]]},
            'properties': {'title': 'line two', 'date': "2012-01-29"}}
        self.sink.writerecords([f1, f2])
        self.assertEqual(len(self.sink), 2)
        self.assertEqual(self.sink.bounds, (0.0, -0.2, 0.0, 0.2))


class PointAppendTest(unittest.TestCase):
    def setUp(self):
        self.tempdir = tempfile.mkdtemp()
        with fiona.open(WILDSHP, "r") as input:
            output_schema = input.schema.copy()
            output_schema['geometry'] = '3D Point'
            with fiona.open(
                    os.path.join(self.tempdir, "test_append_point.shp"),
                    'w', crs=None, driver="ESRI Shapefile",
                    schema=output_schema) as output:
                for f in input:
                    f['geometry'] = {
                        'type': 'Point',
                        'coordinates': f['geometry']['coordinates'][0][0]}
                    output.write(f)

    def tearDown(self):
        shutil.rmtree(self.tempdir)

    def test_append_point(self):
        with fiona.open(os.path.join(self.tempdir, "test_append_point.shp"), "a") as c:
            self.assertEqual(c.schema['geometry'], 'Point')
            c.write({'geometry': {'type': 'Point', 'coordinates': (0.0, 45.0)},
                     'properties': {'PERIMETER': 1.0,
                                    'FEATURE2': None,
                                    'NAME': 'Foo',
                                    'FEATURE1': None,
                                    'URL': 'http://example.com',
                                    'AGBUR': 'BAR',
                                    'AREA': 0.0,
                                    'STATE_FIPS': 1,
                                    'WILDRNP020': 1,
                                    'STATE': 'XL'}})
            self.assertEqual(len(c), 68)


class LineAppendTest(unittest.TestCase):

    def setUp(self):
        self.tempdir = tempfile.mkdtemp()
        with fiona.open(
                os.path.join(self.tempdir, "test_append_line.shp"),
                "w",
                driver="ESRI Shapefile",
                schema={
                    'geometry': 'MultiLineString',
                    'properties': {'title': 'str', 'date': 'date'}},
                crs={'init': "epsg:4326", 'no_defs': True}) as output:
            f = {'geometry': {'type': 'MultiLineString',
                              'coordinates': [[(0.0, 0.1), (0.0, 0.2)]]},
                 'properties': {'title': 'line one', 'date': "2012-01-29"}}
            output.writerecords([f])

    def tearDown(self):
        shutil.rmtree(self.tempdir)

    def test_append_line(self):
        with fiona.open(os.path.join(self.tempdir, "test_append_line.shp"), "a") as c:
            self.assertEqual(c.schema['geometry'], 'LineString')
            f1 = {
                'geometry': {'type': 'LineString',
                             'coordinates': [(0.0, 0.1), (0.0, 0.2)]},
                'properties': {'title': 'line one', 'date': "2012-01-29"}}
            f2 = {
                'geometry': {'type': 'MultiLineString',
                             'coordinates': [[(0.0, 0.0), (0.0, -0.1)],
                                             [(0.0, -0.1), (0.0, -0.2)]]},
                'properties': {'title': 'line two', 'date': "2012-01-29"}}
            c.writerecords([f1, f2])
            self.assertEqual(len(c), 3)
            self.assertEqual(c.bounds, (0.0, -0.2, 0.0, 0.2))


class ShapefileFieldWidthTest(unittest.TestCase):

    def test_text(self):
        self.tempdir = tempfile.mkdtemp()
        with fiona.open(
                os.path.join(self.tempdir, "textfield.shp"), 'w',
                schema={'geometry': 'Point', 'properties': {'text': 'str:254'}},
                driver="ESRI Shapefile") as c:
            c.write(
                {'geometry': {'type': 'Point', 'coordinates': (0.0, 45.0)},
                 'properties': {'text': 'a' * 254}})
        c = fiona.open(os.path.join(self.tempdir, "textfield.shp"), "r")
        self.assertEqual(c.schema['properties']['text'], 'str:254')
        f = next(iter(c))
        self.assertEqual(f['properties']['text'], 'a' * 254)
        c.close()

    def tearDown(self):
        shutil.rmtree(self.tempdir)


class CollectionTest(unittest.TestCase):

    def test_invalid_mode(self):
        self.assertRaises(ValueError, fiona.open, os.path.join(TEMPDIR, "bogus.shp"), "r+")

    def test_w_args(self):
        self.assertRaises(FionaValueError, fiona.open, os.path.join(TEMPDIR, "test-no-iter.shp"), "w")
        self.assertRaises(
            FionaValueError, fiona.open, os.path.join(TEMPDIR, "test-no-iter.shp"), "w", "Driver")

    def test_no_path(self):
        self.assertRaises(IOError, fiona.open, "no-path.shp", "a")

    def test_no_read_conn_str(self):
        self.assertRaises(IOError, fiona.open, "PG:dbname=databasename", "r")

    @pytest.mark.skipif(sys.platform.startswith("win"),
                     reason="test only for *nix based system")
    def test_no_read_directory(self):
        self.assertRaises(ValueError, fiona.open, "/dev/null", "r")


class GeoJSONCRSWritingTest(unittest.TestCase):

    def setUp(self):
        self.tempdir = tempfile.mkdtemp()
        self.filename = os.path.join(self.tempdir, "crs_writing_test.json")
        self.sink = fiona.open(
            self.filename,
            "w",
            driver="GeoJSON",
            schema={
                'geometry': 'Point',
                'properties': [('title', 'str'), ('date', 'date')]},
            crs={'a': 6370997, 'lon_0': -100, 'y_0': 0, 'no_defs': True, 'proj': 'laea', 'x_0': 0, 'units': 'm', 'b': 6370997, 'lat_0': 45})
        

    def tearDown(self):
        self.sink.close()
        shutil.rmtree(self.tempdir)

    def test_crs(self):
        """OGR's GeoJSON driver only deals in WGS84"""
        self.sink.close()
        info = subprocess.check_output(
            [OGRINFO_TOOL, self.filename, "OGRGeoJSON"])
        self.assertTrue(
            'GEOGCS["WGS 84' in info.decode('utf-8'),
            info)

@pytest.mark.skipif(FIXME_WINDOWS, 
                 reason="FIXME on Windows. Test raises PermissionError.  Please look into why this test isn't working.")
class DateTimeTest(unittest.TestCase):

    def setUp(self):
        self.tempdir = tempfile.mkdtemp()

    def test_date(self):
        self.sink = fiona.open(
            os.path.join(self.tempdir, "date_test.shp"),
            "w",
            driver="ESRI Shapefile",
            schema={
                'geometry': 'Point',
                'properties': [('id', 'int'), ('date', 'date')]},
            crs={'init': "epsg:4326", 'no_defs': True})

        recs = [{
            'geometry': {'type': 'Point',
                         'coordinates': (7.0, 50.0)},
            'properties': {'id': 1, 'date': '2013-02-25'}
        }, {
            'geometry': {'type': 'Point',
                         'coordinates': (7.0, 50.2)},
            'properties': {'id': 1, 'date': datetime.date(2014, 2, 3)}
        }]
        self.sink.writerecords(recs)
        self.sink.close()
        self.assertEqual(len(self.sink), 2)

        with fiona.open(os.path.join(self.tempdir, "date_test.shp"), "r") as c:
            self.assertEqual(len(c), 2)

            rf1, rf2 = list(c)
            self.assertEqual(rf1['properties']['date'], '2013-02-25')
            self.assertEqual(rf2['properties']['date'], '2014-02-03')
        

    def tearDown(self):
        shutil.rmtree(self.tempdir)


class OpenKeywordArgsTest(unittest.TestCase):

    def setUp(self):
        self.tempdir = tempfile.mkdtemp()

    def test_kwargs(self):
        dstfile = os.path.join(self.tempdir, 'test.json')
        with fiona.open('tests/data/coutwildrnp.shp') as src:
            kwds = src.profile
            kwds['driver'] = 'GeoJSON'
            kwds['coordinate_precision'] = 2
            with fiona.open(dstfile, 'w', **kwds) as dst:
                dst.writerecords(ftr for ftr in src)

        with open(dstfile) as f:
            assert '"coordinates": [ [ [ -111.74, 42.0 ], [ -111.66, 42.0 ]' in f.read(2000)

    def tearDown(self):
        shutil.rmtree(self.tempdir)<|MERGE_RESOLUTION|>--- conflicted
+++ resolved
@@ -22,14 +22,9 @@
     OGRINFO_TOOL = 'gdal\\apps\\' + OGRINFO_TOOL
 
 WILDSHP = 'tests/data/coutwildrnp.shp'
-
-<<<<<<< HEAD
-#logging.basicConfig(stream=sys.stderr, level=logging.DEBUG)
-=======
+TEMPDIR = tempfile.gettempdir()
+
 logging.basicConfig(stream=sys.stderr, level=logging.INFO)
->>>>>>> a6d52b8b
-
-TEMPDIR = tempfile.gettempdir()
 
 
 class SupportedDriversTest(unittest.TestCase):
@@ -619,6 +614,7 @@
             'GEOGCS["WGS 84' in info.decode('utf-8'),
             info)
 
+
 @pytest.mark.skipif(FIXME_WINDOWS, 
                  reason="FIXME on Windows. Test raises PermissionError.  Please look into why this test isn't working.")
 class DateTimeTest(unittest.TestCase):
