--- conflicted
+++ resolved
@@ -21,14 +21,8 @@
     # Set extra path if in windows
     OGRINFO_TOOL = 'gdal\\apps\\' + OGRINFO_TOOL
 
-<<<<<<< HEAD
+
 WILDSHP = os.path.join('tests', 'data','coutwildrnp.shp')
-
-#logging.basicConfig(stream=sys.stderr, level=logging.DEBUG)
-
-=======
-WILDSHP = 'tests/data/coutwildrnp.shp'
->>>>>>> bedc9db8
 TEMPDIR = tempfile.gettempdir()
 
 logging.basicConfig(stream=sys.stderr, level=logging.INFO)
@@ -618,11 +612,6 @@
             info)
 
 
-<<<<<<< HEAD
-=======
-@pytest.mark.skipif(FIXME_WINDOWS, 
-                 reason="FIXME on Windows. Test raises PermissionError.  Please look into why this test isn't working.")
->>>>>>> bedc9db8
 class DateTimeTest(unittest.TestCase):
 
     def setUp(self):
