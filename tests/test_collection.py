--- conflicted
+++ resolved
@@ -1,7 +1,6 @@
 # Testing collections and workspaces
 
 import datetime
-import os
 import random
 import sys
 import re
@@ -10,7 +9,6 @@
 import pytest
 
 import fiona
-<<<<<<< HEAD
 from fiona.collection import Collection, supported_drivers
 from fiona.env import getenv
 from fiona.errors import (
@@ -18,13 +16,6 @@
 )
 
 from .conftest import WGS84PATTERN
-=======
-from fiona.collection import Collection
-from fiona.env import getenv, GDALVersion
-from fiona.errors import FionaValueError, DriverError, FionaDeprecationWarning
-from .conftest import WGS84PATTERN, get_temp_filename
-from fiona.drvsupport import supported_drivers, driver_mode_mingdal
->>>>>>> c4677541
 
 
 class TestSupportedDrivers(object):
@@ -340,8 +331,7 @@
 
     def test_include_fields__ignore_fields_error(self):
         with pytest.raises(ValueError):
-            with fiona.open(self.path_coutwildrnp_shp, "r", include_fields=["AREA"], ignore_fields=["STATE"]) as collection:
-                pass
+            fiona.open(self.path_coutwildrnp_shp, "r", include_fields=["AREA"], ignore_fields=["STATE"])
 
     def test_ignore_geometry(self):
         with fiona.open(self.path_coutwildrnp_shp, "r", ignore_geometry=True) as collection:
@@ -865,8 +855,7 @@
         with pytest.raises(DriverError):
             fiona.open("PG:dbname=databasename", "r")
 
-    @pytest.mark.skipif(sys.platform.startswith("win"),
-                     reason="test only for *nix based system")
+    @pytest.mark.skipif(sys.platform.startswith("win"), reason="test only for *nix based system")
     def test_no_read_directory(self):
         with pytest.raises(DriverError):
             fiona.open("/dev/null", "r")
@@ -936,21 +925,13 @@
         "https://raw.githubusercontent.com/Toblerity/Fiona/master/tests/data/coutwildrnp.zip",
         vsi="zip+https",
     )
-    assert (
-        ds.path
-<<<<<<< HEAD
-        == "/vsizip/vsicurl/https://raw.githubusercontent.com/Toblerity/Fiona/master/tests/data/coutwildrnp.zip",
-=======
-        == "/vsizip/vsicurl/https://raw.githubusercontent.com/Toblerity/Fiona/master/tests/data/coutwildrnp.zip"
->>>>>>> c4677541
-    )
+    assert ds.path == "/vsizip/vsicurl/https://raw.githubusercontent.com/Toblerity/Fiona/master/tests/data/coutwildrnp.zip"
     assert len(ds) == 67
 
 
 def test_encoding_option_warning(tmpdir, caplog):
     """There is no ENCODING creation option log warning for GeoJSON"""
-    fiona.Collection(str(tmpdir.join("test.geojson")), "w", driver="GeoJSON", crs="epsg:4326",
-            schema={"geometry": "Point", "properties": {"foo": "int"}})
+    fiona.Collection(str(tmpdir.join("test.geojson")), "w", driver="GeoJSON", crs="epsg:4326", schema={"geometry": "Point", "properties": {"foo": "int"}})
     assert not caplog.text
 
 
