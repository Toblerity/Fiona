--- conflicted
+++ resolved
@@ -1,7 +1,6 @@
 # Testing collections and workspaces
 
 import datetime
-import os
 import random
 import sys
 import re
@@ -11,10 +10,10 @@
 
 import fiona
 from fiona.collection import Collection
-from fiona.env import getenv, GDALVersion
+from fiona.env import getenv
 from fiona.errors import FionaValueError, DriverError, FionaDeprecationWarning
-from .conftest import WGS84PATTERN, get_temp_filename
-from fiona.drvsupport import supported_drivers, driver_mode_mingdal
+from .conftest import WGS84PATTERN
+from fiona.drvsupport import supported_drivers
 
 
 class TestSupportedDrivers(object):
@@ -807,8 +806,9 @@
         with pytest.raises(DriverError):
             fiona.open("PG:dbname=databasename", "r")
 
-    @pytest.mark.skipif(sys.platform.startswith("win"),
-                     reason="test only for *nix based system")
+    @pytest.mark.skipif(
+        sys.platform.startswith("win"), reason="test only for *nix based system"
+    )
     def test_no_read_directory(self):
         with pytest.raises(DriverError):
             fiona.open("/dev/null", "r")
@@ -880,19 +880,20 @@
     )
     assert (
         ds.path
-<<<<<<< HEAD
-        == "/vsizip/vsicurl/https://raw.githubusercontent.com/Toblerity/Fiona/master/tests/data/coutwildrnp.zip",
-=======
         == "/vsizip/vsicurl/https://raw.githubusercontent.com/Toblerity/Fiona/master/tests/data/coutwildrnp.zip"
->>>>>>> b17199cb
     )
     assert len(ds) == 67
 
 
 def test_encoding_option_warning(tmpdir, caplog):
     """There is no ENCODING creation option log warning for GeoJSON"""
-    fiona.Collection(str(tmpdir.join("test.geojson")), "w", driver="GeoJSON", crs="epsg:4326",
-            schema={"geometry": "Point", "properties": {"foo": "int"}})
+    fiona.Collection(
+        str(tmpdir.join("test.geojson")),
+        "w",
+        driver="GeoJSON",
+        crs="epsg:4326",
+        schema={"geometry": "Point", "properties": {"foo": "int"}},
+    )
     assert not caplog.text
 
 
@@ -920,28 +921,56 @@
         assert 'FIONA_ENV' in getenv()
 
 
-@pytest.mark.parametrize('driver,filename', [('ESRI Shapefile', 'test.shp'),
-                                             ('GeoJSON', 'test.json'),
-                                             ('GPKG', 'test.gpkg')])
+@pytest.mark.parametrize(
+    "driver,filename",
+    [("ESRI Shapefile", "test.shp"), ("GeoJSON", "test.json"), ("GPKG", "test.gpkg")],
+)
 def test_mask_polygon_triangle(tmpdir, driver, filename):
     """ Test if mask works for non trivial geometries"""
-    schema = {'geometry': 'Polygon', 'properties': OrderedDict([('position_i', 'int'), ('position_j', 'int')])}
-    records = [{'geometry': {'type': 'Polygon', 'coordinates': (((float(i), float(j)), (float(i + 1), float(j)),
-                                                                 (float(i + 1), float(j + 1)), (float(i), float(j + 1)),
-                                                                 (float(i), float(j))),)},
-                'properties': {'position_i': i, 'position_j': j}} for i in range(10) for j in range(10)]
+    schema = {
+        "geometry": "Polygon",
+        "properties": OrderedDict([("position_i", "int"), ("position_j", "int")]),
+    }
+    records = [
+        {
+            "geometry": {
+                "type": "Polygon",
+                "coordinates": (
+                    (
+                        (float(i), float(j)),
+                        (float(i + 1), float(j)),
+                        (float(i + 1), float(j + 1)),
+                        (float(i), float(j + 1)),
+                        (float(i), float(j)),
+                    ),
+                ),
+            },
+            "properties": {"position_i": i, "position_j": j},
+        }
+        for i in range(10)
+        for j in range(10)
+    ]
     random.shuffle(records)
 
     path = str(tmpdir.join(filename))
 
-    with fiona.open(path, 'w',
-                    driver=driver,
-                    schema=schema,) as c:
+    with fiona.open(
+        path,
+        "w",
+        driver=driver,
+        schema=schema,
+    ) as c:
         c.writerecords(records)
 
     with fiona.open(path) as c:
         items = list(
-            c.items(mask={'type': 'Polygon', 'coordinates': (((2.0, 2.0), (4.0, 4.0), (4.0, 6.0), (2.0, 2.0)),)}))
+            c.items(
+                mask={
+                    "type": "Polygon",
+                    "coordinates": (((2.0, 2.0), (4.0, 4.0), (4.0, 6.0), (2.0, 2.0)),),
+                }
+            )
+        )
         assert len(items) == 15
 
 
@@ -949,20 +978,26 @@
     """Based on pull #955"""
     tmpfile = str(tmpdir.join("test_empty.geojson"))
     with pytest.warns(UserWarning, match="Empty field name at index 0"):
-        with fiona.open(tmpfile,  "w", driver="GeoJSON", schema={
-                "geometry": "Point",
-                "properties": {"": "str", "name": "str"}
-        }) as tmp:
-            tmp.writerecords([{
-                "geometry": {"type": "Point", "coordinates": [ 8, 49 ] },
-                "properties": { "": "", "name": "test" }
-            }])
+        with fiona.open(
+            tmpfile,
+            "w",
+            driver="GeoJSON",
+            schema={"geometry": "Point", "properties": {"": "str", "name": "str"}},
+        ) as tmp:
+            tmp.writerecords(
+                [
+                    {
+                        "geometry": {"type": "Point", "coordinates": [8, 49]},
+                        "properties": {"": "", "name": "test"},
+                    }
+                ]
+            )
 
     with fiona.open(tmpfile) as tmp:
         with pytest.warns(UserWarning, match="Empty field name at index 0"):
             assert tmp.schema == {
                 "geometry": "Point",
-                "properties": {"": "str", "name": "str"}
+                "properties": {"": "str", "name": "str"},
             }
         with pytest.warns(UserWarning, match="Empty field name at index 0"):
             next(tmp)