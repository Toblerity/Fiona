"""Tests of MemoryFile and ZippedMemoryFile"""

<<<<<<< HEAD
import os
=======
from collections import OrderedDict
>>>>>>> c4677541
from io import BytesIO

import pytest

import fiona
from fiona.io import MemoryFile, ZipMemoryFile

<<<<<<< HEAD
from .conftest import requires_gpkg
=======
from .conftest import requires_gdal2
>>>>>>> c4677541


@pytest.fixture(scope='session')
def profile_first_coutwildrnp_shp(path_coutwildrnp_shp):
    with fiona.open(path_coutwildrnp_shp) as col:
        return col.profile, next(iter(col))


@pytest.fixture(scope='session')
def data_coutwildrnp_json(path_coutwildrnp_json):
    with open(path_coutwildrnp_json, 'rb') as f:
        return f.read()


def test_memoryfile_ext():
    """File extensions are handled"""
    assert MemoryFile(ext=".geojson").name.endswith(".geojson")


def test_memoryfile_bare_ext():
    """File extensions without a leading . are handled"""
    assert MemoryFile(ext="geojson").name.endswith(".geojson")


def test_memoryfile_init(data_coutwildrnp_json):
    """In-memory GeoJSON file can be read"""
    with MemoryFile(data_coutwildrnp_json) as memfile:
        with memfile.open() as collection:
            assert len(collection) == 67


def test_memoryfile_incr_init(data_coutwildrnp_json):
    """In-memory GeoJSON file written in 2 parts can be read"""
    with MemoryFile() as memfile:
        memfile.write(data_coutwildrnp_json[:1000])
        memfile.write(data_coutwildrnp_json[1000:])
        with memfile.open() as collection:
            assert len(collection) == 67


def test_zip_memoryfile(bytes_coutwildrnp_zip):
    """In-memory zipped Shapefile can be read"""
    with ZipMemoryFile(bytes_coutwildrnp_zip) as memfile:
        with memfile.open('coutwildrnp.shp') as collection:
            assert len(collection) == 67


def test_zip_memoryfile_infer_layer_name(bytes_coutwildrnp_zip):
    """In-memory zipped Shapefile can be read with the default layer"""
    with ZipMemoryFile(bytes_coutwildrnp_zip) as memfile:
        with memfile.open() as collection:
            assert len(collection) == 67


<<<<<<< HEAD
=======
def test_open_closed():
    """Get an exception when opening a dataset on a closed MemoryFile"""
    memfile = MemoryFile()
    memfile.close()
    assert memfile.closed
    with pytest.raises(IOError):
        memfile.open()


def test_open_closed_zip():
    """Get an exception when opening a dataset on a closed ZipMemoryFile"""
    memfile = ZipMemoryFile()
    memfile.close()
    assert memfile.closed
    with pytest.raises(IOError):
        memfile.open()


>>>>>>> c4677541
def test_write_memoryfile(profile_first_coutwildrnp_shp):
    """In-memory GeoJSON can be written"""
    profile, first = profile_first_coutwildrnp_shp
    profile['driver'] = 'GeoJSON'
    with MemoryFile() as memfile:
        with memfile.open(**profile) as col:
            col.write(first)
        memfile.seek(0)
        data = memfile.read()

    with MemoryFile(data) as memfile:
        with memfile.open() as col:
            assert len(col) == 1


@requires_gdal2
def test_memoryfile_write_extension(profile_first_coutwildrnp_shp):
    """In-memory shapefile gets an .shp extension by default"""
    profile, first = profile_first_coutwildrnp_shp
    profile['driver'] = 'ESRI Shapefile'
    with MemoryFile() as memfile:
        with memfile.open(**profile) as col:
            col.write(first)
        assert memfile.name.endswith(".shp")


def test_memoryfile_open_file_or_bytes_read(path_coutwildrnp_json):
    """Test MemoryFile.open when file_or_bytes has a read attribute """
    with open(path_coutwildrnp_json, 'rb') as f:
        with MemoryFile(f) as memfile:
            with memfile.open() as collection:
                assert len(collection) == 67


def test_memoryfile_bytesio(data_coutwildrnp_json):
    """GeoJSON file stored in BytesIO can be read"""
    with fiona.open(BytesIO(data_coutwildrnp_json)) as collection:
        assert len(collection) == 67


def test_memoryfile_fileobj(path_coutwildrnp_json):
    """GeoJSON file in an open file object can be read"""
    with open(path_coutwildrnp_json, 'rb') as f:
        with fiona.open(f) as collection:
            assert len(collection) == 67


def test_memoryfile_len(data_coutwildrnp_json):
    """Test MemoryFile.__len__ """
    with MemoryFile() as memfile:
        assert len(memfile) == 0
        memfile.write(data_coutwildrnp_json)
        assert len(memfile) == len(data_coutwildrnp_json)


def test_memoryfile_tell(data_coutwildrnp_json):
    """Test MemoryFile.tell() """
    with MemoryFile() as memfile:
        assert memfile.tell() == 0
        memfile.write(data_coutwildrnp_json)
        assert memfile.tell() == len(data_coutwildrnp_json)


def test_write_bytesio(profile_first_coutwildrnp_shp):
    """GeoJSON can be written to BytesIO"""
    profile, first = profile_first_coutwildrnp_shp
    profile['driver'] = 'GeoJSON'
    with BytesIO() as fout:
        with fiona.open(fout, 'w', **profile) as col:
            col.write(first)
        fout.seek(0)
        data = fout.read()

    with MemoryFile(data) as memfile:
        with memfile.open() as col:
            assert len(col) == 1


<<<<<<< HEAD
@requires_gpkg
def test_read_multilayer_memoryfile(path_coutwildrnp_json, tmpdir):
    """Test read access to multilayer dataset in from file-like object"""
    with fiona.open(path_coutwildrnp_json, "r") as src:
        schema = src.schema
        features = list(src)

    path = os.path.join(tmpdir, "test.gpkg")
    with fiona.open(path, "w", driver="GPKG", schema=schema, layer="layer1") as dst:
        dst.writerecords(features[0:5])
    with fiona.open(path, "w", driver="GPKG", schema=schema, layer="layer2") as dst:
        dst.writerecords(features[5:])

    with open(path, "rb") as f:
        with fiona.open(f, layer="layer1") as src:
            assert src.name == "layer1"
            assert len(src) == 5
    # Bug reported in #781 where this next section would fail
    with open(path, "rb") as f:
        with fiona.open(f, layer="layer2") as src:
            assert src.name == "layer2"
            assert len(src) == 62
=======
def test_mapinfo_raises():
    """Reported to be a crasher in #937"""
    driver = 'MapInfo File'
    schema = {'geometry': 'Point', 'properties': OrderedDict([('position', 'str')])}

    with BytesIO() as fout:
        with pytest.raises(OSError):
            with fiona.open(fout, "w", driver=driver, schema=schema) as collection:
                collection.write({"type": "Feature", "geometry": {"type": "Point", "coordinates": (0, 0)}, "properties": {"position": "x"}})
>>>>>>> c4677541
<|MERGE_RESOLUTION|>--- conflicted
+++ resolved
@@ -1,10 +1,7 @@
 """Tests of MemoryFile and ZippedMemoryFile"""
 
-<<<<<<< HEAD
 import os
-=======
 from collections import OrderedDict
->>>>>>> c4677541
 from io import BytesIO
 
 import pytest
@@ -12,11 +9,7 @@
 import fiona
 from fiona.io import MemoryFile, ZipMemoryFile
 
-<<<<<<< HEAD
-from .conftest import requires_gpkg
-=======
-from .conftest import requires_gdal2
->>>>>>> c4677541
+from .conftest import requires_gpkg, requires_gdal2
 
 
 @pytest.fixture(scope='session')
@@ -71,8 +64,6 @@
             assert len(collection) == 67
 
 
-<<<<<<< HEAD
-=======
 def test_open_closed():
     """Get an exception when opening a dataset on a closed MemoryFile"""
     memfile = MemoryFile()
@@ -91,7 +82,6 @@
         memfile.open()
 
 
->>>>>>> c4677541
 def test_write_memoryfile(profile_first_coutwildrnp_shp):
     """In-memory GeoJSON can be written"""
     profile, first = profile_first_coutwildrnp_shp
@@ -170,7 +160,6 @@
             assert len(col) == 1
 
 
-<<<<<<< HEAD
 @requires_gpkg
 def test_read_multilayer_memoryfile(path_coutwildrnp_json, tmpdir):
     """Test read access to multilayer dataset in from file-like object"""
@@ -193,7 +182,8 @@
         with fiona.open(f, layer="layer2") as src:
             assert src.name == "layer2"
             assert len(src) == 62
-=======
+
+
 def test_mapinfo_raises():
     """Reported to be a crasher in #937"""
     driver = 'MapInfo File'
@@ -202,5 +192,4 @@
     with BytesIO() as fout:
         with pytest.raises(OSError):
             with fiona.open(fout, "w", driver=driver, schema=schema) as collection:
-                collection.write({"type": "Feature", "geometry": {"type": "Point", "coordinates": (0, 0)}, "properties": {"position": "x"}})
->>>>>>> c4677541
+                collection.write({"type": "Feature", "geometry": {"type": "Point", "coordinates": (0, 0)}, "properties": {"position": "x"}})