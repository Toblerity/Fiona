"""Tests of MemoryFile and ZippedMemoryFile"""
from collections import OrderedDict
from io import BytesIO
import pytest
<<<<<<< HEAD
=======

>>>>>>> 7559619b
import fiona
from fiona.errors import FionaValueError, DriverError
from fiona.io import MemoryFile, ZipMemoryFile
from fiona.drvsupport import supported_drivers, driver_mode_mingdal, memoryfile_supports_mode, memoryfile_not_supported, \
    zip_memoryfile_supports_mode, zip_memoryfile_not_supported, driver_supports_mode
from fiona.env import GDALVersion
from fiona.path import ARCHIVESCHEMES
from tests.conftest import driver_extensions, get_temp_filename


gdal_version = GDALVersion.runtime()


def get_schema(driver):
    special_schemas = {'CSV': {'geometry': None, 'properties': OrderedDict([('position', 'int')])},
                       'BNA': {'geometry': 'Point', 'properties': {}},
                       'DXF': {'properties': OrderedDict(
                           [('Layer', 'str'),
                            ('SubClasses', 'str'),
                            ('Linetype', 'str'),
                            ('EntityHandle', 'str'),
                            ('Text', 'str')]),
                           'geometry': 'Point'},
                       'GPX': {'geometry': 'Point',
                               'properties': OrderedDict([('ele', 'float'), ('time', 'datetime')])},
                       'GPSTrackMaker': {'properties': OrderedDict([]), 'geometry': 'Point'},
                       'DGN': {'properties': OrderedDict([]), 'geometry': 'LineString'},
                       'MapInfo File': {'geometry': 'Point', 'properties': OrderedDict([('position', 'str')])}
                       }

    return special_schemas.get(driver, {'geometry': 'Point', 'properties': OrderedDict([('position', 'int')])})


def get_records(driver, range):
    special_records1 = {'CSV': [{'geometry': None, 'properties': {'position': i}} for i in range],
                        'BNA': [{'geometry': {'type': 'Point', 'coordinates': (0.0, float(i))}, 'properties': {}} for i
                                in range],
                        'DXF': [
                            {'geometry': {'type': 'Point', 'coordinates': (0.0, float(i))}, 'properties': OrderedDict(
                                [('Layer', '0'),
                                 ('SubClasses', 'AcDbEntity:AcDbPoint'),
                                 ('Linetype', None),
                                 ('EntityHandle', '20000'),
                                 ('Text', None)])} for i in range],
                        'GPX': [{'geometry': {'type': 'Point', 'coordinates': (0.0, float(i))},
                                 'properties': {'ele': 0.0, 'time': '2020-03-24T16:08:40'}} for i
                                in range],
                        'GPSTrackMaker': [{'geometry': {'type': 'Point', 'coordinates': (0.0, float(i))},
                                           'properties': {}} for i in range],
                        'DGN': [
                            {'geometry': {'type': 'LineString', 'coordinates': [(float(i), 0.0), (0.0, 0.0)]},
                             'properties': {}} for i in range],
                        'MapInfo File': [
                            {'geometry': {'type': 'Point', 'coordinates': (0.0, float(i))},
                             'properties': {'position': str(i)}} for i in range],
                        }
    return special_records1.get(driver, [
        {'geometry': {'type': 'Point', 'coordinates': (0.0, float(i))}, 'properties': {'position': i}} for i in
        range])


def get_records2(driver, range):
    special_records2 = {'DGN': [
        {'geometry': {'type': 'LineString', 'coordinates': [(float(i), 0.0), (0.0, 0.0)]},
         'properties': OrderedDict(
             [('Type', 3),
              ('Level', 0),
              ('GraphicGroup', 0),
              ('ColorIndex', 0),
              ('Weight', 0),
              ('Style', 0),
              ('EntityNum', None),
              ('MSLink', None),
              ('Text', None)])} for i in range],
    }
    return special_records2.get(driver, get_records(driver, range))


def get_pos(f, driver):
    if driver in {'DXF', 'BNA', 'GPX', 'GPSTrackMaker'}:
        return f['geometry']['coordinates'][1]
    elif driver == 'DGN':
        return f['geometry']['coordinates'][0][0]
    else:
        return f['properties']['position']


@pytest.fixture(scope='session')
def profile_first_coutwildrnp_shp(path_coutwildrnp_shp):
    with fiona.open(path_coutwildrnp_shp) as col:
        return col.profile, next(iter(col))


@pytest.fixture(scope='session')
def data_coutwildrnp_json(path_coutwildrnp_json):
    with open(path_coutwildrnp_json, 'rb') as f:
        return f.read()


def test_memoryfile_ext():
    """File extensions are handled"""
    assert MemoryFile(ext=".geojson").name.endswith(".geojson")


def test_memoryfile_bare_ext():
    """File extensions without a leading . are handled"""
    assert MemoryFile(ext="geojson").name.endswith(".geojson")


def test_memoryfile_init(data_coutwildrnp_json):
    """In-memory GeoJSON file can be read"""
    with MemoryFile(data_coutwildrnp_json) as memfile:
        with memfile.open() as collection:
            assert len(collection) == 67


def test_memoryfile_incr_init(data_coutwildrnp_json):
    """In-memory GeoJSON file written in 2 parts can be read"""
    with MemoryFile() as memfile:
        memfile.write(data_coutwildrnp_json[:1000])
        memfile.write(data_coutwildrnp_json[1000:])
        with memfile.open() as collection:
            assert len(collection) == 67


def test_zip_memoryfile(bytes_coutwildrnp_zip):
    """In-memory zipped Shapefile can be read"""
    with ZipMemoryFile(bytes_coutwildrnp_zip) as memfile:
        with memfile.open('coutwildrnp.shp') as collection:
            assert len(collection) == 67


<<<<<<< HEAD
def test_zip_memoryfile_listdir(bytes_coutwildrnp_zip):
    """In-memory /vsizip/ can list directories"""
=======
def test_zip_memoryfile_infer_layer_name(bytes_coutwildrnp_zip):
    """In-memory zipped Shapefile can be read with the default layer"""
    with ZipMemoryFile(bytes_coutwildrnp_zip) as memfile:
        with memfile.open() as collection:
            assert len(collection) == 67


def test_open_closed():
    """Get an exception when opening a dataset on a closed MemoryFile"""
    memfile = MemoryFile()
    memfile.close()
    assert memfile.closed
    with pytest.raises(IOError):
        memfile.open()


def test_open_closed_zip():
    """Get an exception when opening a dataset on a closed ZipMemoryFile"""
    memfile = ZipMemoryFile()
    memfile.close()
    assert memfile.closed
    with pytest.raises(IOError):
        memfile.open()


def test_write_memoryfile(profile_first_coutwildrnp_shp):
    """In-memory GeoJSON can be written"""
    profile, first = profile_first_coutwildrnp_shp
    profile['driver'] = 'GeoJSON'
    with MemoryFile() as memfile:
        with memfile.open(**profile) as col:
            col.write(first)
        memfile.seek(0)
        data = memfile.read()
>>>>>>> 7559619b

    with ZipMemoryFile(bytes_coutwildrnp_zip) as memfile:
        assert set(memfile.listdir('/')) == {'coutwildrnp.shp', 'coutwildrnp.shx', 'coutwildrnp.dbf', 'coutwildrnp.prj'}


def test_tar_memoryfile_listdir(bytes_coutwildrnp_tar):
    """In-memory /vsitar/ can list directories"""

    with ZipMemoryFile(bytes_coutwildrnp_tar, ext='tar') as memfile:
        assert set(memfile.listdir('/testing')) == {'coutwildrnp.shp', 'coutwildrnp.shx', 'coutwildrnp.dbf',
                                                    'coutwildrnp.prj'}


def test_zip_memoryfile_listlayers(bytes_coutwildrnp_zip):
    """Test list layers of ZipMemoryFile"""

    with ZipMemoryFile(bytes_coutwildrnp_zip) as memfile:
        assert memfile.listlayers('/coutwildrnp.shp') == ['coutwildrnp']


def test_tar_memoryfile_listlayers(bytes_coutwildrnp_tar):
    """Test list layers of ZipMemoryFile"""
    with ZipMemoryFile(bytes_coutwildrnp_tar, ext='tar') as memfile:
        assert memfile.listlayers('/testing/coutwildrnp.shp') == ['coutwildrnp']


@pytest.mark.parametrize('driver', [driver for driver in supported_drivers if
                                    driver_supports_mode(driver, 'w')])
@pytest.mark.parametrize('ext', ARCHIVESCHEMES.keys())
def test_zip_memoryfile_write(ext, driver):
    """In-memory zipped Shapefile can be written to"""

    schema = get_schema(driver)
    range1 = list(range(0, 5))
    range2 = list(range(5, 10))
    records1 = get_records(driver, range1)
    records2 = get_records(driver, range2)
    file1_path = "/{}".format(get_temp_filename(driver))
    file2_path = "/directory/{}".format(get_temp_filename(driver))

    # \vsitar\ does not allow write mode
    if ARCHIVESCHEMES[ext] == 'tar':
        with pytest.raises(FionaValueError):
            with ZipMemoryFile(ext=ext) as memfile:
                with memfile.open(path=file1_path, mode='w', driver=driver, schema=schema) as c:
                    pass
    elif ARCHIVESCHEMES[ext] == 'zip' and not zip_memoryfile_supports_mode('/vsizip/', driver, 'w'):
        with pytest.raises(FionaValueError):
            with ZipMemoryFile(ext=ext) as memfile:
                with memfile.open(path=file1_path, mode='w', driver=driver, schema=schema) as c:
                    pass
    else:
        with ZipMemoryFile(ext=ext) as memfile:
            with memfile.open(path=file1_path, mode='w', driver=driver, schema=schema) as c:
                c.writerecords(records1)
            with memfile.open(path=file2_path, mode='w', driver=driver, schema=schema) as c:
                c.writerecords(records2)

            with memfile.open(path=file1_path, mode='r', driver=driver, schema=schema) as c:
                assert driver == c.driver
                items = list(c)
                assert len(items) == len(range1)
                for val_in, val_out in zip(range1, items):
                    assert val_in == int(get_pos(val_out, driver))

            with memfile.open(path=file2_path, mode='r') as c:
                assert driver == c.driver
                items = list(c)
                assert len(items) == len(range2)
                for val_in, val_out in zip(range2, items):
                    assert val_in == int(get_pos(val_out, driver))


@pytest.mark.parametrize('driver', [driver for driver, mingdal in zip_memoryfile_not_supported['/vsizip/']['w'].items()
                                    if mingdal is None or gdal_version < mingdal])
def test_zip_memoryfile_write_notsupported(driver, monkeypatch):
    """In-memory zipped Shapefile, driver that are marked as not supporting write, can not write

    Note: This driver tests only the "standard case". Success of this test does not necessarily mean that driver
          does not allow to write. (e.g. requiring a special schema)

          If this test fails, it should be considered to update
          fiona.drvsupport.zip_memoryfile_not_supported['/vsizip/']['w'][driver] = GDALVersion(major, minor)
    """

    if gdal_version < GDALVersion(2, 0) and driver == 'BNA':
        # BNA driver segfaults with gdal 1.x
        return

    if gdal_version > GDALVersion(2, 2) and driver == 'DGN':
        # DGN driver segfaults with > gdal 2.2
        return

    monkeypatch.delitem(fiona.drvsupport.zip_memoryfile_not_supported['/vsizip/']['w'], driver)

    ext = 'zip'
    schema = get_schema(driver)
    range1 = list(range(0, 5))
    range2 = list(range(5, 10))
    records1 = get_records(driver, range1)
    records2 = get_records(driver, range2)
    file1_path = "/{}".format(get_temp_filename(driver))
    file2_path = "/directory/{}".format(get_temp_filename(driver))

    is_good = True

    try:
        with ZipMemoryFile(ext=ext) as memfile:
            with memfile.open(path=file1_path, mode='w', driver=driver, schema=schema) as c:
                c.writerecords(records1)
            with memfile.open(path=file2_path, mode='w', driver=driver, schema=schema) as c:
                c.writerecords(records2)

            with memfile.open(path=file1_path, mode='r', driver=driver, schema=schema) as c:
                assert driver == c.driver
                items = list(c)
                is_good = is_good and (len(items) == len(range1))
                for val_in, val_out in zip(range1, items):
                    is_good = is_good and val_in == int(get_pos(val_out, driver))

            with memfile.open(path=file2_path, mode='r') as c:
                items = list(c)
                is_good = is_good and (len(items) == len(range2))
                for val_in, val_out in zip(range2, items):
                    is_good = is_good and val_in == int(get_pos(val_out, driver))
    except Exception as e:
        is_good = False

    assert not is_good


@pytest.mark.parametrize('ext', ARCHIVESCHEMES.keys())
def test_zip_memoryfile_append(ext):
    """ In-memory zip file cannot be appended to"""
    with pytest.raises(FionaValueError):
        schema = {'geometry': 'Point', 'properties': OrderedDict([('position', 'int')])}
        records1 = [{'geometry': {'type': 'Point', 'coordinates': (0.0, float(i))}, 'properties': {'position': i}} for i
                    in
                    range(0, 5)]
        records2 = [{'geometry': {'type': 'Point', 'coordinates': (0.0, float(i))}, 'properties': {'position': i}} for i
                    in
                    range(5, 10)]
        with ZipMemoryFile(ext=ext) as memfile:
            with memfile.open(path="/test1.geojson", mode='w', driver='GeoJSON', schema=schema) as c:
                c.writerecords(records1)

            with memfile.open(path="/test1.geojson", mode='a', driver='GeoJSON', schema=schema) as c:
                c.writerecords(records2)

            with memfile.open(path="/test1.geojson", mode='r', driver='GeoJSON', schema=schema) as c:
                assert driver == c.driver
                items = list(c)
                assert len(items) == len(range(0, 10))
                for val_in, val_out in zip(range(0, 10), items):
                    assert val_in == int(val_out['properties']['position'])


@pytest.mark.parametrize('driver', [driver for driver in supported_drivers if
                                    driver_supports_mode(driver, 'w')])
def test_write_memoryfile(driver):
    """In-memory can be written"""

    schema = get_schema(driver)
    positions = list(range(0, 5))
    records1 = get_records(driver, positions)

    if not memoryfile_supports_mode(driver, 'w'):
        with pytest.raises(DriverError):
            with MemoryFile(ext=driver_extensions.get(driver, '')) as memfile:
                with memfile.open(driver=driver, schema=schema) as c:
                    c.writerecords(records1)

                with memfile.open(driver=driver) as c:
                    items = list(c)
                    assert len(items) == len(positions)
                    for val_in, val_out in zip(positions, items):
                        assert val_in == int(get_pos(val_out, driver))
    else:
        # BNA requires extension: fiona.errors.DriverError: '/vsimem/...' not recognized as a supported file format.
        with MemoryFile(ext=driver_extensions.get(driver, '')) as memfile:
            with memfile.open(driver=driver, schema=schema) as c:
                c.writerecords(records1)

            with memfile.open(driver=driver) as c:
                assert driver == c.driver
                items = list(c)
                assert len(items) == len(positions)
                for val_in, val_out in zip(positions, items):
                    assert val_in == int(get_pos(val_out, driver))


@pytest.mark.parametrize('driver', [driver for driver, mingdal in memoryfile_not_supported['w'].items() if
                                    mingdal is None or gdal_version < mingdal])
def test_write_memoryfile_notsupported(driver, monkeypatch):
    """In-memory, driver that are marked as not supporting write, can not write

    Note: This driver tests only the "standard case". Success of this test does not necessarily mean that driver
          does not allow to write. (e.g. requiring a special schema)

          If this test fails, it should be considered to update
          fiona.drvsupport.memoryfile_not_supported['w'][driver] = GDALVersion(major, minor)
    """

    if gdal_version < GDALVersion(2, 0) and driver == 'BNA':
        # BNA driver segfaults with gdal 1.x
        return

    if gdal_version > GDALVersion(2, 2) and driver == 'DGN':
        # DGN driver segfaults with > gdal 2.2
        return

    monkeypatch.delitem(fiona.drvsupport.memoryfile_not_supported['w'], driver)

    schema = get_schema(driver)
    positions = list(range(0, 5))
    records1 = get_records(driver, positions)

    is_good = True

    try:
        with MemoryFile() as memfile:
            with memfile.open(driver=driver, schema=schema) as c:
                c.writerecords(records1)

            with memfile.open(driver=driver) as c:
                items = list(c)
                is_good = is_good and (len(items) == len(positions))
                for val_in, val_out in zip(positions, items):
                    is_good = is_good and (val_in == int(get_pos(val_out, driver)))
    except Exception as e:
        is_good = False

    assert not is_good


@pytest.mark.parametrize('driver', [driver for driver in supported_drivers if driver_supports_mode(driver, 'a')])
def test_append_memoryfile(driver):
    """In-memory can be appended"""

    schema = get_schema(driver)
    range1 = list(range(0, 5))
    range2 = list(range(5, 10))
    records1 = get_records(driver, range1)
    records2 = get_records2(driver, range2)
    positions = range1 + range2

    if not memoryfile_supports_mode(driver, 'a'):
        with pytest.raises(FionaValueError):
            with MemoryFile(ext=driver_extensions.get(driver, '')) as memfile:
                with memfile.open(driver=driver, schema=schema) as c:
                    c.writerecords(records1)
                with memfile.open(driver=driver, schema=schema, mode='a') as c:
                    c.writerecords(records2)
    else:
        # GPKG driver for gdal 2.0 needs extensions, otherwise SQLite driver is used
        with MemoryFile(ext=driver_extensions.get(driver, '')) as memfile:
            with memfile.open(driver=driver, schema=schema) as c:
                c.writerecords(records1)
            with memfile.open(driver=driver, schema=schema, mode='a') as c:
                c.writerecords(records2)
            with memfile.open(driver=driver) as c:
                items = list(c)
                assert len(items) == len(positions)
                for val_in, val_out in zip(positions, items):
                    assert val_in == int(get_pos(val_out, driver))


@pytest.mark.parametrize('driver', [driver for driver, mingdal in memoryfile_not_supported['a'].items() if
                                    mingdal is None or gdal_version < mingdal])
def test_append_memoryfile_notsupported(driver, monkeypatch):
    """In-memory, driver that are marked as not supporting appended, can not appended

    Note: This driver tests only the "standard case". Success of this test does not necessarily mean that driver
          does not allow to appended. (e.g. requiring a special schema)

          If this test fails, it should be considered to update
          fiona.drvsupport.memoryfile_not_supported['a'][driver] = GDALVersion(major, minor)
    """

    if gdal_version < GDALVersion(2, 0) and driver == 'BNA':
        # BNA driver segfaults with gdal 1.x
        return

    if gdal_version > GDALVersion(2, 2) and driver == 'DGN':
        # DGN driver segfaults with > gdal 2.2
        return

    monkeypatch.delitem(fiona.drvsupport.memoryfile_not_supported['a'], driver)

    schema = get_schema(driver)
    range1 = list(range(0, 5))
    range2 = list(range(5, 10))
    records1 = get_records(driver, range1)
    records2 = get_records2(driver, range2)
    positions = range1 + range2

    is_good = True

    try:
        with MemoryFile() as memfile:
            with memfile.open(driver=driver, schema=schema) as c:
                c.writerecords(records1)
            with memfile.open(driver=driver, schema=schema, mode='a') as c:
                c.writerecords(records2)
            with memfile.open(driver=driver) as c:
                items = list(c)

                is_good = is_good and (len(items) == len(positions))
                for val_in, val_out in zip(positions, items):
                    is_good = is_good and (val_in == int(get_pos(val_out, driver)))
    except:
        is_good = False

    assert not is_good


def test_memoryfile_bytesio(data_coutwildrnp_json):
    """GeoJSON file stored in BytesIO can be read"""
    with fiona.open(BytesIO(data_coutwildrnp_json)) as collection:
        assert len(collection) == 67


def test_memoryfile_fileobj(path_coutwildrnp_json):
    """GeoJSON file in an open file object can be read"""
    with open(path_coutwildrnp_json, 'rb') as f:
        with fiona.open(f) as collection:
            assert len(collection) == 67


<<<<<<< HEAD
def test_memoryfilebase_write():
    """Test MemoryFileBase.write """

    schema = {'geometry': 'Point', 'properties': [('position', 'int')]}
    records = [{'geometry': {'type': 'Point', 'coordinates': (0.0, float(i))}, 'properties': {'position': i}} for i in
               range(5)]

    with MemoryFile() as memfile:
        with BytesIO() as fout:
            with fiona.open(fout,
                            'w',
                            driver="GeoJSON",
                            schema=schema) as c:
                c.writerecords(records)
            fout.seek(0)
            data = fout.read()

        assert memfile.tell() == 0
        memfile.write(data)

        with memfile.open(driver="GeoJSON",
                          schema=schema) as c:
            record_positions = [int(f['properties']['position']) for f in c]
            assert record_positions == list(range(5))


@pytest.mark.parametrize('driver', [driver for driver in supported_drivers if
                                    driver_supports_mode(driver, 'w') and memoryfile_supports_mode(driver, 'w')])
def test_memoryfile_exists_no_extension(driver):
    schema = get_schema(driver)
    positions = list(range(0, 5))
    records1 = get_records(driver, positions)

    with MemoryFile() as memfile:
        with memfile.open(driver=driver, schema=schema) as c:
            c.writerecords(records1)
        assert memfile.exists()


@pytest.mark.parametrize('driver', [driver for driver in supported_drivers if
                                    driver_supports_mode(driver, 'w') and memoryfile_supports_mode(driver, 'w')])
def test_memoryfile_exists_with_extension(driver):
    schema = get_schema(driver)
    positions = list(range(0, 5))
    records1 = get_records(driver, positions)

    with MemoryFile(ext=driver_extensions.get(driver, '')) as memfile:
        with memfile.open(driver=driver, schema=schema) as c:
            c.writerecords(records1)
        assert memfile.exists()
=======
def test_write_bytesio(profile_first_coutwildrnp_shp):
    """GeoJSON can be written to BytesIO"""
    profile, first = profile_first_coutwildrnp_shp
    profile['driver'] = 'GeoJSON'
    with BytesIO() as fout:
        with fiona.open(fout, 'w', **profile) as col:
            col.write(first)
        fout.seek(0)
        data = fout.read()
>>>>>>> 7559619b

<|MERGE_RESOLUTION|>--- conflicted
+++ resolved
@@ -2,15 +2,11 @@
 from collections import OrderedDict
 from io import BytesIO
 import pytest
-<<<<<<< HEAD
-=======
-
->>>>>>> 7559619b
 import fiona
 from fiona.errors import FionaValueError, DriverError
 from fiona.io import MemoryFile, ZipMemoryFile
 from fiona.drvsupport import supported_drivers, driver_mode_mingdal, memoryfile_supports_mode, memoryfile_not_supported, \
-    zip_memoryfile_supports_mode, zip_memoryfile_not_supported, driver_supports_mode
+    zip_memoryfile_supports_mode, zip_memoryfile_not_supported, _driver_supports_mode
 from fiona.env import GDALVersion
 from fiona.path import ARCHIVESCHEMES
 from tests.conftest import driver_extensions, get_temp_filename
@@ -105,28 +101,11 @@
         return f.read()
 
 
-def test_memoryfile_ext():
-    """File extensions are handled"""
-    assert MemoryFile(ext=".geojson").name.endswith(".geojson")
-
-
-def test_memoryfile_bare_ext():
-    """File extensions without a leading . are handled"""
-    assert MemoryFile(ext="geojson").name.endswith(".geojson")
-
-
-def test_memoryfile_init(data_coutwildrnp_json):
+def test_memoryfile(path_coutwildrnp_json):
     """In-memory GeoJSON file can be read"""
-    with MemoryFile(data_coutwildrnp_json) as memfile:
-        with memfile.open() as collection:
-            assert len(collection) == 67
-
-
-def test_memoryfile_incr_init(data_coutwildrnp_json):
-    """In-memory GeoJSON file written in 2 parts can be read"""
-    with MemoryFile() as memfile:
-        memfile.write(data_coutwildrnp_json[:1000])
-        memfile.write(data_coutwildrnp_json[1000:])
+    with open(path_coutwildrnp_json, 'rb') as f:
+        data = f.read()
+    with MemoryFile(data) as memfile:
         with memfile.open() as collection:
             assert len(collection) == 67
 
@@ -138,45 +117,8 @@
             assert len(collection) == 67
 
 
-<<<<<<< HEAD
 def test_zip_memoryfile_listdir(bytes_coutwildrnp_zip):
     """In-memory /vsizip/ can list directories"""
-=======
-def test_zip_memoryfile_infer_layer_name(bytes_coutwildrnp_zip):
-    """In-memory zipped Shapefile can be read with the default layer"""
-    with ZipMemoryFile(bytes_coutwildrnp_zip) as memfile:
-        with memfile.open() as collection:
-            assert len(collection) == 67
-
-
-def test_open_closed():
-    """Get an exception when opening a dataset on a closed MemoryFile"""
-    memfile = MemoryFile()
-    memfile.close()
-    assert memfile.closed
-    with pytest.raises(IOError):
-        memfile.open()
-
-
-def test_open_closed_zip():
-    """Get an exception when opening a dataset on a closed ZipMemoryFile"""
-    memfile = ZipMemoryFile()
-    memfile.close()
-    assert memfile.closed
-    with pytest.raises(IOError):
-        memfile.open()
-
-
-def test_write_memoryfile(profile_first_coutwildrnp_shp):
-    """In-memory GeoJSON can be written"""
-    profile, first = profile_first_coutwildrnp_shp
-    profile['driver'] = 'GeoJSON'
-    with MemoryFile() as memfile:
-        with memfile.open(**profile) as col:
-            col.write(first)
-        memfile.seek(0)
-        data = memfile.read()
->>>>>>> 7559619b
 
     with ZipMemoryFile(bytes_coutwildrnp_zip) as memfile:
         assert set(memfile.listdir('/')) == {'coutwildrnp.shp', 'coutwildrnp.shx', 'coutwildrnp.dbf', 'coutwildrnp.prj'}
@@ -204,7 +146,7 @@
 
 
 @pytest.mark.parametrize('driver', [driver for driver in supported_drivers if
-                                    driver_supports_mode(driver, 'w')])
+                                    _driver_supports_mode(driver, 'w')])
 @pytest.mark.parametrize('ext', ARCHIVESCHEMES.keys())
 def test_zip_memoryfile_write(ext, driver):
     """In-memory zipped Shapefile can be written to"""
@@ -335,7 +277,7 @@
 
 
 @pytest.mark.parametrize('driver', [driver for driver in supported_drivers if
-                                    driver_supports_mode(driver, 'w')])
+                                    _driver_supports_mode(driver, 'w')])
 def test_write_memoryfile(driver):
     """In-memory can be written"""
 
@@ -412,7 +354,7 @@
     assert not is_good
 
 
-@pytest.mark.parametrize('driver', [driver for driver in supported_drivers if driver_supports_mode(driver, 'a')])
+@pytest.mark.parametrize('driver', [driver for driver in supported_drivers if _driver_supports_mode(driver, 'a')])
 def test_append_memoryfile(driver):
     """In-memory can be appended"""
 
@@ -500,13 +442,12 @@
 
 
 def test_memoryfile_fileobj(path_coutwildrnp_json):
-    """GeoJSON file in an open file object can be read"""
+    """In-memory GeoJSON file can be read"""
     with open(path_coutwildrnp_json, 'rb') as f:
         with fiona.open(f) as collection:
             assert len(collection) == 67
 
 
-<<<<<<< HEAD
 def test_memoryfilebase_write():
     """Test MemoryFileBase.write """
 
@@ -534,8 +475,13 @@
 
 
 @pytest.mark.parametrize('driver', [driver for driver in supported_drivers if
-                                    driver_supports_mode(driver, 'w') and memoryfile_supports_mode(driver, 'w')])
+                                    _driver_supports_mode(driver, 'w') and memoryfile_supports_mode(driver, 'w')])
 def test_memoryfile_exists_no_extension(driver):
+
+    # TODO
+    if driver == 'OGR_GMT':
+        pytest.skip("Driver adds .gmt extension, thus the VIS path is not correct")
+
     schema = get_schema(driver)
     positions = list(range(0, 5))
     records1 = get_records(driver, positions)
@@ -547,7 +493,7 @@
 
 
 @pytest.mark.parametrize('driver', [driver for driver in supported_drivers if
-                                    driver_supports_mode(driver, 'w') and memoryfile_supports_mode(driver, 'w')])
+                                    _driver_supports_mode(driver, 'w') and memoryfile_supports_mode(driver, 'w')])
 def test_memoryfile_exists_with_extension(driver):
     schema = get_schema(driver)
     positions = list(range(0, 5))
@@ -557,15 +503,3 @@
         with memfile.open(driver=driver, schema=schema) as c:
             c.writerecords(records1)
         assert memfile.exists()
-=======
-def test_write_bytesio(profile_first_coutwildrnp_shp):
-    """GeoJSON can be written to BytesIO"""
-    profile, first = profile_first_coutwildrnp_shp
-    profile['driver'] = 'GeoJSON'
-    with BytesIO() as fout:
-        with fiona.open(fout, 'w', **profile) as col:
-            col.write(first)
-        fout.seek(0)
-        data = fout.read()
->>>>>>> 7559619b
-
