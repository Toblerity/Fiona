--- conflicted
+++ resolved
@@ -10,11 +10,7 @@
 import fiona
 from fiona.io import MemoryFile, ZipMemoryFile
 
-<<<<<<< HEAD
-from .conftest import requires_gpkg, requires_gdal2
-=======
 from .conftest import requires_gdal2, requires_gpkg
->>>>>>> 999f8c32
 
 
 @pytest.fixture(scope='session')
@@ -165,7 +161,6 @@
             assert len(col) == 1
 
 
-<<<<<<< HEAD
 @requires_gpkg
 def test_read_multilayer_memoryfile(path_coutwildrnp_json, tmpdir):
     """Test read access to multilayer dataset in from file-like object"""
@@ -188,12 +183,12 @@
         with fiona.open(f, layer="layer2") as src:
             assert src.name == "layer2"
             assert len(src) == 62
-=======
+
+
 def test_append_bytesio_exception(data_coutwildrnp_json):
     """Append is not supported, see #1027."""
     with pytest.raises(OSError):
         fiona.open(BytesIO(data_coutwildrnp_json), "a")
->>>>>>> 999f8c32
 
 
 def test_mapinfo_raises():
