"""Tests of MemoryFile and ZippedMemoryFile"""

from collections import OrderedDict
from io import BytesIO
<<<<<<< HEAD
=======
import os

>>>>>>> 4ac283b4
import pytest
import fiona
from fiona import supported_drivers
from fiona.drvsupport import _driver_supports_mode
from fiona.errors import DriverError
from fiona.io import MemoryFile, ZipMemoryFile
from fiona.meta import supports_vsi

from .conftest import requires_gdal2, requires_gpkg


@pytest.fixture(scope='session')
def profile_first_coutwildrnp_shp(path_coutwildrnp_shp):
    with fiona.open(path_coutwildrnp_shp) as col:
        return col.profile, next(iter(col))


@pytest.fixture(scope='session')
def data_coutwildrnp_json(path_coutwildrnp_json):
    with open(path_coutwildrnp_json, 'rb') as f:
        return f.read()


def test_memoryfile_ext():
    """File extensions are handled"""
    assert MemoryFile(ext=".geojson").name.endswith(".geojson")


def test_memoryfile_bare_ext():
    """File extensions without a leading . are handled"""
    assert MemoryFile(ext="geojson").name.endswith(".geojson")


def test_memoryfile_init(data_coutwildrnp_json):
    """In-memory GeoJSON file can be read"""
    with MemoryFile(data_coutwildrnp_json) as memfile:
        with memfile.open() as collection:
            assert len(collection) == 67


def test_memoryfile_incr_init(data_coutwildrnp_json):
    """In-memory GeoJSON file written in 2 parts can be read"""
    with MemoryFile() as memfile:
        memfile.write(data_coutwildrnp_json[:1000])
        memfile.write(data_coutwildrnp_json[1000:])
        with memfile.open() as collection:
            assert len(collection) == 67


def test_zip_memoryfile(bytes_coutwildrnp_zip):
    """In-memory zipped Shapefile can be read"""
    with ZipMemoryFile(bytes_coutwildrnp_zip) as memfile:
        with memfile.open('coutwildrnp.shp') as collection:
            assert len(collection) == 67


def test_zip_memoryfile_infer_layer_name(bytes_coutwildrnp_zip):
    """In-memory zipped Shapefile can be read with the default layer"""
    with ZipMemoryFile(bytes_coutwildrnp_zip) as memfile:
        with memfile.open() as collection:
            assert len(collection) == 67


def test_open_closed():
    """Get an exception when opening a dataset on a closed MemoryFile"""
    memfile = MemoryFile()
    memfile.close()
    assert memfile.closed
    with pytest.raises(OSError):
        memfile.open()


def test_open_closed_zip():
    """Get an exception when opening a dataset on a closed ZipMemoryFile"""
    memfile = ZipMemoryFile()
    memfile.close()
    assert memfile.closed
    with pytest.raises(OSError):
        memfile.open()


def test_write_memoryfile(profile_first_coutwildrnp_shp):
    """In-memory GeoJSON can be written"""
    profile, first = profile_first_coutwildrnp_shp
    profile['driver'] = 'GeoJSON'
    with MemoryFile() as memfile:
        with memfile.open(**profile) as col:
            col.write(first)
        memfile.seek(0)
        data = memfile.read()

    with MemoryFile(data) as memfile:
        with memfile.open() as col:
            assert len(col) == 1


@requires_gdal2
def test_memoryfile_write_extension(profile_first_coutwildrnp_shp):
    """In-memory shapefile gets an .shp extension by default"""
    profile, first = profile_first_coutwildrnp_shp
    profile['driver'] = 'ESRI Shapefile'
    with MemoryFile() as memfile:
        with memfile.open(**profile) as col:
            col.write(first)
        assert memfile.name.endswith(".shp")


def test_memoryfile_open_file_or_bytes_read(path_coutwildrnp_json):
    """Test MemoryFile.open when file_or_bytes has a read attribute """
    with open(path_coutwildrnp_json, 'rb') as f:
        with MemoryFile(f) as memfile:
            with memfile.open() as collection:
                assert len(collection) == 67


def test_memoryfile_bytesio(data_coutwildrnp_json):
    """GeoJSON file stored in BytesIO can be read"""
    with fiona.open(BytesIO(data_coutwildrnp_json)) as collection:
        assert len(collection) == 67


def test_memoryfile_fileobj(path_coutwildrnp_json):
    """GeoJSON file in an open file object can be read"""
    with open(path_coutwildrnp_json, 'rb') as f:
        with fiona.open(f) as collection:
            assert len(collection) == 67


def test_memoryfile_len(data_coutwildrnp_json):
    """Test MemoryFile.__len__ """
    with MemoryFile() as memfile:
        assert len(memfile) == 0
        memfile.write(data_coutwildrnp_json)
        assert len(memfile) == len(data_coutwildrnp_json)


def test_memoryfile_tell(data_coutwildrnp_json):
    """Test MemoryFile.tell() """
    with MemoryFile() as memfile:
        assert memfile.tell() == 0
        memfile.write(data_coutwildrnp_json)
        assert memfile.tell() == len(data_coutwildrnp_json)


def test_write_bytesio(profile_first_coutwildrnp_shp):
    """GeoJSON can be written to BytesIO"""
    profile, first = profile_first_coutwildrnp_shp
    profile['driver'] = 'GeoJSON'
    with BytesIO() as fout:
        with fiona.open(fout, 'w', **profile) as col:
            col.write(first)
        fout.seek(0)
        data = fout.read()

    with MemoryFile(data) as memfile:
        with memfile.open() as col:
            assert len(col) == 1


def test_append_bytesio_exception(data_coutwildrnp_json):
    """Append is not supported, see #1027."""
    with pytest.raises(OSError):
        fiona.open(BytesIO(data_coutwildrnp_json), "a")


def test_mapinfo_raises():
    """Reported to be a crasher in #937"""
    driver = 'MapInfo File'
    schema = {'geometry': 'Point', 'properties': OrderedDict([('position', 'str')])}

    with BytesIO() as fout:
        with pytest.raises(OSError):
            with fiona.open(fout, "w", driver=driver, schema=schema) as collection:
                collection.write({"type": "Feature", "geometry": {"type": "Point", "coordinates": (0, 0)}, "properties": {"position": "x"}})


<<<<<<< HEAD
# TODO remove exclusion of MapInfo File once testdata_generator is fixed
@pytest.mark.parametrize('driver', [driver for driver in supported_drivers if _driver_supports_mode(driver, 'w') and
                                    supports_vsi(driver) and driver not in {'MapInfo File'}])
def test_write_memoryfile_drivers(driver, testdata_generator):
    """ Test if driver is able to write to memoryfile """

    range1 = list(range(0, 5))
    schema, crs, records1, _, test_equal = testdata_generator(driver, range1, [])

    with MemoryFile() as memfile:
        with memfile.open(driver=driver, schema=schema) as c:
            c.writerecords(records1)

        with memfile.open(driver=driver) as c:
            assert driver == c.driver
            items = list(c)
            assert len(items) == len(range1)
            for val_in, val_out in zip(records1, items):
                assert test_equal(driver, val_in, val_out)


def test_multiple_layer_memoryfile(testdata_generator):
    """ Test ability to create multiple layers in memoryfile"""

    driver = "GPKG"
    range1 = list(range(0, 5))
    range2 = list(range(5, 10))
    schema, crs, records1, records2, test_equal = testdata_generator(driver, range1, range2)

    with MemoryFile() as memfile:
        with memfile.open(mode='w', driver=driver, schema=schema, layer="layer1") as c:
            c.writerecords(records1)
        with memfile.open(mode='w', driver=driver, schema=schema, layer="layer2") as c:
            c.writerecords(records2)

        with memfile.open(driver=driver, layer="layer1") as c:
            assert driver == c.driver
            items = list(c)
            assert len(items) == len(range1)
            for val_in, val_out in zip(records1, items):
                assert test_equal(driver, val_in, val_out)

        with memfile.open(driver=driver, layer="layer2") as c:
            assert driver == c.driver
            items = list(c)
            assert len(items) == len(range1)
            for val_in, val_out in zip(records2, items):
                assert test_equal(driver, val_in, val_out)


# TODO remove exclusion of MapInfo File once testdata_generator is fixed
@pytest.mark.parametrize('driver', [driver for driver in supported_drivers if _driver_supports_mode(driver, 'a') and
                                    supports_vsi(driver) and driver not in {'MapInfo File'}])
def test_append_memoryfile_drivers(driver, testdata_generator):
    """ Test if driver is able to append to memoryfile """
    range1 = list(range(0, 5))
    range2 = list(range(5, 10))
    schema, crs, records1, records2, test_equal = testdata_generator(driver, range1, range2)

    with MemoryFile() as memfile:
        with memfile.open(driver=driver, schema=schema) as c:
            c.writerecords(records1)

        with memfile.open(mode='a', driver=driver, schema=schema) as c:
            c.writerecords(records2)

        with memfile.open(driver=driver) as c:
            assert driver == c.driver
            items = list(c)
            assert len(items) == len(range1 + range2)
            for val_in, val_out in zip(records1 + records2, items):
                assert test_equal(driver, val_in, val_out)


def test_memoryfile_driver_does_not_support_vsi():
    """ Test that an exception is raised when a dataset is opened with a driver that does not support VSI"""
    if "FileGDB" not in supported_drivers:
        pytest.skip("FileGDB driver not available")
    with pytest.raises(DriverError):
        with MemoryFile() as memfile:
            with memfile.open(driver="FileGDB") as c:
                pass


@pytest.mark.parametrize('mode', ['r', 'a'])
def test_modes_on_non_existing_memoryfile(mode):
    """ Test that non existing memoryfile cannot opened in r or a mode"""
    with MemoryFile() as memfile:
        with pytest.raises(IOError):
            with memfile.open(mode=mode) as c:
                pass


def test_write_mode_on_non_existing_memoryfile(profile_first_coutwildrnp_shp):
    """ Test that exception is raised if a memoryfile is opened in write mode on a non empty memoryfile"""
    profile, first = profile_first_coutwildrnp_shp
    profile['driver'] = 'GeoJSON'
    with MemoryFile() as memfile:
        with memfile.open(**profile) as col:
            col.write(first)
        with pytest.raises(IOError):
            with memfile.open(mode='w') as c:
                pass
=======
@requires_gpkg
def test_read_multilayer_memoryfile(path_coutwildrnp_json, tmpdir):
    """Test read access to multilayer dataset in from file-like object"""
    with fiona.open(path_coutwildrnp_json, "r") as src:
        schema = src.schema
        features = list(src)

    path = os.path.join(tmpdir, "test.gpkg")
    with fiona.open(path, "w", driver="GPKG", schema=schema, layer="layer1") as dst:
        dst.writerecords(features[0:5])
    with fiona.open(path, "w", driver="GPKG", schema=schema, layer="layer2") as dst:
        dst.writerecords(features[5:])

    with open(path, "rb") as f:
        with fiona.open(f, layer="layer1") as src:
            assert src.name == "layer1"
            assert len(src) == 5
    # Bug reported in #781 where this next section would fail
    with open(path, "rb") as f:
        with fiona.open(f, layer="layer2") as src:
            assert src.name == "layer2"
            assert len(src) == 62
>>>>>>> 4ac283b4
<|MERGE_RESOLUTION|>--- conflicted
+++ resolved
@@ -2,11 +2,8 @@
 
 from collections import OrderedDict
 from io import BytesIO
-<<<<<<< HEAD
-=======
 import os
 
->>>>>>> 4ac283b4
 import pytest
 import fiona
 from fiona import supported_drivers
@@ -183,7 +180,6 @@
                 collection.write({"type": "Feature", "geometry": {"type": "Point", "coordinates": (0, 0)}, "properties": {"position": "x"}})
 
 
-<<<<<<< HEAD
 # TODO remove exclusion of MapInfo File once testdata_generator is fixed
 @pytest.mark.parametrize('driver', [driver for driver in supported_drivers if _driver_supports_mode(driver, 'w') and
                                     supports_vsi(driver) and driver not in {'MapInfo File'}])
@@ -287,7 +283,8 @@
         with pytest.raises(IOError):
             with memfile.open(mode='w') as c:
                 pass
-=======
+
+              
 @requires_gpkg
 def test_read_multilayer_memoryfile(path_coutwildrnp_json, tmpdir):
     """Test read access to multilayer dataset in from file-like object"""
@@ -309,5 +306,4 @@
     with open(path, "rb") as f:
         with fiona.open(f, layer="layer2") as src:
             assert src.name == "layer2"
-            assert len(src) == 62
->>>>>>> 4ac283b4
+            assert len(src) == 62