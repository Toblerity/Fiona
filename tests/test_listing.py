--- conflicted
+++ resolved
@@ -64,17 +64,11 @@
         fiona.listlayers("foobar")
 
 
-<<<<<<< HEAD
 def test_path_object(path_coutwildrnp_shp):
     path_obj = Path(path_coutwildrnp_shp)
     assert fiona.listlayers(path_obj) == ['coutwildrnp']
 
 
-@pytest.mark.skipif(sys.platform == "win32", reason="Path doesn't support URI-style locations on Windows")
-def test_zip_path_arch(path_coutwildrnp_zip):
-    vfs = Path('zip://{}'.format(path_coutwildrnp_zip))
-    assert fiona.listlayers('/coutwildrnp.shp', vfs=vfs) == ['coutwildrnp']
-=======
 def test_listing_file(path_coutwildrnp_json):
     """list layers from an open file object"""
     with open(path_coutwildrnp_json, "rb") as f:
@@ -84,5 +78,4 @@
 def test_listing_pathobj(path_coutwildrnp_json):
     """list layers from a Path object"""
     pathlib = pytest.importorskip("pathlib")
-    assert len(fiona.listlayers(pathlib.Path(path_coutwildrnp_json))) == 1
->>>>>>> e365fe77
+    assert len(fiona.listlayers(pathlib.Path(path_coutwildrnp_json))) == 1