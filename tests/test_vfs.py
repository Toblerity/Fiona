import logging
import sys
import os
import pytest

import fiona

logging.basicConfig(stream=sys.stderr, level=logging.INFO)

from .test_collection import ReadingTest


class VsiReadingTest(ReadingTest):
    
    # There's a bug in GDAL 1.9.2 http://trac.osgeo.org/gdal/ticket/5093
    # in which the VSI driver reports the wrong number of features.
    # I'm overriding ReadingTest's test_filter_1 with a function that
    # passes and creating a new method in this class that we can exclude
    # from the test runner at run time.

    @pytest.mark.xfail(reason="The number of features present in the archive "
                              "differs based on the GDAL version.")
    def test_filter_vsi(self):
        results = list(self.c.filter(bbox=(-114.0, 35.0, -104, 45.0)))
        self.assertEqual(len(results), 67)
        f = results[0]
        self.assertEqual(f['id'], "0")
        self.assertEqual(f['properties']['STATE'], 'UT')


<<<<<<< HEAD
@pytest.mark.usefixtures('uttc_path_coutwildrnp_zip', 'uttc_data_dir')
class ZipReadingTest(VsiReadingTest):
    
    def setUp(self):
        self.c = fiona.open("zip://{}".format(self.path_coutwildrnp_zip, "r"))
        self.path = os.path.join(self.data_dir, 'coutwildrnp.zip')
    
=======
class ZipReadingTest(VsiReadingTest):
    
    def setUp(self):
        self.c = fiona.open("zip://tests/data/coutwildrnp.zip", "r")

>>>>>>> 9ef62df7
    def tearDown(self):
        self.c.close()

    def test_open_repr(self):
        self.assertEqual(
            repr(self.c),
            ("<open Collection '/vsizip/{path}:coutwildrnp', mode 'r' "
            "at {id}>".format(
                id=hex(id(self.c)),
                path=self.path)))

    def test_closed_repr(self):
        self.c.close()
        self.assertEqual(
            repr(self.c),
            ("<closed Collection '/vsizip/{path}:coutwildrnp', mode 'r' "
            "at {id}>".format(
                id=hex(id(self.c)),
                path=self.path)))

    def test_path(self):
        self.assertEqual(
            self.c.path, '/vsizip/{path}'.format(
                path=self.path))


<<<<<<< HEAD
@pytest.mark.usefixtures('uttc_path_coutwildrnp_zip')
=======
>>>>>>> 9ef62df7
class ZipArchiveReadingTest(VsiReadingTest):
    
    def setUp(self):
        vfs = 'zip://{}'.format(self.path_coutwildrnp_zip)
        self.c = fiona.open("/coutwildrnp.shp", "r", vfs=vfs)
        self.path = os.path.join(self.data_dir, 'coutwildrnp.zip')
    
    def tearDown(self):
        self.c.close()

    def test_open_repr(self):
        self.assertEqual(
            repr(self.c),
            ("<open Collection '/vsizip/{path}/coutwildrnp.shp:coutwildrnp', mode 'r' "
            "at {id}>".format(
                id=hex(id(self.c)),
                path=self.path)))

    def test_closed_repr(self):
        self.c.close()
        self.assertEqual(
            repr(self.c),
            ("<closed Collection '/vsizip/{path}/coutwildrnp.shp:coutwildrnp', mode 'r' "
            "at {id}>".format(
                id=hex(id(self.c)),
                path=self.path)))

    def test_path(self):
        self.assertEqual(
            self.c.path,
            '/vsizip/{path}/coutwildrnp.shp'.format(
                path=self.path))


<<<<<<< HEAD
@pytest.mark.usefixtures('uttc_path_coutwildrnp_tar', 'uttc_data_dir')
class TarArchiveReadingTest(VsiReadingTest):
    
    def setUp(self):
        vfs = "tar://{}".format(self.path_coutwildrnp_tar)
        self.c = fiona.open("/testing/coutwildrnp.shp", "r", vfs=vfs)
        self.path = os.path.join(self.data_dir, 'coutwildrnp.tar')
    
=======
class ZipArchiveReadingTestAbsPath(ZipArchiveReadingTest):

    def setUp(self):
        self.c = fiona.open(
                "/coutwildrnp.shp", "r",
                vfs="zip://" + os.path.abspath("tests/data/coutwildrnp.zip"))

    def test_open_repr(self):
        self.assert_(repr(self.c).startswith("<open Collection '/vsizip//"))

    def test_closed_repr(self):
        self.c.close()
        self.assert_(repr(self.c).startswith("<closed Collection '/vsizip//"))

    def test_path(self):
        self.assert_(self.c.path.startswith('/vsizip//'))


class TarArchiveReadingTest(VsiReadingTest):
    
    def setUp(self):
        self.c = fiona.open("/testing/coutwildrnp.shp", "r", vfs="tar://tests/data/coutwildrnp.tar")
>>>>>>> 9ef62df7
    def tearDown(self):
        self.c.close()

    def test_open_repr(self):
        self.assertEqual(
            repr(self.c),
            ("<open Collection '/vsitar/{path}/testing/coutwildrnp.shp:coutwildrnp', mode 'r' "
            "at {id}>".format(
                id=hex(id(self.c)),
                path=self.path)))

    def test_closed_repr(self):
        self.c.close()
        self.assertEqual(
            repr(self.c),
            ("<closed Collection '/vsitar/{path}/testing/coutwildrnp.shp:coutwildrnp', mode 'r' "
            "at {id}>".format(
                id=hex(id(self.c)),
                path=self.path)))

    def test_path(self):
        self.assertEqual(
            self.c.path,
            '/vsitar/{path}/testing/coutwildrnp.shp'.format(
                path=self.path))<|MERGE_RESOLUTION|>--- conflicted
+++ resolved
@@ -28,21 +28,13 @@
         self.assertEqual(f['properties']['STATE'], 'UT')
 
 
-<<<<<<< HEAD
 @pytest.mark.usefixtures('uttc_path_coutwildrnp_zip', 'uttc_data_dir')
 class ZipReadingTest(VsiReadingTest):
-    
+
     def setUp(self):
         self.c = fiona.open("zip://{}".format(self.path_coutwildrnp_zip, "r"))
         self.path = os.path.join(self.data_dir, 'coutwildrnp.zip')
-    
-=======
-class ZipReadingTest(VsiReadingTest):
-    
-    def setUp(self):
-        self.c = fiona.open("zip://tests/data/coutwildrnp.zip", "r")
 
->>>>>>> 9ef62df7
     def tearDown(self):
         self.c.close()
 
@@ -69,17 +61,14 @@
                 path=self.path))
 
 
-<<<<<<< HEAD
 @pytest.mark.usefixtures('uttc_path_coutwildrnp_zip')
-=======
->>>>>>> 9ef62df7
 class ZipArchiveReadingTest(VsiReadingTest):
-    
+
     def setUp(self):
         vfs = 'zip://{}'.format(self.path_coutwildrnp_zip)
         self.c = fiona.open("/coutwildrnp.shp", "r", vfs=vfs)
         self.path = os.path.join(self.data_dir, 'coutwildrnp.zip')
-    
+
     def tearDown(self):
         self.c.close()
 
@@ -107,22 +96,12 @@
                 path=self.path))
 
 
-<<<<<<< HEAD
-@pytest.mark.usefixtures('uttc_path_coutwildrnp_tar', 'uttc_data_dir')
-class TarArchiveReadingTest(VsiReadingTest):
-    
-    def setUp(self):
-        vfs = "tar://{}".format(self.path_coutwildrnp_tar)
-        self.c = fiona.open("/testing/coutwildrnp.shp", "r", vfs=vfs)
-        self.path = os.path.join(self.data_dir, 'coutwildrnp.tar')
-    
-=======
+@pytest.mark.usefixtures('uttc_path_coutwildrnp_zip')
 class ZipArchiveReadingTestAbsPath(ZipArchiveReadingTest):
 
     def setUp(self):
-        self.c = fiona.open(
-                "/coutwildrnp.shp", "r",
-                vfs="zip://" + os.path.abspath("tests/data/coutwildrnp.zip"))
+        vfs = 'zip://{}'.format(os.path.abspath(self.path_coutwildrnp_zip))
+        self.c = fiona.open("/coutwildrnp.shp", "r", vfs=vfs)
 
     def test_open_repr(self):
         self.assert_(repr(self.c).startswith("<open Collection '/vsizip//"))
@@ -135,11 +114,14 @@
         self.assert_(self.c.path.startswith('/vsizip//'))
 
 
+@pytest.mark.usefixtures('uttc_path_coutwildrnp_tar', 'uttc_data_dir')
 class TarArchiveReadingTest(VsiReadingTest):
-    
+
     def setUp(self):
-        self.c = fiona.open("/testing/coutwildrnp.shp", "r", vfs="tar://tests/data/coutwildrnp.tar")
->>>>>>> 9ef62df7
+        vfs = "tar://{}".format(self.path_coutwildrnp_tar)
+        self.c = fiona.open("/testing/coutwildrnp.shp", "r", vfs=vfs)
+        self.path = os.path.join(self.data_dir, 'coutwildrnp.tar')
+
     def tearDown(self):
         self.c.close()
 
