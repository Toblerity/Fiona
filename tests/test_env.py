--- conflicted
+++ resolved
@@ -2,15 +2,7 @@
 
 import os
 import sys
-<<<<<<< HEAD
 from unittest import mock
-=======
-
-try:
-    from unittest import mock
-except ImportError:
-    import mock
->>>>>>> 5d55585d
 
 import boto3
 import pytest
