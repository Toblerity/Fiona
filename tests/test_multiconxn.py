--- conflicted
+++ resolved
@@ -3,11 +3,7 @@
 import pytest
 
 import fiona
-<<<<<<< HEAD
-from collections import OrderedDict
-=======
 from fiona.model import Feature, Geometry, Properties
->>>>>>> 5d55585d
 
 
 class TestReadAccess(object):
