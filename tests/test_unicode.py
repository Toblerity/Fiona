# coding: utf-8

import logging
import os
import shutil
import sys
import tempfile
import unittest

import pytest
import six

import fiona


logging.basicConfig(stream=sys.stderr, level=logging.DEBUG)


class UnicodePathTest(unittest.TestCase):

    def setUp(self):
        tempdir = tempfile.mkdtemp()
        self.dir = os.path.join(tempdir, 'français')
        shutil.copytree('tests/data/', self.dir)

    def tearDown(self):
        shutil.rmtree(os.path.dirname(self.dir))

    def test_unicode_path(self):
        path = self.dir + '/coutwildrnp.shp'
        if sys.version_info < (3,):
            path = path.decode('utf-8')
        with fiona.open(path) as c:
            assert len(c) == 67

    def test_unicode_path_layer(self):
        path = self.dir
        layer = 'coutwildrnp'
        if sys.version_info < (3,):
            path = path.decode('utf-8')
            layer = layer.decode('utf-8')
        with fiona.open(path, layer=layer) as c:
            assert len(c) == 67

    def test_utf8_path(self):
        path = self.dir + '/coutwildrnp.shp'
        if sys.version_info < (3,):
            with fiona.open(path) as c:
                assert len(c) == 67


class UnicodeStringFieldTest(unittest.TestCase):

    def setUp(self):
        self.tempdir = tempfile.mkdtemp()

    def tearDown(self):
        shutil.rmtree(self.tempdir)

    @pytest.mark.xfail(reason="OGR silently fails to convert strings")
    def test_write_mismatch(self):
        """TOFIX: OGR silently fails to convert strings"""
        # Details:
        #
        # If we tell OGR that we want a latin-1 encoded output file and
        # give it a feature with a unicode property that can't be converted
        # to latin-1, no error is raised and OGR just writes the utf-8
        # encoded bytes to the output file.
        #
        # This might be shapefile specific.
        #
        # Consequences: no error on write, but there will be an error
        # on reading the data and expecting latin-1.
        schema = {
            'geometry': 'Point',
            'properties': {'label': 'str', 'num': 'int'}}

        with fiona.open(os.path.join(self.tempdir, "test-write-fail.shp"),
                        'w', driver="ESRI Shapefile", schema=schema,
                        encoding='latin1') as c:
            c.writerecords([{
                'type': 'Feature',
                'geometry': {'type': 'Point', 'coordinates': [0, 0]},
                'properties': {
                    'label': u'徐汇区',
                    'num': 0}}])

        with fiona.open(os.path.join(self.tempdir), encoding='latin1') as c:
            f = next(c)
            # Next assert fails.
            self.assertEquals(f['properties']['label'], u'徐汇区')

    def test_write_utf8(self):
        schema = {
            'geometry': 'Point',
            'properties': {'label': 'str', u'verit\xe9': 'int'}}
        with fiona.open(os.path.join(self.tempdir, "test-write.shp"),
                        "w", "ESRI Shapefile", schema=schema,
                        encoding='utf-8') as c:
            c.writerecords([{
                'type': 'Feature',
                'geometry': {'type': 'Point', 'coordinates': [0, 0]},
                'properties': {
                    'label': u'Ba\u2019kelalan', u'verit\xe9': 0}}])

        with fiona.open(os.path.join(self.tempdir), encoding='utf-8') as c:
            f = next(c)
<<<<<<< HEAD
            self.assertEqual(f['properties']['label'], u'Ba\u2019kelalan')
            self.assertEqual(f['properties'][u'verit\xe9'], 0)
=======
            self.assertEquals(f['properties']['label'], u'Ba\u2019kelalan')
            self.assertEquals(f['properties'][u'verit\xe9'], 0)

    def test_write_gb18030(self):
        """Can write a simplified Chinese shapefile"""
        schema = {
            'geometry': 'Point',
            'properties': {'label': 'str', 'num': 'int'}}
        with fiona.open(os.path.join(self.tempdir, "test-write-gb18030.shp"),
                        'w', driver="ESRI Shapefile", schema=schema,
                        encoding='gb18030') as c:
            c.writerecords([{
                'type': 'Feature',
                'geometry': {'type': 'Point', 'coordinates': [0, 0]},
                'properties': {'label': u'徐汇区', 'num': 0}}])

        with fiona.open(os.path.join(self.tempdir), encoding='gb18030') as c:
            f = next(c)
            self.assertEquals(f['properties']['label'], u'徐汇区')
            self.assertEquals(f['properties']['num'], 0)
>>>>>>> cacab935
<|MERGE_RESOLUTION|>--- conflicted
+++ resolved
@@ -105,10 +105,6 @@
 
         with fiona.open(os.path.join(self.tempdir), encoding='utf-8') as c:
             f = next(c)
-<<<<<<< HEAD
-            self.assertEqual(f['properties']['label'], u'Ba\u2019kelalan')
-            self.assertEqual(f['properties'][u'verit\xe9'], 0)
-=======
             self.assertEquals(f['properties']['label'], u'Ba\u2019kelalan')
             self.assertEquals(f['properties'][u'verit\xe9'], 0)
 
@@ -128,5 +124,4 @@
         with fiona.open(os.path.join(self.tempdir), encoding='gb18030') as c:
             f = next(c)
             self.assertEquals(f['properties']['label'], u'徐汇区')
-            self.assertEquals(f['properties']['num'], 0)
->>>>>>> cacab935
+            self.assertEquals(f['properties']['num'], 0)