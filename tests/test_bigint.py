--- conflicted
+++ resolved
@@ -1,18 +1,4 @@
-import fiona
-import os
-import shutil
-import tempfile
-import unittest
-<<<<<<< HEAD
-import pytest
-from fiona.ogrext import calc_gdal_version_num, get_gdal_version_num
-=======
-import fiona
->>>>>>> ed1874e5
-
-"""
-
-OGR 54bit handling: https://trac.osgeo.org/gdal/wiki/rfc31_ogr_64
+"""OGR 64bit handling: https://trac.osgeo.org/gdal/wiki/rfc31_ogr_64
 
 Shapefile: OFTInteger fields are created by default with a width of 9
 characters, so to be unambiguously read as OFTInteger (and if specifying
@@ -28,6 +14,18 @@
 accordingly (and same for integer fields of size 19 or 20, in case of overflow
 of 64 bit integer, OFTReal is chosen)
 """
+
+import os
+import shutil
+import tempfile
+import unittest
+
+import pytest
+
+import fiona
+from fiona.ogrext import calc_gdal_version_num, get_gdal_version_num
+
+
 class TestBigInt(unittest.TestCase):
 
     def setUp(self):
@@ -75,8 +73,14 @@
 def test_issue691(tmpdir, dtype):
     """Type 'int' maps to 'int64'"""
     schema = {'geometry': 'Any', 'properties': {'foo': dtype}}
-    with fiona.open(str(tmpdir.join('test.shp')), 'w', driver='Shapefile', schema=schema, crs='epsg:4326') as dst:
-        dst.write({'type': 'Feature', 'geometry': {'type': 'Point', 'coordinates': (-122.278015, 37.868995)}, 'properties': {'foo': 3694063472}})
+    with fiona.open(
+            str(tmpdir.join('test.shp')), 'w', driver='Shapefile',
+            schema=schema, crs='epsg:4326') as dst:
+        dst.write({
+            'type': 'Feature',
+            'geometry': {'type': 'Point',
+                         'coordinates': (-122.278015, 37.868995)},
+            'properties': {'foo': 3694063472}})
 
     with fiona.open(str(tmpdir.join('test.shp'))) as src:
         assert src.schema['properties']['foo'] == 'int:18'
