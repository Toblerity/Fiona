"""Note well: collection slicing is deprecated!
"""

import pytest
from fiona.env import GDALVersion
import fiona
from fiona.errors import FionaDeprecationWarning
<<<<<<< HEAD
=======
from .conftest import get_temp_filename
from fiona.drvsupport import supported_drivers, driver_mode_mingdal, _driver_supports_mode
>>>>>>> 97b5e876

gdal_version = GDALVersion.runtime()


def test_collection_get(path_coutwildrnp_shp):
    with fiona.open(path_coutwildrnp_shp) as src:
        result = src[5]
        assert result['id'] == '5'


def test_collection_slice(path_coutwildrnp_shp):
    with pytest.warns(FionaDeprecationWarning), fiona.open(path_coutwildrnp_shp) as src:
        results = src[:5]
        assert isinstance(results, list)
        assert len(results) == 5
        assert results[4]['id'] == '4'


def test_collection_iterator_slice(path_coutwildrnp_shp):
    with fiona.open(path_coutwildrnp_shp) as src:
        results = list(src.items(5))
        assert len(results) == 5
        k, v = results[4]
        assert k == 4
        assert v['id'] == '4'


def test_collection_iterator_next(path_coutwildrnp_shp):
    with fiona.open(path_coutwildrnp_shp) as src:
        k, v = next(src.items(5, None))
        assert k == 5
        assert v['id'] == '5'


<<<<<<< HEAD
=======
@pytest.fixture(scope="module", params=[driver for driver in supported_drivers if
                                        _driver_supports_mode(driver, 'w')
                                        and driver not in {'DGN', 'MapInfo File', 'GPSTrackMaker', 'GPX', 'BNA', 'DXF',
                                                           'GML'}])
def slice_dataset_path(request):
    """ Create temporary datasets for test_collection_iterator_items_slice()"""

    driver = request.param
    min_id = 0
    max_id = 9
    schema = {'geometry': 'Point', 'properties': [('position', 'int')]}
    records = [{'geometry': {'type': 'Point', 'coordinates': (0.0, float(i))}, 'properties': {'position': i}} for i
               in range(min_id, max_id + 1)]

    tmpdir = tempfile.mkdtemp()
    path = os.path.join(tmpdir, get_temp_filename(driver))

    with fiona.open(path, 'w',
                    driver=driver,
                    schema=schema) as c:
        c.writerecords(records)
    yield path
    shutil.rmtree(tmpdir)


>>>>>>> 97b5e876
@pytest.mark.parametrize("args", [(0, 5, None),
                                  (1, 5, None),
                                  (-5, None, None),
                                  (-5, -1, None),
                                  (0, None, None),
                                  (5, None, None),
                                  (0, 5, 2),
                                  (0, 5, 2),
                                  (1, 5, 2),
                                  (-5, None, 2),
                                  (-5, -1, 2),
                                  (0, None, 2),
                                  (0, 8, 2),
                                  (0, 9, 2),
                                  (0, 10, 2),
                                  (1, 8, 2),
                                  (1, 9, 2),
                                  (1, 10, 2),
                                  (1, None, 2),
                                  (5, None, 2),
                                  (5, None, -1),
                                  (5, None, -2),
                                  (5, None, None),
                                  (4, None, -2),
                                  (-1, -5, -1),
                                  (-5, None, -1),
                                  (0, 5, 1),
                                  (5, 15, 1),
                                  (15, 30, 1),
                                  (5, 0, -1),
                                  (15, 5, -1),
                                  (30, 15, -1),
                                  (0, 5, 2),
                                  (5, 15, 2),
                                  (15, 30, 2),
                                  (5, 0, -2),
                                  (15, 5, -2),
                                  (30, 15, -2)
                                  ])
@pytest.mark.filterwarnings('ignore:.*OLC_FASTFEATURECOUNT*')
@pytest.mark.filterwarnings('ignore:.*OLCFastSetNextByIndex*')
def test_collection_iterator_items_slice(slice_dataset, args):
    """ Test if c.items(start, stop, step) returns the correct features.
    """

    start, stop, step = args
    slice_dataset_path, min_id, max_id = slice_dataset

    positions = list(range(min_id, max_id + 1))[start:stop:step]

    with fiona.open(slice_dataset_path, 'r') as c:
        items = list(c.items(start, stop, step))
        assert len(items) == len(positions)
        record_positions = [int(item[1]['properties']['position']) for item in items]
        for expected_position, record_position in zip(positions, record_positions):
            assert expected_position == record_position


def test_collection_iterator_keys_next(path_coutwildrnp_shp):
    with fiona.open(path_coutwildrnp_shp) as src:
        k = next(src.keys(5, None))
        assert k == 5<|MERGE_RESOLUTION|>--- conflicted
+++ resolved
@@ -5,11 +5,8 @@
 from fiona.env import GDALVersion
 import fiona
 from fiona.errors import FionaDeprecationWarning
-<<<<<<< HEAD
-=======
 from .conftest import get_temp_filename
 from fiona.drvsupport import supported_drivers, driver_mode_mingdal, _driver_supports_mode
->>>>>>> 97b5e876
 
 gdal_version = GDALVersion.runtime()
 
@@ -44,8 +41,6 @@
         assert v['id'] == '5'
 
 
-<<<<<<< HEAD
-=======
 @pytest.fixture(scope="module", params=[driver for driver in supported_drivers if
                                         _driver_supports_mode(driver, 'w')
                                         and driver not in {'DGN', 'MapInfo File', 'GPSTrackMaker', 'GPX', 'BNA', 'DXF',
@@ -71,7 +66,6 @@
     shutil.rmtree(tmpdir)
 
 
->>>>>>> 97b5e876
 @pytest.mark.parametrize("args", [(0, 5, None),
                                   (1, 5, None),
                                   (-5, None, None),
