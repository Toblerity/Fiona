"""Tests for ``fiona.BytesCollection()``."""


import sys
import unittest

import pytest
import six

import fiona


FIXME_WINDOWS = sys.platform.startswith('win')


@pytest.mark.usefixtures('uttc_path_coutwildrnp_json')
class ReadingTest(unittest.TestCase):

    def setUp(self):
        with open(self.path_coutwildrnp_json) as src:
            bytesbuf = src.read().encode('utf-8')
        self.c = fiona.BytesCollection(bytesbuf)

    def tearDown(self):
        self.c.close()

    @pytest.mark.skipif(six.PY2, reason='string are bytes in Python 2')
    def test_construct_with_str(self):
        with open(self.path_coutwildrnp_json) as src:
            strbuf = src.read()
        self.assertRaises(ValueError, fiona.BytesCollection, strbuf)

<<<<<<< HEAD
    @pytest.mark.skipif(
        FIXME_WINDOWS,
        reason="FIXME on Windows. Please look into why this test is not working.")
=======
    @unittest.skipIf(FIXME_WINDOWS,
                     reason="FIXME on Windows. Please look into why this test is not working.")
>>>>>>> a6d52b8b
    def test_open_repr(self):
        # I'm skipping checking the name of the virtual file as it produced by uuid.
        self.assertTrue(repr(self.c).startswith("<open BytesCollection '/vsimem/"))
        self.assertTrue(repr(self.c).endswith(":OGRGeoJSON', mode 'r' at %s>" % hex(id(self.c))))

<<<<<<< HEAD
    @pytest.mark.skipif(
        FIXME_WINDOWS,
        reason="FIXME on Windows. Please look into why this test is not working.")
=======
    @unittest.skipIf(FIXME_WINDOWS,
                     reason="FIXME on Windows. Please look into why this test is not working.")
>>>>>>> a6d52b8b
    def test_closed_repr(self):
        # I'm skipping checking the name of the virtual file as it produced by uuid.
        self.c.close()
        self.assertTrue(repr(self.c).startswith("<closed BytesCollection '/vsimem/"))
        self.assertTrue(repr(self.c).endswith(":OGRGeoJSON', mode 'r' at %s>" % hex(id(self.c))))

    def test_path(self):
        self.assertEqual(self.c.path, self.c.virtual_file)

    def test_closed_virtual_file(self):
        self.c.close()
        self.assertTrue(self.c.virtual_file is None)

    def test_closed_buf(self):
        self.c.close()
        self.assertTrue(self.c.bytesbuf is None)

    def test_name(self):
        self.assertEqual(self.c.name, 'OGRGeoJSON')

    def test_mode(self):
        self.assertEqual(self.c.mode, 'r')

<<<<<<< HEAD
    @pytest.mark.skipif(
        FIXME_WINDOWS,
        reason="FIXME on Windows. Please look into why this test is not working.")
=======
    @unittest.skipIf(FIXME_WINDOWS,
                     reason="FIXME on Windows. Please look into why this test is not working.")
>>>>>>> a6d52b8b
    def test_collection(self):
        self.assertEqual(self.c.encoding, 'utf-8')

    def test_iter(self):
        self.assertTrue(iter(self.c))

    def test_closed_no_iter(self):
        self.c.close()
        self.assertRaises(ValueError, iter, self.c)

    def test_len(self):
        self.assertEqual(len(self.c), 67)

    def test_closed_len(self):
        # Len is lazy, it's never computed in this case. TODO?
        self.c.close()
        self.assertEqual(len(self.c), 0)

    def test_len_closed_len(self):
        # Lazy len is computed in this case and sticks.
        len(self.c)
        self.c.close()
        self.assertEqual(len(self.c), 67)

    def test_driver(self):
        self.assertEqual(self.c.driver, "GeoJSON")

    def test_closed_driver(self):
        self.c.close()
        self.assertEqual(self.c.driver, None)

    def test_driver_closed_driver(self):
        self.c.driver
        self.c.close()
        self.assertEqual(self.c.driver, "GeoJSON")

    def test_schema(self):
        s = self.c.schema['properties']
        self.assertEqual(s['PERIMETER'], "float")
        self.assertEqual(s['NAME'], "str")
        self.assertEqual(s['URL'], "str")
        self.assertEqual(s['STATE_FIPS'], "str")
        self.assertEqual(s['WILDRNP020'], "int")

    def test_closed_schema(self):
        # Schema is lazy too, never computed in this case. TODO?
        self.c.close()
        self.assertEqual(self.c.schema, None)

    def test_schema_closed_schema(self):
        self.c.schema
        self.c.close()
        self.assertEqual(
            sorted(self.c.schema.keys()),
            ['geometry', 'properties'])

    def test_crs(self):
        crs = self.c.crs
        self.assertEqual(crs['init'], 'epsg:4326')

    def test_crs_wkt(self):
        crs = self.c.crs_wkt
        self.assertTrue(crs.startswith('GEOGCS["WGS 84"'))

    def test_closed_crs(self):
        # Crs is lazy too, never computed in this case. TODO?
        self.c.close()
        self.assertEqual(self.c.crs, None)

    def test_crs_closed_crs(self):
        self.c.crs
        self.c.close()
        self.assertEqual(
            sorted(self.c.crs.keys()),
            ['init'])

    def test_meta(self):
        self.assertEqual(
            sorted(self.c.meta.keys()),
            ['crs', 'crs_wkt', 'driver', 'schema'])

    def test_bounds(self):
        self.assertAlmostEqual(self.c.bounds[0], -113.564247, 6)
        self.assertAlmostEqual(self.c.bounds[1], 37.068981, 6)
        self.assertAlmostEqual(self.c.bounds[2], -104.970871, 6)
        self.assertAlmostEqual(self.c.bounds[3], 41.996277, 6)

    def test_iter_one(self):
        itr = iter(self.c)
        f = next(itr)
        self.assertEqual(f['id'], "0")
        self.assertEqual(f['properties']['STATE'], 'UT')

    def test_iter_list(self):
        f = list(self.c)[0]
        self.assertEqual(f['id'], "0")
        self.assertEqual(f['properties']['STATE'], 'UT')

    def test_re_iter_list(self):
        f = list(self.c)[0]  # Run through iterator
        f = list(self.c)[0]  # Run through a new, reset iterator
        self.assertEqual(f['id'], "0")
        self.assertEqual(f['properties']['STATE'], 'UT')

    def test_getitem_one(self):
        f = self.c[0]
        self.assertEqual(f['id'], "0")
        self.assertEqual(f['properties']['STATE'], 'UT')

    def test_no_write(self):
        self.assertRaises(IOError, self.c.write, {})

    def test_iter_items_list(self):
        i, f = list(self.c.items())[0]
        self.assertEqual(i, 0)
        self.assertEqual(f['id'], "0")
        self.assertEqual(f['properties']['STATE'], 'UT')

    def test_iter_keys_list(self):
        i = list(self.c.keys())[0]
        self.assertEqual(i, 0)

    def test_in_keys(self):
        self.assertTrue(0 in self.c.keys())
        self.assertTrue(0 in self.c)


@pytest.mark.usefixtures('uttc_path_coutwildrnp_json')
class FilterReadingTest(unittest.TestCase):

    def setUp(self):
        with open(self.path_coutwildrnp_json) as src:
            bytesbuf = src.read().encode('utf-8')
        self.c = fiona.BytesCollection(bytesbuf)

    def tearDown(self):
        self.c.close()

    def test_filter_1(self):
        results = list(self.c.filter(bbox=(-120.0, 30.0, -100.0, 50.0)))
        self.assertEqual(len(results), 67)
        f = results[0]
        self.assertEqual(f['id'], "0")
        self.assertEqual(f['properties']['STATE'], 'UT')

    def test_filter_reset(self):
        results = list(self.c.filter(bbox=(-112.0, 38.0, -106.0, 40.0)))
        self.assertEqual(len(results), 26)
        results = list(self.c.filter())
        self.assertEqual(len(results), 67)

    def test_filter_mask(self):
        mask = {
            'type': 'Polygon',
            'coordinates': (
                ((-112, 38), (-112, 40), (-106, 40), (-106, 38), (-112, 38)),)}
        results = list(self.c.filter(mask=mask))
<<<<<<< HEAD
        self.assertEqual(len(results), 26)
=======
        self.assertEqual(len(results), 26)


def test_zipped_bytes_collection():
    with open('tests/data/coutwildrnp.zip', 'rb') as src:
        zip_file_bytes = src.read()

    with fiona.BytesCollection(zip_file_bytes) as col:
        assert col.name == 'coutwildrnp'
>>>>>>> a6d52b8b
<|MERGE_RESOLUTION|>--- conflicted
+++ resolved
@@ -30,27 +30,17 @@
             strbuf = src.read()
         self.assertRaises(ValueError, fiona.BytesCollection, strbuf)
 
-<<<<<<< HEAD
     @pytest.mark.skipif(
         FIXME_WINDOWS,
         reason="FIXME on Windows. Please look into why this test is not working.")
-=======
-    @unittest.skipIf(FIXME_WINDOWS,
-                     reason="FIXME on Windows. Please look into why this test is not working.")
->>>>>>> a6d52b8b
     def test_open_repr(self):
         # I'm skipping checking the name of the virtual file as it produced by uuid.
         self.assertTrue(repr(self.c).startswith("<open BytesCollection '/vsimem/"))
         self.assertTrue(repr(self.c).endswith(":OGRGeoJSON', mode 'r' at %s>" % hex(id(self.c))))
 
-<<<<<<< HEAD
     @pytest.mark.skipif(
         FIXME_WINDOWS,
         reason="FIXME on Windows. Please look into why this test is not working.")
-=======
-    @unittest.skipIf(FIXME_WINDOWS,
-                     reason="FIXME on Windows. Please look into why this test is not working.")
->>>>>>> a6d52b8b
     def test_closed_repr(self):
         # I'm skipping checking the name of the virtual file as it produced by uuid.
         self.c.close()
@@ -74,14 +64,9 @@
     def test_mode(self):
         self.assertEqual(self.c.mode, 'r')
 
-<<<<<<< HEAD
     @pytest.mark.skipif(
         FIXME_WINDOWS,
         reason="FIXME on Windows. Please look into why this test is not working.")
-=======
-    @unittest.skipIf(FIXME_WINDOWS,
-                     reason="FIXME on Windows. Please look into why this test is not working.")
->>>>>>> a6d52b8b
     def test_collection(self):
         self.assertEqual(self.c.encoding, 'utf-8')
 
@@ -239,9 +224,6 @@
             'coordinates': (
                 ((-112, 38), (-112, 40), (-106, 40), (-106, 38), (-112, 38)),)}
         results = list(self.c.filter(mask=mask))
-<<<<<<< HEAD
-        self.assertEqual(len(results), 26)
-=======
         self.assertEqual(len(results), 26)
 
 
@@ -250,5 +232,4 @@
         zip_file_bytes = src.read()
 
     with fiona.BytesCollection(zip_file_bytes) as col:
-        assert col.name == 'coutwildrnp'
->>>>>>> a6d52b8b
+        assert col.name == 'coutwildrnp'