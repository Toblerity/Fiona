"""Tests for ``fiona.BytesCollection()``."""


import sys
import unittest

import pytest
import six

import fiona

@pytest.mark.usefixtures('uttc_path_coutwildrnp_json')
class ReadingTest(unittest.TestCase):

    def setUp(self):
        with open(self.path_coutwildrnp_json) as src:
            bytesbuf = src.read().encode('utf-8')
        self.c = fiona.BytesCollection(bytesbuf)

    def tearDown(self):
        self.c.close()

    @pytest.mark.skipif(six.PY2, reason='string are bytes in Python 2')
    def test_construct_with_str(self):
        with open(self.path_coutwildrnp_json) as src:
            strbuf = src.read()
        self.assertRaises(ValueError, fiona.BytesCollection, strbuf)

    def test_open_repr(self):
        # I'm skipping checking the name of the virtual file as it produced by uuid.
        print(repr(self.c))
        self.assertTrue(repr(self.c).startswith("<open BytesCollection '/vsimem/"))
        self.assertTrue(repr(self.c).endswith(":OGRGeoJSON', mode 'r' at %s>" % hex(id(self.c))))

    def test_closed_repr(self):
        # I'm skipping checking the name of the virtual file as it produced by uuid.
        self.c.close()
        print(repr(self.c))
        self.assertTrue(repr(self.c).startswith("<closed BytesCollection '/vsimem/"))
        self.assertTrue(repr(self.c).endswith(":OGRGeoJSON', mode 'r' at %s>" % hex(id(self.c))))

    def test_path(self):
        self.assertEqual(self.c.path, self.c.virtual_file)

    def test_closed_virtual_file(self):
        self.c.close()
        self.assertTrue(self.c.virtual_file is None)

    def test_closed_buf(self):
        self.c.close()
        self.assertTrue(self.c.bytesbuf is None)

    def test_name(self):
        self.assertEqual(self.c.name, 'OGRGeoJSON')

    def test_mode(self):
        self.assertEqual(self.c.mode, 'r')

    def test_collection(self):
        self.assertEqual(self.c.encoding, 'utf-8')

    def test_iter(self):
        self.assertTrue(iter(self.c))

    def test_closed_no_iter(self):
        self.c.close()
        self.assertRaises(ValueError, iter, self.c)

    def test_len(self):
        self.assertEqual(len(self.c), 67)

    def test_closed_len(self):
        # Len is lazy, it's never computed in this case. TODO?
        self.c.close()
        self.assertEqual(len(self.c), 0)

    def test_len_closed_len(self):
        # Lazy len is computed in this case and sticks.
        len(self.c)
        self.c.close()
        self.assertEqual(len(self.c), 67)

    def test_driver(self):
        self.assertEqual(self.c.driver, "GeoJSON")

    def test_closed_driver(self):
        self.c.close()
        self.assertEqual(self.c.driver, None)

    def test_driver_closed_driver(self):
        self.c.driver
        self.c.close()
        self.assertEqual(self.c.driver, "GeoJSON")

    def test_schema(self):
        s = self.c.schema['properties']
        self.assertEqual(s['PERIMETER'], "float")
        self.assertEqual(s['NAME'], "str")
        self.assertEqual(s['URL'], "str")
        self.assertEqual(s['STATE_FIPS'], "str")
        self.assertEqual(s['WILDRNP020'], "int")

    def test_closed_schema(self):
        # Schema is lazy too, never computed in this case. TODO?
        self.c.close()
        self.assertEqual(self.c.schema, None)

    def test_schema_closed_schema(self):
        self.c.schema
        self.c.close()
        self.assertEqual(
            sorted(self.c.schema.keys()),
            ['geometry', 'properties'])

    def test_crs(self):
        crs = self.c.crs
        self.assertEqual(crs['init'], 'epsg:4326')

    def test_crs_wkt(self):
        crs = self.c.crs_wkt
        self.assertTrue(crs.startswith('GEOGCS["WGS 84"'))

    def test_closed_crs(self):
        # Crs is lazy too, never computed in this case. TODO?
        self.c.close()
        self.assertEqual(self.c.crs, None)

    def test_crs_closed_crs(self):
        self.c.crs
        self.c.close()
        self.assertEqual(
            sorted(self.c.crs.keys()),
            ['init'])

    def test_meta(self):
        self.assertEqual(
            sorted(self.c.meta.keys()),
            ['crs', 'crs_wkt', 'driver', 'schema'])

    def test_bounds(self):
        self.assertAlmostEqual(self.c.bounds[0], -113.564247, 6)
        self.assertAlmostEqual(self.c.bounds[1], 37.068981, 6)
        self.assertAlmostEqual(self.c.bounds[2], -104.970871, 6)
        self.assertAlmostEqual(self.c.bounds[3], 41.996277, 6)

    def test_iter_one(self):
        itr = iter(self.c)
        f = next(itr)
        self.assertEqual(f['id'], "0")
        self.assertEqual(f['properties']['STATE'], 'UT')

    def test_iter_list(self):
        f = list(self.c)[0]
        self.assertEqual(f['id'], "0")
        self.assertEqual(f['properties']['STATE'], 'UT')

    def test_re_iter_list(self):
        f = list(self.c)[0]  # Run through iterator
        f = list(self.c)[0]  # Run through a new, reset iterator
        self.assertEqual(f['id'], "0")
        self.assertEqual(f['properties']['STATE'], 'UT')

    def test_getitem_one(self):
        f = self.c[0]
        self.assertEqual(f['id'], "0")
        self.assertEqual(f['properties']['STATE'], 'UT')

    def test_no_write(self):
        self.assertRaises(IOError, self.c.write, {})

    def test_iter_items_list(self):
        i, f = list(self.c.items())[0]
        self.assertEqual(i, 0)
        self.assertEqual(f['id'], "0")
        self.assertEqual(f['properties']['STATE'], 'UT')

    def test_iter_keys_list(self):
        i = list(self.c.keys())[0]
        self.assertEqual(i, 0)

    def test_in_keys(self):
        self.assertTrue(0 in self.c.keys())
        self.assertTrue(0 in self.c)


@pytest.mark.usefixtures('uttc_path_coutwildrnp_json')
class FilterReadingTest(unittest.TestCase):

    def setUp(self):
        with open(self.path_coutwildrnp_json) as src:
            bytesbuf = src.read().encode('utf-8')
        self.c = fiona.BytesCollection(bytesbuf)

    def tearDown(self):
        self.c.close()

    def test_filter_1(self):
        results = list(self.c.filter(bbox=(-120.0, 30.0, -100.0, 50.0)))
        self.assertEqual(len(results), 67)
        f = results[0]
        self.assertEqual(f['id'], "0")
        self.assertEqual(f['properties']['STATE'], 'UT')

    def test_filter_reset(self):
        results = list(self.c.filter(bbox=(-112.0, 38.0, -106.0, 40.0)))
        self.assertEqual(len(results), 26)
        results = list(self.c.filter())
        self.assertEqual(len(results), 67)

    def test_filter_mask(self):
        mask = {
            'type': 'Polygon',
            'coordinates': (
                ((-112, 38), (-112, 40), (-106, 40), (-106, 38), (-112, 38)),)}
        results = list(self.c.filter(mask=mask))
        self.assertEqual(len(results), 26)


<<<<<<< HEAD
def test_zipped_bytes_collection(bytes_coutwildrnp_zip):
    """Open a zipped stream of bytes as a collection"""
    with fiona.BytesCollection(bytes_coutwildrnp_zip) as col:
        assert col.name == 'coutwildrnp'
        assert len(col) == 67
=======
def test_zipped_bytes_collection():
    with open('tests/data/coutwildrnp.zip', 'rb') as src:
        zip_file_bytes = src.read()

    with fiona.BytesCollection(zip_file_bytes) as col:
        assert col.name == 'coutwildrnp'


def test_grenada_bytes_geojson():
    """Read grenada.geojson as BytesCollection.

    grenada.geojson is an example of geojson that GDAL's GeoJSON
    driver will fail to read successfully unless the file's extension
    reflects its json'ness.
    """
    with open('tests/data/grenada.geojson', 'rb') as src:
        bytes_grenada_geojson = src.read()
    
    # We expect an exception if the GeoJSON driver isn't specified.
    with pytest.raises(fiona.errors.FionaValueError):
        with fiona.BytesCollection(bytes_grenada_geojson) as col:
            pass

    # If told what driver to use, we should be good.
    with fiona.BytesCollection(bytes_grenada_geojson, driver='GeoJSON') as col:        
        assert len(col) == 1
        
>>>>>>> e2c39812
<|MERGE_RESOLUTION|>--- conflicted
+++ resolved
@@ -216,19 +216,11 @@
         self.assertEqual(len(results), 26)
 
 
-<<<<<<< HEAD
 def test_zipped_bytes_collection(bytes_coutwildrnp_zip):
     """Open a zipped stream of bytes as a collection"""
     with fiona.BytesCollection(bytes_coutwildrnp_zip) as col:
         assert col.name == 'coutwildrnp'
         assert len(col) == 67
-=======
-def test_zipped_bytes_collection():
-    with open('tests/data/coutwildrnp.zip', 'rb') as src:
-        zip_file_bytes = src.read()
-
-    with fiona.BytesCollection(zip_file_bytes) as col:
-        assert col.name == 'coutwildrnp'
 
 
 def test_grenada_bytes_geojson():
@@ -240,14 +232,12 @@
     """
     with open('tests/data/grenada.geojson', 'rb') as src:
         bytes_grenada_geojson = src.read()
-    
+
     # We expect an exception if the GeoJSON driver isn't specified.
     with pytest.raises(fiona.errors.FionaValueError):
         with fiona.BytesCollection(bytes_grenada_geojson) as col:
             pass
 
     # If told what driver to use, we should be good.
-    with fiona.BytesCollection(bytes_grenada_geojson, driver='GeoJSON') as col:        
-        assert len(col) == 1
-        
->>>>>>> e2c39812
+    with fiona.BytesCollection(bytes_grenada_geojson, driver='GeoJSON') as col:
+        assert len(col) == 1