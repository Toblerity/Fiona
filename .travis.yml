--- conflicted
+++ resolved
@@ -91,17 +91,12 @@
     - sqlite3
 
 before_install:
-<<<<<<< HEAD
   - pip install -U pip
   - pip install setuptools==36.0.1
   - pip install wheel
   - "python -m pip install -r requirements-ci.txt"
-=======
-  - python -m pip install -U pip
   - python -m pip wheel -r requirements-dev.txt
   - python -m pip install -r requirements-dev.txt
-  - python -m pip install wheel coveralls>=1.1 --upgrade
->>>>>>> 2f30dce7
   - export PATH=$GDALINST/gdal-$GDALVERSION/bin:$GDALINST/proj-$PROJVERSION/bin:$PATH
   - export LD_LIBRARY_PATH=$GDALINST/gdal-$GDALVERSION/lib:$GDALINST/proj-$PROJVERSION/lib:$LD_LIBRARY_PATH
   - . ./scripts/travis_proj_install.sh
