language: python

cache:
  directories:
    - $GDALINST
    - ~/.cache/pip

env:
  global:
    - PIP_WHEEL_DIR=$HOME/.cache/pip/wheels
    - PIP_FIND_LINKS=file://$HOME/.cache/pip/wheels
    - GDALINST=$HOME/gdalinstall
    - GDALBUILD=$HOME/gdalbuild
    - PROJINST=$HOME/gdalinstall
    - PROJBUILD=$HOME/projbuild
    - MAKEFLAGS="-j 2"

addons:
  apt:
    packages:
      - libatlas-dev
      - libatlas-base-dev
      - gfortran
      - libsqlite3-dev
      - sqlite3
  homebrew:
    packages:
      - expat
      - libspatialite
      - sqlite
      - geos

matrix:
  fast_finish: true
  include:
    - os: linux
      dist: xenial
      python: "3.6"
      env:
        GDALVERSION="2.3.3"
        PROJVERSION="4.9.3"

    - os: linux
      dist: xenial
      python: "3.6"
      env:
        GDALVERSION="2.4.4"
        PROJVERSION="4.9.3"

    - os: linux
      dist: xenial
      python: "3.6"
      env:
<<<<<<< HEAD
        GDALVERSION="3.0.3"
        PROJVERSION="6.2.1"
 
    - os: linux
      dist: xenial
      python: "3.7"
      env:
        GDALVERSION="3.0.3"
        PROJVERSION="6.2.1"

    - os: linux
      dist: xenial
      python: "3.8"
=======
        GDALVERSION="3.0.4"
        PROJVERSION="6.1.1"
    - python: "3.7"
      env:
        GDALVERSION="3.0.4"
        PROJVERSION="6.1.1"
    - python: "3.8"
>>>>>>> e2904b08
      env:
        GDALVERSION="3.0.4"
        PROJVERSION="6.2.1"

    - os: linux
      dist: xenial
      python: "3.8"
      env:
        GDALVERSION="master"
        PROJVERSION="6.3.0"
        
    - os: osx
      osx_image: xcode11.2
      language: shell
      env:
        GDALVERSION="2.3.3"
        PROJVERSION="4.9.3"

    - os: osx
      osx_image: xcode11.2
      language: shell
      env:
        GDALVERSION="2.4.4"
        PROJVERSION="4.9.3"

    - os: osx
      osx_image: xcode11.2
      language: shell
      env:
        GDALVERSION="3.0.3"
        PROJVERSION="6.2.1"

  allow_failures:
    - env:
        GDALVERSION="master"
        PROJVERSION="6.3.0"


before_install:
  - python3 -m pip install -U pip
  - export PATH=$GDALINST/gdal-$GDALVERSION/bin:$GDALINST/proj-$PROJVERSION/bin:$PATH
  - if [ "$TRAVIS_OS_NAME" = "linux" ]; then export LD_LIBRARY_PATH=$GDALINST/gdal-$GDALVERSION/lib:$GDALINST/proj-$PROJVERSION/lib:$LD_LIBRARY_PATH; fi
  - if [ "$TRAVIS_OS_NAME" = "osx" ]; then export DYLD_LIBRARY_PATH=$GDALINST/gdal-$GDALVERSION/lib:$GDALINST/proj-$PROJVERSION/lib:$DYLD_LIBRARY_PATH; fi
  - chmod +x scripts/travis_proj_install.sh && ./scripts/travis_proj_install.sh
  - chmod +x scripts/travis_gdal_install.sh && ./scripts/travis_gdal_install.sh
  - export GDAL_DATA=$GDALINST/gdal-$GDALVERSION/share/gdal
  - export PROJ_LIB=$GDALINST/gdal-$GDALVERSION/share/proj
  - gdal-config --version
<<<<<<< HEAD
  - $GDALINST/gdal-$GDALVERSION/bin/gdal-config --version
  - python3 -m pip wheel -r requirements-dev.txt
  - python3 -m pip install -r requirements-dev.txt
=======
  - python -m pip wheel -r requirements-dev.txt
  - python -m pip install -r requirements-dev.txt
  - python -m pip install coveralls>=1.1 --upgrade
>>>>>>> e2904b08

install:
  - if [ "$GDALVERSION" = "master" ]; then echo "Using gdal master"; elif [ $($GDALINST/gdal-$GDALVERSION/bin/gdal-config --version) == $(sed 's/[a-zA-Z].*//g' <<< $GDALVERSION) ]; then echo "Using gdal $GDALVERSION"; else echo "NOT using gdal $GDALVERSION as expected; aborting"; exit 1; fi
  - GDAL_CONFIG=$GDALINST/gdal-$GDALVERSION/bin/gdal-config python3 -m pip install -v -v -v --no-deps --force-reinstall --no-use-pep517 -e .
  - python3 -m pip freeze
  - fio --version
  - fio --gdal-version

script:
  - python3 -m pytest -m "not wheel" --cov fiona --cov-report term-missing

after_script:
  - python setup.py clean

after_success:
  - coveralls || echo "!! intermittent coveralls failure"<|MERGE_RESOLUTION|>--- conflicted
+++ resolved
@@ -51,7 +51,6 @@
       dist: xenial
       python: "3.6"
       env:
-<<<<<<< HEAD
         GDALVERSION="3.0.3"
         PROJVERSION="6.2.1"
  
@@ -65,15 +64,6 @@
     - os: linux
       dist: xenial
       python: "3.8"
-=======
-        GDALVERSION="3.0.4"
-        PROJVERSION="6.1.1"
-    - python: "3.7"
-      env:
-        GDALVERSION="3.0.4"
-        PROJVERSION="6.1.1"
-    - python: "3.8"
->>>>>>> e2904b08
       env:
         GDALVERSION="3.0.4"
         PROJVERSION="6.2.1"
@@ -122,15 +112,10 @@
   - export GDAL_DATA=$GDALINST/gdal-$GDALVERSION/share/gdal
   - export PROJ_LIB=$GDALINST/gdal-$GDALVERSION/share/proj
   - gdal-config --version
-<<<<<<< HEAD
   - $GDALINST/gdal-$GDALVERSION/bin/gdal-config --version
   - python3 -m pip wheel -r requirements-dev.txt
   - python3 -m pip install -r requirements-dev.txt
-=======
-  - python -m pip wheel -r requirements-dev.txt
-  - python -m pip install -r requirements-dev.txt
-  - python -m pip install coveralls>=1.1 --upgrade
->>>>>>> e2904b08
+  - python3 -m pip install coveralls>=1.1 --upgrade
 
 install:
   - if [ "$GDALVERSION" = "master" ]; then echo "Using gdal master"; elif [ $($GDALINST/gdal-$GDALVERSION/bin/gdal-config --version) == $(sed 's/[a-zA-Z].*//g' <<< $GDALVERSION) ]; then echo "Using gdal $GDALVERSION"; else echo "NOT using gdal $GDALVERSION as expected; aborting"; exit 1; fi
