--- conflicted
+++ resolved
@@ -15,20 +15,8 @@
     - GDALBUILD=$HOME/gdalbuild
     - PROJINST=$HOME/gdalinstall
     - PROJBUILD=$HOME/projbuild
-<<<<<<< HEAD
     - CYTHON_TRACING="true"
-  matrix:
-    - GDALVERSION="1.11.5" PROJVERSION="4.8.0"
-    - GDALVERSION="2.0.3" PROJVERSION="4.9.3"
-    - GDALVERSION="2.1.4" PROJVERSION="4.9.3"
-    - GDALVERSION="2.2.4" PROJVERSION="4.9.3"
-    - GDALVERSION="2.3.3" PROJVERSION="4.9.3"
-    - GDALVERSION="2.4.2" PROJVERSION="4.9.3"
-    - GDALVERSION="3.0.1" PROJVERSION="6.1.1"
-    - GDALVERSION="master" PROJVERSION="6.1.1"
-=======
     - MAKEFLAGS="-j 2"
->>>>>>> e1f0e1b2
 
 matrix:
   include:
