language: python
sudo: false
cache:
  directories:
    - $GDALINST
    - ~/.cache/pip
env:
  global:
    - PIP_WHEEL_DIR=$HOME/.cache/pip/wheels
    - PIP_FIND_LINKS=file://$HOME/.cache/pip/wheels
    - GDALINST=$HOME/gdalinstall
    - GDALBUILD=$HOME/gdalbuild
  matrix:
    - GDALVERSION="1.9.2"
    - GDALVERSION="1.11.5"
    - GDALVERSION="2.0.3"
    - GDALVERSION="2.1.1"
addons:
  apt:
    packages:
    - gdal-bin
    - libproj-dev
    - libhdf5-serial-dev
    - libpng12-dev
    - libgdal-dev
    - libatlas-dev
    - libatlas-base-dev
    - gfortran
python:
  - "2.7"
  - "3.5"
before_install:
  - "pip install -U pip"
  - "pip install wheel coveralls>=1.1 --upgrade"
  - . ./scripts/travis_gdal_install.sh
  - export PATH=$GDALINST/gdal-$GDALVERSION/bin:$PATH
  - export LD_LIBRARY_PATH=$GDALINST/gdal-$GDALVERSION/lib:$LD_LIBRARY_PATH
  - gdal-config --version
install:
  - "pip install -r requirements-dev.txt"
  - "if [ $(gdal-config --version) == \"$GDALVERSION\" ]; then echo \"Using gdal $GDALVERSION\"; else echo \"NOT using gdal $GDALVERSION as expected; aborting\"; exit 1; fi"
  - "pip install --upgrade --force-reinstall --global-option=build_ext --global-option='-I$GDALINST/gdal-$GDALVERSION/include' --global-option='-L$GDALINST/gdal-$GDALVERSION/lib' --global-option='-R$GDALINST/gdal-$GDALVERSION/lib' -e ."
  - "pip install -e .[test]"
  - "fio --version"
<<<<<<< HEAD
  - "gdal-config --version"
  - "fio --gdal-version"
script:
  - pytest --cov fiona --cov-report term-missing
=======
  - "cp -r tests /tmp"
script: 
  - "cd /tmp && coverage run --source=fiona --omit='*.pxd,*.pyx,*/tests/*,*/docs/*,*/examples/*,*/benchmarks/*' -m nose --exclude test_filter_vsi --exclude test_geopackage --exclude test_write_mismatch tests"
>>>>>>> 55182de9
after_success:
  - coveralls || echo "!! intermittent coveralls failure"<|MERGE_RESOLUTION|>--- conflicted
+++ resolved
@@ -42,15 +42,9 @@
   - "pip install --upgrade --force-reinstall --global-option=build_ext --global-option='-I$GDALINST/gdal-$GDALVERSION/include' --global-option='-L$GDALINST/gdal-$GDALVERSION/lib' --global-option='-R$GDALINST/gdal-$GDALVERSION/lib' -e ."
   - "pip install -e .[test]"
   - "fio --version"
-<<<<<<< HEAD
   - "gdal-config --version"
   - "fio --gdal-version"
 script:
   - pytest --cov fiona --cov-report term-missing
-=======
-  - "cp -r tests /tmp"
-script: 
-  - "cd /tmp && coverage run --source=fiona --omit='*.pxd,*.pyx,*/tests/*,*/docs/*,*/examples/*,*/benchmarks/*' -m nose --exclude test_filter_vsi --exclude test_geopackage --exclude test_write_mismatch tests"
->>>>>>> 55182de9
 after_success:
   - coveralls || echo "!! intermittent coveralls failure"