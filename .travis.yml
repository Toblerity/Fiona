language: python
dist: xenial

cache:
  directories:
    - $GDALINST
    - ~/.cache/pip

env:
  global:
    - PIP_WHEEL_DIR=$HOME/.cache/pip/wheels
    - PIP_FIND_LINKS=file://$HOME/.cache/pip/wheels
    - GDALINST=$HOME/gdalinstall
    - GDALBUILD=$HOME/gdalbuild
    - PROJINST=$HOME/gdalinstall
    - PROJBUILD=$HOME/projbuild
<<<<<<< HEAD
    - PROJVERSION="6.0.0"
=======
>>>>>>> 5d7774c1

matrix:
  include:
    - python: "3.6"
<<<<<<< HEAD
      env:
      - GDALVERSION="2.2.4"

    - python: "3.6"
      env:
      - GDALVERSION="2.3.3"

    - python: "3.7"
      env:
      - GDALVERSION="2.4.3"

    - python: "3.7"
      env:
      - GDALVERSION="3.0.2"

    - python: "3.8"
      env:
      - GDALVERSION="3.0.2"

    - python: "3.8"
      env:
      - GDALVERSION="trunk"

  allow_failures:
    - python: "3.8"
      env:
      - GDALVERSION="3.0.2"

    - python: "3.8"
      env:
      - GDALVERSION="trunk"

=======
      env: GDALVERSION="2.3.3" PROJVERSION="4.9.3"
    - python: "3.6"
      env: GDALVERSION="2.4.2" PROJVERSION="4.9.3"
    - python: "3.7"
      env: GDALVERSION="2.4.2" PROJVERSION="4.9.3"
    - python: "3.6"
      env: GDALVERSION="3.0.1" PROJVERSION="6.1.1"
    - python: "3.7"
      env: GDALVERSION="3.0.1" PROJVERSION="6.1.1"
    - python: "3.8"
      env: GDALVERSION="3.0.1" PROJVERSION="6.1.1"
    - python: "3.8"
      env: GDALVERSION="master" PROJVERSION="6.1.1"
  allow_failures:
    - env: GDALVERSION="master" PROJVERSION="6.1.1"
>>>>>>> 5d7774c1

addons:
  apt:
    packages:
    - libatlas-dev
    - libatlas-base-dev
    - gfortran
    - libsqlite3-dev
    - sqlite3

before_install:
  - python -m pip install -U pip
  - export PATH=$GDALINST/gdal-$GDALVERSION/bin:$GDALINST/proj-$PROJVERSION/bin:$PATH
  - export LD_LIBRARY_PATH=$GDALINST/gdal-$GDALVERSION/lib:$GDALINST/proj-$PROJVERSION/lib:$LD_LIBRARY_PATH
  - . ./scripts/travis_proj_install.sh
  - . ./scripts/travis_gdal_install.sh
  - export GDAL_DATA=$GDALINST/gdal-$GDALVERSION/share/gdal
  - export PROJ_LIB=$GDALINST/gdal-$GDALVERSION/share/proj
  - gdal-config --version
  - python -m pip wheel -r requirements-dev.txt
  - python -m pip install -r requirements-dev.txt

install:
  - if [ "$GDALVERSION" = "master" ]; then echo "Using gdal master"; elif [ $(gdal-config --version) == $(sed 's/[a-zA-Z].*//g' <<< $GDALVERSION) ]; then echo "Using gdal $GDALVERSION"; else echo "NOT using gdal $GDALVERSION as expected; aborting"; exit 1; fi
  - "GDAL_CONFIG=$GDALINST/gdal-$GDALVERSION/bin/gdal-config python -m pip install --no-deps --force-reinstall --no-use-pep517 -e ."
  - python -m pip freeze
  - fio --version
  - fio --gdal-version

script:
  - python -m pytest -m "not wheel" --cov fiona --cov-report term-missing

after_success:
  - coveralls || echo "!! intermittent coveralls failure"

before_cache:
  - if [ "$GDALVERSION" = "master" ]; then rm -rf $GDALINST/gdal-$GDALVERSION; fi<|MERGE_RESOLUTION|>--- conflicted
+++ resolved
@@ -14,64 +14,41 @@
     - GDALBUILD=$HOME/gdalbuild
     - PROJINST=$HOME/gdalinstall
     - PROJBUILD=$HOME/projbuild
-<<<<<<< HEAD
-    - PROJVERSION="6.0.0"
-=======
->>>>>>> 5d7774c1
 
 matrix:
   include:
     - python: "3.6"
-<<<<<<< HEAD
       env:
-      - GDALVERSION="2.2.4"
-
+        GDALVERSION="2.3.4"
+        PROJVERSION="4.9.3"
     - python: "3.6"
       env:
-      - GDALVERSION="2.3.3"
-
+        GDALVERSION="2.4.3"
+        PROJVERSION="4.9.3"
     - python: "3.7"
       env:
-      - GDALVERSION="2.4.3"
-
+        GDALVERSION="2.4.3"
+        PROJVERSION="4.9.3"
+    - python: "3.6"
+      env:
+        GDALVERSION="3.0.2"
+        PROJVERSION="6.1.1"
     - python: "3.7"
       env:
-      - GDALVERSION="3.0.2"
-
+        GDALVERSION="3.0.2"
+        PROJVERSION="6.1.1"
     - python: "3.8"
       env:
-      - GDALVERSION="3.0.2"
-
+        GDALVERSION="3.0.2"
+        PROJVERSION="6.2.1"
     - python: "3.8"
       env:
-      - GDALVERSION="trunk"
-
+        GDALVERSION="master"
+        PROJVERSION="6.2.1"
   allow_failures:
-    - python: "3.8"
-      env:
-      - GDALVERSION="3.0.2"
-
-    - python: "3.8"
-      env:
-      - GDALVERSION="trunk"
-
-=======
-      env: GDALVERSION="2.3.3" PROJVERSION="4.9.3"
-    - python: "3.6"
-      env: GDALVERSION="2.4.2" PROJVERSION="4.9.3"
-    - python: "3.7"
-      env: GDALVERSION="2.4.2" PROJVERSION="4.9.3"
-    - python: "3.6"
-      env: GDALVERSION="3.0.1" PROJVERSION="6.1.1"
-    - python: "3.7"
-      env: GDALVERSION="3.0.1" PROJVERSION="6.1.1"
-    - python: "3.8"
-      env: GDALVERSION="3.0.1" PROJVERSION="6.1.1"
-    - python: "3.8"
-      env: GDALVERSION="master" PROJVERSION="6.1.1"
-  allow_failures:
-    - env: GDALVERSION="master" PROJVERSION="6.1.1"
->>>>>>> 5d7774c1
+    - env:
+        GDALVERSION="master"
+        PROJVERSION="6.2.1"
 
 addons:
   apt:
