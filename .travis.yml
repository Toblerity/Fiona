--- conflicted
+++ resolved
@@ -85,16 +85,12 @@
     - sqlite3
 
 before_install:
-<<<<<<< HEAD
   - pip install -U pip
   - pip install setuptools==36.0.1
   - pip install wheel
   - "python -m pip install -r requirements-ci.txt"
-=======
-  - python -m pip install -U pip
   - export PATH=$GDALINST/gdal-$GDALVERSION/bin:$GDALINST/proj-$PROJVERSION/bin:$PATH
   - export LD_LIBRARY_PATH=$GDALINST/gdal-$GDALVERSION/lib:$GDALINST/proj-$PROJVERSION/lib:$LD_LIBRARY_PATH
->>>>>>> 45b93cbc
   - . ./scripts/travis_proj_install.sh
   - . ./scripts/travis_gdal_install.sh
   - export GDAL_DATA=$GDALINST/gdal-$GDALVERSION/share/gdal
