language: python
dist: xenial
# default gcc of bionic does not compile gdal 1.x

cache:
  directories:
    - $GDALINST
    - ~/.cache/pip

env:
  global:
    - PIP_WHEEL_DIR=$HOME/.cache/pip/wheels
    - PIP_FIND_LINKS=file://$HOME/.cache/pip/wheels
    - GDALINST=$HOME/gdalinstall
    - GDALBUILD=$HOME/gdalbuild
    - PROJINST=$HOME/gdalinstall
    - PROJBUILD=$HOME/projbuild
    - FILEGDB=$HOME/gdalinstall/filegdb
    - CYTHON_COVERAGE="true"
    - MAKEFLAGS="-j 2"
    - CXXFLAGS="-O0"
    - CFLAGS="-O0"

matrix:
  include:
<<<<<<< HEAD
    # Test all supported gdal minor versions (except latest stable) with one python version
    - python: "3.6"
      env:
        GDALVERSION="1.11.5"
        PROJVERSION="4.8.0"
    - python: "3.6"
      env:
        GDALVERSION="2.0.3"
        PROJVERSION="4.9.3"
    - python: "3.6"
      env:
        GDALVERSION="2.1.4"
        PROJVERSION="4.9.3"
    - python: "3.6"
      env:
        GDALVERSION="2.2.4"
        PROJVERSION="4.9.3"
    - python: "3.6"
      env:
        GDALVERSION="2.3.3"
        PROJVERSION="4.9.3"
    - python: "3.6"
      env:
        GDALVERSION="2.4.4"
        PROJVERSION="4.9.3"
    - python: "3.6"
      env:
        GDALVERSION="3.0.4"
        PROJVERSION="6.2.1"

    # Test all supported python versions with latest stable gdal release
    - python: "2.7"
      env:
        GDALVERSION="3.1.3"
        PROJVERSION="6.3.2"
    - python: "3.6"
      env:
        GDALVERSION="3.1.3"
        PROJVERSION="6.3.2"
    - python: "3.7"
      env:
        GDALVERSION="3.1.3"
        PROJVERSION="6.3.2"
    - python: "3.8"
      env:
        GDALVERSION="3.1.3"
        PROJVERSION="6.3.2"

    # Test master
    - python: "3.8"
      env:
        GDALVERSION="master"
        PROJVERSION="7.0.1"
=======
    - python: "3.6"
      env: GDALVERSION="2.4.4" PROJVERSION="4.9.3"
    - python: "3.7"
      env: GDALVERSION="2.4.4" PROJVERSION="4.9.3"
    - python: "3.6"
      env: GDALVERSION="3.0.4" PROJVERSION="6.1.1"
    - python: "3.7"
      env: GDALVERSION="3.0.4" PROJVERSION="6.1.1"
    - python: "3.8"
      env: GDALVERSION="3.0.4" PROJVERSION="6.1.1"
    - python: "3.8"
      env: GDALVERSION="master" PROJVERSION="6.1.1"
>>>>>>> ce9927a4

  allow_failures:
    - env:
        GDALVERSION="master"
        PROJVERSION="7.0.1"

addons:
  apt:
    packages:
    - libatlas-dev
    - libatlas-base-dev
    - gfortran
    - libsqlite3-dev
    - sqlite3

before_install:
<<<<<<< HEAD
  - pip install -U pip
  - pip install setuptools==36.0.1
  - pip install wheel
  - "python -m pip install -r requirements-ci.txt"
=======
  - python -m pip install -U pip
  - python -m pip install -r requirements-ci.txt
>>>>>>> ce9927a4
  - python -m pip wheel -r requirements-dev.txt
  - python -m pip install -r requirements-dev.txt
  - export PATH=$GDALINST/gdal-$GDALVERSION/bin:$GDALINST/proj-$PROJVERSION/bin:$PATH
  - export LD_LIBRARY_PATH=$GDALINST/gdal-$GDALVERSION/lib:$GDALINST/proj-$PROJVERSION/lib:$LD_LIBRARY_PATH
  - . ./scripts/travis_proj_install.sh
  - . ./scripts/travis_filegdb_install.sh
  - . ./scripts/travis_gdal_install.sh
  - export GDAL_DATA=$GDALINST/gdal-$GDALVERSION/share/gdal
  - export PROJ_LIB=$GDALINST/gdal-$GDALVERSION/share/proj
  - gdal-config --version

install:
  - if [ "$GDALVERSION" = "master" ]; then echo "Using gdal master"; elif [ $(gdal-config --version) == $(sed 's/[a-zA-Z].*//g' <<< $GDALVERSION) ]; then echo "Using gdal $GDALVERSION"; else echo "NOT using gdal $GDALVERSION as expected; aborting"; exit 1; fi
  - "GDAL_CONFIG=$GDALINST/gdal-$GDALVERSION/bin/gdal-config python -m pip install --no-deps --force-reinstall --no-use-pep517 -e ."
  - python -m pip freeze
  - fio --version
  - fio --gdal-version
  - python -c "import fiona; fiona.show_versions()"
  - python scripts/check_deprecated.py

script:
  - python -m pytest -m "not wheel" --cov fiona --cov-report term-missing

  # Check documentation
  - rstcheck -r --ignore-directives automodule --ignore-substitutions version,release,today .

after_script:
  - python setup.py clean

after_success:
  - coveralls || echo "!! intermittent coveralls failure"<|MERGE_RESOLUTION|>--- conflicted
+++ resolved
@@ -21,30 +21,9 @@
     - CXXFLAGS="-O0"
     - CFLAGS="-O0"
 
-matrix:
+jobs:
   include:
-<<<<<<< HEAD
     # Test all supported gdal minor versions (except latest stable) with one python version
-    - python: "3.6"
-      env:
-        GDALVERSION="1.11.5"
-        PROJVERSION="4.8.0"
-    - python: "3.6"
-      env:
-        GDALVERSION="2.0.3"
-        PROJVERSION="4.9.3"
-    - python: "3.6"
-      env:
-        GDALVERSION="2.1.4"
-        PROJVERSION="4.9.3"
-    - python: "3.6"
-      env:
-        GDALVERSION="2.2.4"
-        PROJVERSION="4.9.3"
-    - python: "3.6"
-      env:
-        GDALVERSION="2.3.3"
-        PROJVERSION="4.9.3"
     - python: "3.6"
       env:
         GDALVERSION="2.4.4"
@@ -71,26 +50,16 @@
       env:
         GDALVERSION="3.1.3"
         PROJVERSION="6.3.2"
+    - python: "3.9"
+      env:
+        GDALVERSION="3.1.3"
+        PROJVERSION="6.3.2"
 
     # Test master
     - python: "3.8"
       env:
         GDALVERSION="master"
         PROJVERSION="7.0.1"
-=======
-    - python: "3.6"
-      env: GDALVERSION="2.4.4" PROJVERSION="4.9.3"
-    - python: "3.7"
-      env: GDALVERSION="2.4.4" PROJVERSION="4.9.3"
-    - python: "3.6"
-      env: GDALVERSION="3.0.4" PROJVERSION="6.1.1"
-    - python: "3.7"
-      env: GDALVERSION="3.0.4" PROJVERSION="6.1.1"
-    - python: "3.8"
-      env: GDALVERSION="3.0.4" PROJVERSION="6.1.1"
-    - python: "3.8"
-      env: GDALVERSION="master" PROJVERSION="6.1.1"
->>>>>>> ce9927a4
 
   allow_failures:
     - env:
@@ -107,15 +76,8 @@
     - sqlite3
 
 before_install:
-<<<<<<< HEAD
-  - pip install -U pip
-  - pip install setuptools==36.0.1
-  - pip install wheel
-  - "python -m pip install -r requirements-ci.txt"
-=======
   - python -m pip install -U pip
   - python -m pip install -r requirements-ci.txt
->>>>>>> ce9927a4
   - python -m pip wheel -r requirements-dev.txt
   - python -m pip install -r requirements-dev.txt
   - export PATH=$GDALINST/gdal-$GDALVERSION/bin:$GDALINST/proj-$PROJVERSION/bin:$PATH
@@ -146,4 +108,7 @@
   - python setup.py clean
 
 after_success:
-  - coveralls || echo "!! intermittent coveralls failure"+  - coveralls || echo "!! intermittent coveralls failure"
+
+before_cache:
+  - if [ "$GDALVERSION" = "master" ]; then rm -rf $GDALINST/gdal-$GDALVERSION; fi