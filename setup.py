from distutils.command.sdist import sdist
from distutils import log
import itertools as it
import os
import shutil
import subprocess
import sys
from setuptools import setup
from setuptools.extension import Extension


# Ensure minimum version of Python is running
if sys.version_info[0:2] < (3, 6):
    raise RuntimeError('Fiona requires Python>=3.6')

# Use Cython if available.
try:
    from Cython.Build import cythonize
except ImportError:
    cythonize = None


def check_output(cmd):
    return subprocess.check_output(cmd).decode('utf')

def copy_data_tree(datadir, destdir):
    try:
        shutil.rmtree(destdir)
    except OSError:
        pass
    shutil.copytree(datadir, destdir)


# Parse the version from the fiona module.
with open('fiona/__init__.py', 'r') as f:
    for line in f:
        if line.find("__version__") >= 0:
            version = line.split("=")[1].strip().strip('"').strip("'")
            break

# Fiona's auxiliary files are UTF-8 encoded
open_kwds = {'encoding': 'utf-8'}

with open('VERSION.txt', 'w', **open_kwds) as f:
    f.write(version)

with open('README.rst', **open_kwds) as f:
    readme = f.read()

with open('CREDITS.txt', **open_kwds) as f:
    credits = f.read()

with open('CHANGES.txt', **open_kwds) as f:
    changes = f.read()

# Set a flag for builds where the source directory is a repo checkout.
source_is_repo = os.path.exists("MANIFEST.in")


# Extend distutil's sdist command to generate C extension sources from
# the _shim extension modules for GDAL 1.x and 2.x.
class sdist_multi_gdal(sdist):
    def run(self):
        sources = {
            "_shim1": "_shim",
            "_shim2": "_shim",
            "_shim22": "_shim",
            "_shim3": "_shim"
        }
        for src_a, src_b in sources.items():
            shutil.copy('fiona/{}.pyx'.format(src_a), 'fiona/{}.pyx'.format(src_b))
            _ = check_output(['cython', '-v', '-f', 'fiona/{}.pyx'.format(src_b),
                              '-o', 'fiona/{}.c'.format(src_a)])
            print(_)
        sdist.run(self)

# Building Fiona requires options that can be obtained from GDAL's gdal-config
# program or can be specified using setup arguments. The latter override the
# former.
#
# A GDAL API version is strictly required. Without this the setup script
# cannot know whether to use the GDAL version 1 or 2 source files. The GDAL
# API version can be specified in 2 ways.
#
# 1. By the gdal-config program, optionally pointed to by GDAL_CONFIG
# 2. By a GDAL_VERSION environment variable. This overrides number 1.


include_dirs = []
library_dirs = []
libraries = []
extra_link_args = []
gdal_output = [None for i in range(4)]
gdalversion = None
language = None

if 'clean' not in sys.argv:
    try:
        gdal_config = os.environ.get('GDAL_CONFIG', 'gdal-config')
        for i, flag in enumerate(
                ["--cflags", "--libs", "--datadir", "--version"]):
            gdal_output[i] = check_output([gdal_config, flag]).strip()
        for item in gdal_output[0].split():
            if item.startswith("-I"):
                include_dirs.extend(item[2:].split(":"))
        for item in gdal_output[1].split():
            if item.startswith("-L"):
                library_dirs.extend(item[2:].split(":"))
            elif item.startswith("-l"):
                libraries.append(item[2:])
            else:
                # e.g. -framework GDAL
                extra_link_args.append(item)
        gdalversion = gdal_output[3]
        if gdalversion:
            log.info("GDAL API version obtained from gdal-config: %s",
                     gdalversion)

    except Exception as e:
        if os.name == "nt":
            log.info("Building on Windows requires extra options to setup.py "
                     "to locate needed GDAL files.\nMore information is "
                     "available in the README.")
        else:
            log.warn("Failed to get options via gdal-config: %s", str(e))

    # Get GDAL API version from environment variable.
    if 'GDAL_VERSION' in os.environ:
        gdalversion = os.environ['GDAL_VERSION']
        log.info("GDAL API version obtained from environment: %s", gdalversion)

    # Get GDAL API version from the command line if specified there.
    if '--gdalversion' in sys.argv:
        index = sys.argv.index('--gdalversion')
        sys.argv.pop(index)
        gdalversion = sys.argv.pop(index)
        log.info("GDAL API version obtained from command line option: %s",
                 gdalversion)

    if not gdalversion:
        log.fatal("A GDAL API version must be specified. Provide a path "
                  "to gdal-config using a GDAL_CONFIG environment variable "
                  "or use a GDAL_VERSION environment variable.")
        sys.exit(1)

    if os.environ.get('PACKAGE_DATA'):
        destdir = 'fiona/gdal_data'
        if gdal_output[2]:
            log.info("Copying gdal data from %s" % gdal_output[2])
            copy_data_tree(gdal_output[2], destdir)
        else:
            # check to see if GDAL_DATA is defined
            gdal_data = os.environ.get('GDAL_DATA', None)
            if gdal_data:
                log.info("Copying gdal data from %s" % gdal_data)
                copy_data_tree(gdal_data, destdir)

        # Conditionally copy PROJ.4 data.
        projdatadir = os.environ.get('PROJ_LIB', '/usr/local/share/proj')
        if os.path.exists(projdatadir):
            log.info("Copying proj data from %s" % projdatadir)
            copy_data_tree(projdatadir, 'fiona/proj_data')

    if "--cython-language" in sys.argv:
        index = sys.argv.index("--cython-language")
        sys.argv.pop(index)
        language = sys.argv.pop(index).lower()

    gdal_version_parts = gdalversion.split('.')
    gdal_major_version = int(gdal_version_parts[0])
    gdal_minor_version = int(gdal_version_parts[1])
<<<<<<< HEAD
=======

>>>>>>> b17199cb
    log.info("GDAL version major=%r minor=%r", gdal_major_version, gdal_minor_version)

ext_options = dict(
    include_dirs=include_dirs,
    library_dirs=library_dirs,
    libraries=libraries,
    extra_link_args=extra_link_args)

# Enable coverage for cython pyx files.
if os.environ.get('CYTHON_COVERAGE'):
    from Cython.Compiler.Options import get_directive_defaults
    directive_defaults = get_directive_defaults()
    directive_defaults['linetrace'] = True
    directive_defaults['binding'] = True

    ext_options.update(dict(
        define_macros=[("CYTHON_TRACE_NOGIL", "1")]))

# GDAL 2.3+ requires C++11

if language == "c++":
    ext_options["language"] = "c++"
    if sys.platform != "win32":
        ext_options["extra_compile_args"] = ["-std=c++11"]

ext_options_cpp = ext_options.copy()
if sys.platform != "win32":
    ext_options_cpp["extra_compile_args"] = ["-std=c++11"]


# Define the extension modules.
ext_modules = []

if source_is_repo and "clean" not in sys.argv:
    # When building from a repo, Cython is required.
    log.info("MANIFEST.in found, presume a repo, cythonizing...")
    if not cythonize:
        log.fatal("Cython.Build.cythonize not found. "
                  "Cython is required to build from a repo.")
        sys.exit(1)

    if gdalversion.startswith("1"):
        shutil.copy('fiona/_shim1.pyx', 'fiona/_shim.pyx')
        shutil.copy('fiona/_shim1.pxd', 'fiona/_shim.pxd')
    elif gdal_major_version == 2:
        if gdal_minor_version >= 2:
            log.info("Building Fiona for gdal 2.2+: {0}".format(gdalversion))
            shutil.copy('fiona/_shim22.pyx', 'fiona/_shim.pyx')
            shutil.copy('fiona/_shim22.pxd', 'fiona/_shim.pxd')
        else:
            log.info("Building Fiona for gdal 2.0.x-2.1.x: {0}".format(gdalversion))
            shutil.copy('fiona/_shim2.pyx', 'fiona/_shim.pyx')
            shutil.copy('fiona/_shim2.pxd', 'fiona/_shim.pxd')
    elif gdal_major_version == 3:
        shutil.copy('fiona/_shim3.pyx', 'fiona/_shim.pyx')
        shutil.copy('fiona/_shim3.pxd', 'fiona/_shim.pxd')

    ext_modules = cythonize([
        Extension('fiona._geometry', ['fiona/_geometry.pyx'], **ext_options),
        Extension('fiona.schema', ['fiona/schema.pyx'], **ext_options),
        Extension('fiona._transform', ['fiona/_transform.pyx'], **ext_options_cpp),
        Extension('fiona._crs', ['fiona/_crs.pyx'], **ext_options),
        Extension('fiona._env', ['fiona/_env.pyx'], **ext_options),
        Extension('fiona._err', ['fiona/_err.pyx'], **ext_options),
        Extension('fiona._shim', ['fiona/_shim.pyx'], **ext_options),
        Extension('fiona.ogrext', ['fiona/ogrext.pyx'], **ext_options)
        ],
        compiler_directives={"language_level": "3"}
    )

# If there's no manifest template, as in an sdist, we just specify .c files.
elif "clean" not in sys.argv:
    ext_modules = [
        Extension('fiona.schema', ['fiona/schema.c'], **ext_options),
        Extension('fiona._transform', ['fiona/_transform.cpp'], **ext_options_cpp),
        Extension('fiona._geometry', ['fiona/_geometry.c'], **ext_options),
        Extension('fiona._crs', ['fiona/_crs.c'], **ext_options),
        Extension('fiona._env', ['fiona/_env.c'], **ext_options),
        Extension('fiona._err', ['fiona/_err.c'], **ext_options),
        Extension('fiona.ogrext', ['fiona/ogrext.c'], **ext_options),
    ]

    if gdal_major_version == 1:
        log.info("Building Fiona for gdal 1.x: {0}".format(gdalversion))
        ext_modules.append(
            Extension('fiona._shim', ['fiona/_shim1.c'], **ext_options))
    elif gdal_major_version == 2:
        if gdal_minor_version >= 2:
            log.info("Building Fiona for gdal 2.2+: {0}".format(gdalversion))
            ext_modules.append(
                Extension('fiona._shim', ['fiona/_shim22.c'], **ext_options))
        else:
            log.info("Building Fiona for gdal 2.0.x-2.1.x: {0}".format(gdalversion))
            ext_modules.append(
                Extension('fiona._shim', ['fiona/_shim2.c'], **ext_options))
    elif gdal_major_version == 3:
        log.info("Building Fiona for gdal >= 3.0.x: {0}".format(gdalversion))
        ext_modules.append(
            Extension('fiona._shim', ['fiona/_shim3.c'], **ext_options))

requirements = [
    'attrs>=17',
    'certifi',
    'click>=4.0,<8',
    'cligj>=0.5',
    'click-plugins>=1.0',
    'six>=1.7',
    'munch',
<<<<<<< HEAD
=======
    'argparse; python_version < "2.7"',
    'ordereddict; python_version < "2.7"',
    'enum34; python_version < "3.4"'
>>>>>>> b17199cb
]

extras_require = {
    'calc': ['shapely'],
    's3': ['boto3>=1.2.4'],
    'test': ['pytest>=3', 'pytest-cov', 'boto3>=1.2.4', 'mock; python_version < "3.4"']
}

extras_require['all'] = list(set(it.chain(*extras_require.values())))


setup_args = dict(
    cmdclass={'sdist': sdist_multi_gdal},
    metadata_version='1.2',
    name='Fiona',
    version=version,
    requires_python='>=3.6',
    requires_external='GDAL (>=1.8)',
    description="Fiona reads and writes spatial data files",
    license='BSD',
    keywords='gis vector feature data',
    author='Sean Gillies',
    author_email='sean.gillies@gmail.com',
    maintainer='Sean Gillies',
    maintainer_email='sean.gillies@gmail.com',
    url='http://github.com/Toblerity/Fiona',
    long_description=readme + "\n" + changes + "\n" + credits,
    package_dir={'': '.'},
    packages=['fiona', 'fiona.fio'],
    entry_points='''
        [console_scripts]
        fio=fiona.fio.main:main_group

        [fiona.fio_commands]
        bounds=fiona.fio.bounds:bounds
        calc=fiona.fio.calc:calc
        cat=fiona.fio.cat:cat
        collect=fiona.fio.collect:collect
        distrib=fiona.fio.distrib:distrib
        dump=fiona.fio.dump:dump
        env=fiona.fio.env:env
        filter=fiona.fio.filter:filter
        info=fiona.fio.info:info
        insp=fiona.fio.insp:insp
        load=fiona.fio.load:load
        ls=fiona.fio.ls:ls
        rm=fiona.fio.rm:rm
        ''',
    install_requires=requirements,
    extras_require=extras_require,
    ext_modules=ext_modules,
    classifiers=[
        'Development Status :: 5 - Production/Stable',
        'Intended Audience :: Developers',
        'Intended Audience :: Science/Research',
        'License :: OSI Approved :: BSD License',
        'Operating System :: OS Independent',
        'Programming Language :: Python :: 3',
        'Programming Language :: Python :: 3.6',
        'Programming Language :: Python :: 3.7',
        'Programming Language :: Python :: 3.8',
        'Topic :: Scientific/Engineering :: GIS'])

if os.environ.get('PACKAGE_DATA'):
    setup_args['package_data'] = {'fiona': ['gdal_data/*', 'proj_data/*', '.libs/*', '.libs/licenses/*']}

setup(**setup_args)<|MERGE_RESOLUTION|>--- conflicted
+++ resolved
@@ -169,10 +169,6 @@
     gdal_version_parts = gdalversion.split('.')
     gdal_major_version = int(gdal_version_parts[0])
     gdal_minor_version = int(gdal_version_parts[1])
-<<<<<<< HEAD
-=======
-
->>>>>>> b17199cb
     log.info("GDAL version major=%r minor=%r", gdal_major_version, gdal_minor_version)
 
 ext_options = dict(
@@ -182,14 +178,14 @@
     extra_link_args=extra_link_args)
 
 # Enable coverage for cython pyx files.
-if os.environ.get('CYTHON_COVERAGE'):
+if os.environ.get("CYTHON_COVERAGE"):
     from Cython.Compiler.Options import get_directive_defaults
+
     directive_defaults = get_directive_defaults()
-    directive_defaults['linetrace'] = True
-    directive_defaults['binding'] = True
-
-    ext_options.update(dict(
-        define_macros=[("CYTHON_TRACE_NOGIL", "1")]))
+    directive_defaults["linetrace"] = True
+    directive_defaults["binding"] = True
+
+    ext_options.update(dict(define_macros=[("CYTHON_TRACE_NOGIL", "1")]))
 
 # GDAL 2.3+ requires C++11
 
@@ -274,25 +270,19 @@
             Extension('fiona._shim', ['fiona/_shim3.c'], **ext_options))
 
 requirements = [
-    'attrs>=17',
-    'certifi',
-    'click>=4.0,<8',
-    'cligj>=0.5',
-    'click-plugins>=1.0',
-    'six>=1.7',
-    'munch',
-<<<<<<< HEAD
-=======
-    'argparse; python_version < "2.7"',
-    'ordereddict; python_version < "2.7"',
-    'enum34; python_version < "3.4"'
->>>>>>> b17199cb
+    "attrs>=17",
+    "certifi",
+    "click>=4.0,<8",
+    "cligj>=0.5",
+    "click-plugins>=1.0",
+    "six>=1.7",
+    "munch",
 ]
 
 extras_require = {
-    'calc': ['shapely'],
-    's3': ['boto3>=1.2.4'],
-    'test': ['pytest>=3', 'pytest-cov', 'boto3>=1.2.4', 'mock; python_version < "3.4"']
+    "calc": ["shapely"],
+    "s3": ["boto3>=1.2.4"],
+    "test": ["pytest>=3", "pytest-cov", "boto3>=1.2.4"],
 }
 
 extras_require['all'] = list(set(it.chain(*extras_require.values())))
