from distutils.command.sdist import sdist
from distutils import log
import itertools as it
import os
import shutil
import subprocess
import sys
from setuptools import setup
from setuptools.extension import Extension


# Ensure minimum version of Python is running
if sys.version_info[0:2] < (3, 6):
    raise RuntimeError('Fiona requires Python>=3.6')

# Use Cython if available.
try:
    from Cython.Build import cythonize
except ImportError:
    cythonize = None


def check_output(cmd):
    return subprocess.check_output(cmd).decode('utf')

def copy_data_tree(datadir, destdir):
    try:
        shutil.rmtree(destdir)
    except OSError:
        pass
    shutil.copytree(datadir, destdir)


# Parse the version from the fiona module.
with open('fiona/__init__.py', 'r') as f:
    for line in f:
        if line.find("__version__") >= 0:
            version = line.split("=")[1].strip().strip('"').strip("'")
            break

# Fiona's auxiliary files are UTF-8 encoded
open_kwds = {'encoding': 'utf-8'}

with open('VERSION.txt', 'w', **open_kwds) as f:
    f.write(version)

with open('README.rst', **open_kwds) as f:
    readme = f.read()

with open('CREDITS.txt', **open_kwds) as f:
    credits = f.read()

with open('CHANGES.txt', **open_kwds) as f:
    changes = f.read()

# Set a flag for builds where the source directory is a repo checkout.
source_is_repo = os.path.exists("MANIFEST.in")


# Extend distutil's sdist command to generate C extension sources from
# the _shim extension modules for GDAL 1.x and 2.x.
class sdist_multi_gdal(sdist):
    def run(self):
        sources = {
            "_shim1": "_shim",
            "_shim2": "_shim",
            "_shim22": "_shim",
            "_shim3": "_shim"
        }
        for src_a, src_b in sources.items():
            shutil.copy('fiona/{}.pyx'.format(src_a), 'fiona/{}.pyx'.format(src_b))
            _ = check_output(['cython', '-v', '-f', 'fiona/{}.pyx'.format(src_b),
                              '-o', 'fiona/{}.c'.format(src_a)])
            print(_)
        sdist.run(self)

# Building Fiona requires options that can be obtained from GDAL's gdal-config
# program or can be specified using setup arguments. The latter override the
# former.
#
# A GDAL API version is strictly required. Without this the setup script
# cannot know whether to use the GDAL version 1 or 2 source files. The GDAL
# API version can be specified in 2 ways.
#
# 1. By the gdal-config program, optionally pointed to by GDAL_CONFIG
# 2. By a GDAL_VERSION environment variable. This overrides number 1.


include_dirs = []
library_dirs = []
libraries = []
extra_link_args = []
gdal_output = [None for i in range(4)]
gdalversion = None
language = None

if 'clean' not in sys.argv:
    try:
        gdal_config = os.environ.get('GDAL_CONFIG', 'gdal-config')
        for i, flag in enumerate(
                ["--cflags", "--libs", "--datadir", "--version"]):
            gdal_output[i] = check_output([gdal_config, flag]).strip()
        for item in gdal_output[0].split():
            if item.startswith("-I"):
                include_dirs.extend(item[2:].split(":"))
        for item in gdal_output[1].split():
            if item.startswith("-L"):
                library_dirs.extend(item[2:].split(":"))
            elif item.startswith("-l"):
                libraries.append(item[2:])
            else:
                # e.g. -framework GDAL
                extra_link_args.append(item)
        gdalversion = gdal_output[3]
        if gdalversion:
            log.info("GDAL API version obtained from gdal-config: %s",
                     gdalversion)

    except Exception as e:
        if os.name == "nt":
            log.info("Building on Windows requires extra options to setup.py "
                     "to locate needed GDAL files.\nMore information is "
                     "available in the README.")
        else:
            log.warn("Failed to get options via gdal-config: %s", str(e))

    # Get GDAL API version from environment variable.
    if 'GDAL_VERSION' in os.environ:
        gdalversion = os.environ['GDAL_VERSION']
        log.info("GDAL API version obtained from environment: %s", gdalversion)

    # Get GDAL API version from the command line if specified there.
    if '--gdalversion' in sys.argv:
        index = sys.argv.index('--gdalversion')
        sys.argv.pop(index)
        gdalversion = sys.argv.pop(index)
        log.info("GDAL API version obtained from command line option: %s",
                 gdalversion)

    if not gdalversion:
        log.fatal("A GDAL API version must be specified. Provide a path "
                  "to gdal-config using a GDAL_CONFIG environment variable "
                  "or use a GDAL_VERSION environment variable.")
        sys.exit(1)

    if os.environ.get('PACKAGE_DATA'):
        destdir = 'fiona/gdal_data'
        if gdal_output[2]:
            log.info("Copying gdal data from %s" % gdal_output[2])
            copy_data_tree(gdal_output[2], destdir)
        else:
            # check to see if GDAL_DATA is defined
            gdal_data = os.environ.get('GDAL_DATA', None)
            if gdal_data:
                log.info("Copying gdal data from %s" % gdal_data)
                copy_data_tree(gdal_data, destdir)

        # Conditionally copy PROJ.4 data.
        projdatadir = os.environ.get('PROJ_LIB', '/usr/local/share/proj')
        if os.path.exists(projdatadir):
            log.info("Copying proj data from %s" % projdatadir)
            copy_data_tree(projdatadir, 'fiona/proj_data')

    if "--cython-language" in sys.argv:
        index = sys.argv.index("--cython-language")
        sys.argv.pop(index)
        language = sys.argv.pop(index).lower()

    gdal_version_parts = gdalversion.split('.')
    gdal_major_version = int(gdal_version_parts[0])
    gdal_minor_version = int(gdal_version_parts[1])

    log.info("GDAL version major=%r minor=%r", gdal_major_version, gdal_minor_version)

ext_options = dict(
    include_dirs=include_dirs,
    library_dirs=library_dirs,
    libraries=libraries,
    extra_link_args=extra_link_args)

# Enable coverage for cython pyx files.
if os.environ.get('CYTHON_COVERAGE'):
    from Cython.Compiler.Options import get_directive_defaults
    directive_defaults = get_directive_defaults()
    directive_defaults['linetrace'] = True
    directive_defaults['binding'] = True

    ext_options.update(dict(
        define_macros=[("CYTHON_TRACE_NOGIL", "1")]))

# GDAL 2.3+ requires C++11

if language == "c++":
    ext_options["language"] = "c++"
    if sys.platform != "win32":
        ext_options["extra_compile_args"] = ["-std=c++11"]

ext_options_cpp = ext_options.copy()
if sys.platform != "win32":
    ext_options_cpp["extra_compile_args"] = ["-std=c++11"]


# Define the extension modules.
ext_modules = []

if source_is_repo and "clean" not in sys.argv:
    # When building from a repo, Cython is required.
    log.info("MANIFEST.in found, presume a repo, cythonizing...")
    if not cythonize:
        log.fatal("Cython.Build.cythonize not found. "
                  "Cython is required to build from a repo.")
        sys.exit(1)

    if gdalversion.startswith("1"):
        shutil.copy('fiona/_shim1.pyx', 'fiona/_shim.pyx')
        shutil.copy('fiona/_shim1.pxd', 'fiona/_shim.pxd')
    elif gdal_major_version == 2:
        if gdal_minor_version >= 2:
            log.info("Building Fiona for gdal 2.2+: {0}".format(gdalversion))
            shutil.copy('fiona/_shim22.pyx', 'fiona/_shim.pyx')
            shutil.copy('fiona/_shim22.pxd', 'fiona/_shim.pxd')
        else:
            log.info("Building Fiona for gdal 2.0.x-2.1.x: {0}".format(gdalversion))
            shutil.copy('fiona/_shim2.pyx', 'fiona/_shim.pyx')
            shutil.copy('fiona/_shim2.pxd', 'fiona/_shim.pxd')
    elif gdal_major_version == 3:
        shutil.copy('fiona/_shim3.pyx', 'fiona/_shim.pyx')
        shutil.copy('fiona/_shim3.pxd', 'fiona/_shim.pxd')

    ext_modules = cythonize([
        Extension('fiona._geometry', ['fiona/_geometry.pyx'], **ext_options),
        Extension('fiona.schema', ['fiona/schema.pyx'], **ext_options),
        Extension('fiona._transform', ['fiona/_transform.pyx'], **ext_options_cpp),
        Extension('fiona._crs', ['fiona/_crs.pyx'], **ext_options),
        Extension('fiona._env', ['fiona/_env.pyx'], **ext_options),
        Extension('fiona._err', ['fiona/_err.pyx'], **ext_options),
        Extension('fiona._shim', ['fiona/_shim.pyx'], **ext_options),
        Extension('fiona.ogrext', ['fiona/ogrext.pyx'], **ext_options)
        ],
        compiler_directives={"language_level": "3"}
    )

# If there's no manifest template, as in an sdist, we just specify .c files.
elif "clean" not in sys.argv:
    ext_modules = [
        Extension('fiona.schema', ['fiona/schema.c'], **ext_options),
        Extension('fiona._transform', ['fiona/_transform.cpp'], **ext_options_cpp),
        Extension('fiona._geometry', ['fiona/_geometry.c'], **ext_options),
        Extension('fiona._crs', ['fiona/_crs.c'], **ext_options),
        Extension('fiona._env', ['fiona/_env.c'], **ext_options),
        Extension('fiona._err', ['fiona/_err.c'], **ext_options),
        Extension('fiona.ogrext', ['fiona/ogrext.c'], **ext_options),
    ]

    if gdal_major_version == 1:
        log.info("Building Fiona for gdal 1.x: {0}".format(gdalversion))
        ext_modules.append(
            Extension('fiona._shim', ['fiona/_shim1.c'], **ext_options))
    elif gdal_major_version == 2:
        if gdal_minor_version >= 2:
            log.info("Building Fiona for gdal 2.2+: {0}".format(gdalversion))
            ext_modules.append(
                Extension('fiona._shim', ['fiona/_shim22.c'], **ext_options))
        else:
            log.info("Building Fiona for gdal 2.0.x-2.1.x: {0}".format(gdalversion))
            ext_modules.append(
                Extension('fiona._shim', ['fiona/_shim2.c'], **ext_options))
    elif gdal_major_version == 3:
        log.info("Building Fiona for gdal >= 3.0.x: {0}".format(gdalversion))
        ext_modules.append(
            Extension('fiona._shim', ['fiona/_shim3.c'], **ext_options))

requirements = [
    'attrs>=17',
    'certifi',
    'click>=4.0',
    'cligj>=0.5',
    'click-plugins>=1.0',
    'six>=1.7',
    'munch',
    "setuptools",
]

extras_require = {
    'calc': ['shapely'],
    's3': ['boto3>=1.2.4'],
    'test': ['pytest>=3', 'pytest-cov', 'boto3>=1.2.4']
}

extras_require['all'] = list(set(it.chain(*extras_require.values())))


setup_args = dict(
    cmdclass={'sdist': sdist_multi_gdal},
    metadata_version='1.2',
    name='Fiona',
    version=version,
<<<<<<< HEAD
    python_requires='>=3.6',
    requires_external='GDAL (>=1.8)',
=======
    requires_python='>=3.6',
    requires_external='GDAL (>=2.4)',
>>>>>>> 33762ead
    description="Fiona reads and writes spatial data files",
    license='BSD',
    keywords='gis vector feature data',
    author='Sean Gillies',
    author_email='sean.gillies@gmail.com',
    maintainer='Sean Gillies',
    maintainer_email='sean.gillies@gmail.com',
    url='https://github.com/Toblerity/Fiona',
    long_description=readme + "\n" + changes + "\n" + credits,
    package_dir={'': '.'},
    packages=['fiona', 'fiona.fio'],
    entry_points='''
        [console_scripts]
        fio=fiona.fio.main:main_group

        [fiona.fio_commands]
        bounds=fiona.fio.bounds:bounds
        calc=fiona.fio.calc:calc
        cat=fiona.fio.cat:cat
        collect=fiona.fio.collect:collect
        distrib=fiona.fio.distrib:distrib
        dump=fiona.fio.dump:dump
        env=fiona.fio.env:env
        filter=fiona.fio.filter:filter
        info=fiona.fio.info:info
        insp=fiona.fio.insp:insp
        load=fiona.fio.load:load
        ls=fiona.fio.ls:ls
        rm=fiona.fio.rm:rm
        ''',
    install_requires=requirements,
    extras_require=extras_require,
    ext_modules=ext_modules,
    classifiers=[
        'Development Status :: 5 - Production/Stable',
        'Intended Audience :: Developers',
        'Intended Audience :: Science/Research',
        'License :: OSI Approved :: BSD License',
        'Operating System :: OS Independent',
<<<<<<< HEAD
        'Programming Language :: Python :: 3',
=======
>>>>>>> 33762ead
        'Programming Language :: Python :: 3.6',
        'Programming Language :: Python :: 3.7',
        'Programming Language :: Python :: 3.8',
        'Programming Language :: Python :: 3.9',
        'Programming Language :: Python :: 3.10',
        'Topic :: Scientific/Engineering :: GIS'])

if os.environ.get('PACKAGE_DATA'):
    setup_args['package_data'] = {'fiona': ['gdal_data/*', 'proj_data/*', '.libs/*', '.libs/licenses/*']}

setup(**setup_args)<|MERGE_RESOLUTION|>--- conflicted
+++ resolved
@@ -295,13 +295,8 @@
     metadata_version='1.2',
     name='Fiona',
     version=version,
-<<<<<<< HEAD
     python_requires='>=3.6',
-    requires_external='GDAL (>=1.8)',
-=======
-    requires_python='>=3.6',
     requires_external='GDAL (>=2.4)',
->>>>>>> 33762ead
     description="Fiona reads and writes spatial data files",
     license='BSD',
     keywords='gis vector feature data',
@@ -341,10 +336,7 @@
         'Intended Audience :: Science/Research',
         'License :: OSI Approved :: BSD License',
         'Operating System :: OS Independent',
-<<<<<<< HEAD
         'Programming Language :: Python :: 3',
-=======
->>>>>>> 33762ead
         'Programming Language :: Python :: 3.6',
         'Programming Language :: Python :: 3.7',
         'Programming Language :: Python :: 3.8',
