--- conflicted
+++ resolved
@@ -1,6 +1,5 @@
 from distutils.command.sdist import sdist
 from distutils import log
-import logging
 import itertools as it
 import os
 import shutil
@@ -229,18 +228,14 @@
     requirements.append('argparse')
     requirements.append('ordereddict')
 
-<<<<<<< HEAD
+if sys.version_info < (3, 4):
+    requirements.append('enum34')
 
 extras_require = {
     'calc': ['shapely'],
-    'test': ['pytest>=3', 'pytest-cov']
-}
+    'test': ['pytest>=3', 'pytest-cov']}
 extras_require['all'] = list(set(it.chain(*extras_require.values())))
 
-=======
-if sys.version_info < (3, 4):
-    requirements.append('enum34')
->>>>>>> 0c13fcae
 
 setup_args = dict(
     cmdclass={'sdist': sdist_multi_gdal},
