--- conflicted
+++ resolved
@@ -421,15 +421,7 @@
         cdef int ss = 0
         cdef int tz = 0
         cdef int retval
-<<<<<<< HEAD
-        cdef char *key
-        
-        if feature is NULL:
-            raise ValueError("Null feature")
-
-=======
         cdef char *key_c
->>>>>>> 2cc6f731
         props = {}
         for i in range(ograpi.OGR_F_GetFieldCount(feature)):
             fdefn = ograpi.OGR_F_GetFieldDefnRef(feature, i)
@@ -493,6 +485,7 @@
     """
     
     cdef void * build(self, feature, collection) except NULL:
+        cdef char *string_c
         cdef WritingSession session
         session = collection.session
         cdef void *cogr_layer = session.cogr_layer
@@ -517,16 +510,10 @@
                 key_bytes = key.encode(encoding)
             except UnicodeDecodeError:
                 log.warn("Failed to encode %s using %s codec", key, encoding)
-<<<<<<< HEAD
                 key_bytes = key
-            i = ograpi.OGR_F_GetFieldIndex(cogr_feature, key_bytes)
-            ptype = type(value) #FIELD_TYPES_MAP[key]
-            if ptype is IntType:
-=======
-                key_encoded = key
-            i = ograpi.OGR_F_GetFieldIndex(cogr_feature, key_encoded)
+            key_c = key_bytes
+            i = ograpi.OGR_F_GetFieldIndex(cogr_feature, key_c)
             if isinstance(value, integer_types):
->>>>>>> 2cc6f731
                 ograpi.OGR_F_SetFieldInteger(cogr_feature, i, value)
             elif isinstance(value, float):
                 ograpi.OGR_F_SetFieldDouble(cogr_feature, i, value)
@@ -536,17 +523,11 @@
                 except UnicodeDecodeError:
                     log.warn(
                         "Failed to encode %s using %s codec", value, encoding)
-<<<<<<< HEAD
                     value_bytes = value
-                ograpi.OGR_F_SetFieldString(cogr_feature, i, value_bytes)
-            elif ptype in (FionaDateType, FionaTimeType, FionaDateTimeType):
-                if ptype is FionaDateType:
-=======
-                    value_encoded = value
-                ograpi.OGR_F_SetFieldString(cogr_feature, i, value_encoded)
+                string_c = value_bytes
+                ograpi.OGR_F_SetFieldString(cogr_feature, i, string_c)
             elif isinstance(value, (FionaDateType, FionaTimeType, FionaDateTimeType)):
                 if isinstance(value, FionaDateType):
->>>>>>> 2cc6f731
                     y, m, d, hh, mm, ss, ff = parse_date(value)
                 elif isinstance(value, FionaTimeType):
                     y, m, d, hh, mm, ss, ff = parse_time(value)
@@ -683,24 +664,6 @@
                 raise ValueError(
                     "Invalid field type %s" % ograpi.OGR_Fld_GetType(
                                                 cogr_fielddefn))
-<<<<<<< HEAD
-            key_bytes = ograpi.OGR_Fld_GetNameRef(cogr_fielddefn)
-            val = fieldtypename
-            if not bool(key_bytes):
-                raise ValueError("Invalid field name ref: %s" % key)
-            try:
-                encoding = self.get_internalencoding()
-                key = key_bytes.decode(encoding)
-                if fieldtypename == 'str':
-                    width = ograpi.OGR_Fld_GetWidth(cogr_fielddefn)
-                    if width != 80 and width > 0:
-                        val = "str:" + str(width)
-                    else:
-                        val = "str"
-            except UnicodeDecodeError:
-                log.warn("Failed to decode %s using UTF-8 codec", key)
-                key = key_bytes
-=======
             key_c = ograpi.OGR_Fld_GetNameRef(cogr_fielddefn)
             key_b = key_c
             if not bool(key_b):
@@ -713,7 +676,6 @@
                     val = "str:" + str(width)
                 else:
                     val = "str"
->>>>>>> 2cc6f731
             props.append((key, val))
 
         cdef unsigned int geom_type = ograpi.OGR_FD_GetGeomType(
@@ -778,16 +740,12 @@
         cdef void *cogr_fielddefn
         cdef void *cogr_driver
         cdef void *cogr_srs = NULL
-<<<<<<< HEAD
         cdef char **options = NULL
-
         self.collection = collection
-=======
         cdef char *path_c
         cdef char *driver_c
         cdef char *name_c
         cdef char *proj_c
->>>>>>> 2cc6f731
         path = collection.path
 
         if collection.mode == 'a':
@@ -855,7 +813,6 @@
                 proj_c = proj_b
                 ograpi.OSRImportFromProj4(cogr_srs, proj_c)
 
-<<<<<<< HEAD
             # Figure out what encoding to use. The encoding parameter given
             # to the collection constructor takes highest precedence, then
             # 'iso-8859-1', then the system's default encoding as last resort.
@@ -868,10 +825,9 @@
             fileencoding = self.get_fileencoding()
             if fileencoding:
                 options = ograpi.CSLSetNameValue(options, "ENCODING", fileencoding)
-=======
+            
             name_b = collection.name.encode()
             name_c = name_b
->>>>>>> 2cc6f731
             self.cogr_layer = ograpi.OGR_DS_CreateLayer(
                 self.cogr_ds, 
                 name_c,
