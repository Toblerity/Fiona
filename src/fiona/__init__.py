--- conflicted
+++ resolved
@@ -63,11 +63,7 @@
 """
 
 __all__ = []
-<<<<<<< HEAD
-__version__ = "0.12.1"
-=======
 __version__ = "0.13"
->>>>>>> 2cc6f731
 
 import os
 
